--- conflicted
+++ resolved
@@ -41,10 +41,7 @@
 pallet-timestamp = { git = "https://github.com/paritytech/substrate", default-features = false, branch = "polkadot-v0.9.29" }
 pallet-transaction-payment = { git = "https://github.com/paritytech/substrate", default-features = false, branch = "polkadot-v0.9.29" }
 pallet-transaction-payment-rpc-runtime-api = { git = "https://github.com/paritytech/substrate", default-features = false, branch = "polkadot-v0.9.29" }
-<<<<<<< HEAD
-=======
 pallet-treasury = { git = "https://github.com/paritytech/substrate", default-features = false, branch = "polkadot-v0.9.29" }
->>>>>>> bf707ff6
 pallet-uniques = { git = "https://github.com/paritytech/substrate", default-features = false, branch = "polkadot-v0.9.29" }
 sp-api = { git = "https://github.com/paritytech/substrate", default-features = false, branch = "polkadot-v0.9.29" }
 sp-block-builder = { git = "https://github.com/paritytech/substrate", default-features = false, branch = "polkadot-v0.9.29" }
@@ -58,10 +55,6 @@
 sp-std = { git = "https://github.com/paritytech/substrate", default-features = false, branch = "polkadot-v0.9.29" }
 sp-transaction-pool = { git = "https://github.com/paritytech/substrate", default-features = false, branch = "polkadot-v0.9.29" }
 sp-version = { git = "https://github.com/paritytech/substrate", default-features = false, branch = "polkadot-v0.9.29" }
-<<<<<<< HEAD
-pallet-treasury = { git = "https://github.com/paritytech/substrate", default-features = false, branch = "polkadot-v0.9.29" }
-=======
->>>>>>> bf707ff6
 
 # Polkadot
 pallet-xcm = { git = "https://github.com/paritytech/polkadot", default-features = false, branch = "release-v0.9.29" }
@@ -81,10 +74,6 @@
 cumulus-primitives-core = { git = "https://github.com/paritytech/cumulus", default-features = false, branch = "polkadot-v0.9.29" }
 cumulus-primitives-timestamp = { git = "https://github.com/paritytech/cumulus", default-features = false, branch = "polkadot-v0.9.29" }
 cumulus-primitives-utility = { git = "https://github.com/paritytech/cumulus", default-features = false, branch = "polkadot-v0.9.29" }
-<<<<<<< HEAD
-pallet-collator-selection = { git = "https://github.com/paritytech/cumulus", default-features = false, branch = "polkadot-v0.9.29" }
-=======
->>>>>>> bf707ff6
 parachain-info = { git = "https://github.com/paritytech/cumulus", default-features = false, branch = "polkadot-v0.9.29" }
 
 # ORML dependencies
@@ -98,17 +87,10 @@
 pallet-assets = { default-features = false, version = '4.0.0-dev', path = "../../pallets/assets" }
 pallet-carbon-credits = { default-features = false, version = '0.0.1', path = "../../pallets/carbon-credits" }
 pallet-carbon-credits-pool = { default-features = false, version = '0.0.1', path = "../../pallets/carbon-credits-pool" }
-<<<<<<< HEAD
-pallet-transaction-pause = { default-features = false, version = '0.0.1', path = "../../pallets/transaction-pause" }
-pallet-vesting-contract = { default-features = false, version = '0.0.1', path = "../../pallets/vesting-contract" }
-primitives = { package = "bitgreen-primitives", path = "../../primitives", default-features = false }
-pallet-parachain-staking = { default-features = false, version = '0.0.1', path = "../../pallets/parachain-staking" }
-=======
 pallet-parachain-staking = { default-features = false, version = '0.0.1', path = "../../pallets/parachain-staking" }
 pallet-transaction-pause = { default-features = false, version = '0.0.1', path = "../../pallets/transaction-pause" }
 pallet-vesting-contract = { default-features = false, version = '0.0.1', path = "../../pallets/vesting-contract" }
 primitives = { package = "bitgreen-primitives", path = "../../primitives", default-features = false }
->>>>>>> bf707ff6
 
 [features]
 default = [
@@ -136,10 +118,6 @@
   "pallet-aura/std",
   "pallet-authorship/std",
   "pallet-balances/std",
-<<<<<<< HEAD
-  "pallet-collator-selection/std",
-=======
->>>>>>> bf707ff6
   "pallet-session/std",
   "pallet-sudo/std",
   "pallet-timestamp/std",
@@ -180,11 +158,7 @@
   "pallet-carbon-credits-pool/std",
   "pallet-transaction-pause/std",
   "pallet-vesting-contract/std",
-<<<<<<< HEAD
-  "pallet-parachain-staking/std"
-=======
   "pallet-parachain-staking/std",
->>>>>>> bf707ff6
 ]
 
 runtime-benchmarks = [
@@ -194,10 +168,6 @@
   "frame-system-benchmarking",
   "frame-system/runtime-benchmarks",
   "pallet-balances/runtime-benchmarks",
-<<<<<<< HEAD
-  "pallet-collator-selection/runtime-benchmarks",
-=======
->>>>>>> bf707ff6
   "pallet-timestamp/runtime-benchmarks",
   "pallet-xcm/runtime-benchmarks",
   "sp-runtime/runtime-benchmarks",
@@ -207,8 +177,5 @@
   "pallet-carbon-credits/runtime-benchmarks",
   "pallet-vesting-contract/runtime-benchmarks",
   "orml-authority/runtime-benchmarks",
-<<<<<<< HEAD
-=======
   "pallet-parachain-staking/runtime-benchmarks",
->>>>>>> bf707ff6
 ]