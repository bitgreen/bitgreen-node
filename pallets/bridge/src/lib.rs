// This file is part of BitGreen.

// Copyright (C) 2021 BitGreen.

// Licensed under the Apache License, Version 2.0 (the "License");
// you may not use this file except in compliance with the License.
// You may obtain a copy of the License at
//
// 	http://www.apache.org/licenses/LICENSE-2.0
//
// Unless required by applicable law or agreed to in writing, software
// distributed under the License is distributed on an "AS IS" BASIS,
// WITHOUT WARRANTIES OR CONDITIONS OF ANY KIND, either express or implied.
// See the License for the specific language governing permissions and
// limitations under the License.

#![cfg_attr(not(feature = "std"), no_std)]
#[cfg(test)]
mod mock;

extern crate alloc;
use frame_support::{
    decl_error, decl_event, decl_module, decl_storage, dispatch::DispatchResult, ensure,
    traits::Get, codec::Decode
};
use frame_system::ensure_root;
use sp_std::vec::Vec;
use pallet_assets::Asset;
use frame_system::ensure_signed;
use primitives::Balance;
use codec::Encode;
use frame_system::RawOrigin;
use sp_runtime::traits::StaticLookup;
use frame_support::pallet_prelude::DispatchResultWithPostInfo;
use core::str;
use core::str::FromStr;

/// Configure the pallet by specifying the parameters and types on which it depends.
pub trait Config: frame_system::Config + pallet_assets::Config<AssetId = u32, Balance = u128>{
    /// The overarching event type.
    type Event: From<Event<Self>> + Into<<Self as frame_system::Config>::Event>;
}

decl_storage! {

    trait Store for Module<T: Config> as VCUModule {
        /// Settings configuration.
        Settings get(fn get_settings): map hasher(blake2_128_concat) Vec<u8> => Option<Vec<u8>>;
        SignerMintTracker get(fn get_signer_mint_traker): map hasher(blake2_128_concat) T::AccountId => u32;
        AssetMintTracker get(fn get_asset_mint_traker): map hasher(blake2_128_concat) u32 => u32;
        MintRequest get(fn get_mint_request): map hasher(blake2_128_concat) Vec<u8> => Balance;
        MintCounter get(fn get_mint_count): map hasher(blake2_128_concat) Vec<u8> => u32;
        MintConfirmation get(fn get_mint_confirmation): map hasher(blake2_128_concat) Vec<u8> => bool;
        SignerBurnTracker get(fn get_signer_burn_traker): map hasher(blake2_128_concat) T::AccountId => u32;
        BurnRequest get(fn get_burn_request): map hasher(blake2_128_concat) Vec<u8> => Balance;
        BurnCounter get(fn get_burn_count): map hasher(blake2_128_concat) Vec<u8> => u32;
        BurnConfirmation get(fn get_burn_confirmation): map hasher(blake2_128_concat) Vec<u8> => bool;
        AssetBurnTracker get(fn get_asset_burn_traker): map hasher(blake2_128_concat) u32 => u32;
    }
}

decl_event!(
    pub enum Event<T>
    where
        AccountId = <T as frame_system::Config>::AccountId,
    {
        /// New setting has been created.
        SettingsCreated(Vec<u8>, Vec<u8>),
        /// setting has been destroyed.
        SettingsDestroyed(Vec<u8>),
        /// Minted
        Minted(AccountId, u32, AccountId, Balance),
        /// Burned
        Burned(AccountId, u32, AccountId, Balance),
    }
);

decl_error! {
    pub enum Error for Module<T: Config> {
        /// Settings Key already exists
        SettingsKeyExists,
        /// Settings Key has not been found on the blockchain
        SettingsKeyNotFound,
        /// Settings data is too short to be valid
        SettingsJsonTooShort,
        /// Settings data is too long to be valid
        SettingsJsonTooLong,
        /// Invalid Json structure
        InvalidJson,
        /// Invalid ChainId
		InvalidChainId,
        /// Invalid Description
		InvalidDescription,
        /// Address is Empty
		EmptyAddress,
        /// Asset does not exist,
		AssetDoesNotExist,
        /// Internal Keepers NotConfigured
        InternalKeepersNotConfigured,
        /// External Keepers NotConfigured
        ExternalKeepersNotConfigured,
        /// Internal Watchdogs NotConfigured
        InternalWatchdogsNotConfigured,
        /// External Watchdogs NotConfigured
        ExternalWatchdogsNotConfigured,
        /// Internal Watchcats NotConfigured
        InternalWatchcatsNotConfigured,
        /// External Watchcats NotConfigured
        ExternalWatchcatsNotConfigured,
        /// Internal Threshold NotFound
        InternalThresholdNotFound,
        /// External Threshold NotFound
        ExternalThresholdNotFound,
        /// SignerNotFound
        SignerNotFound,
<<<<<<< HEAD
        /// SignerAlreadyConfired
        SignerAlreadyConfired,
        /// Can not mint twice
        MintingNotAllowedTwice,
        /// Can not burn twice
        BurningNotAllowedTwice,
=======
        /// SignerAlreadyConfirmed
        SignerAlreadyConfirmed,
        /// The key cannot be shorter of 3 bytes
        SettingsKeyTooShort,
        /// The key cannot be longer of 8 bytes
        SettingsKeyTooLong,
        /// The internal Threshold should be > 0 and < 99
        InternalThresholdInvalid,
        /// The external Threshold should be > 0 and < 99
        ExternalThresholdInvalid,
        /// The internal keeper account is wrong
        InternalKeepersAccountIsWrong,
        /// The external keeper account is wrong
        ExternalKeepersAccountIsWrong,
        /// The number of internal keepers is not matching the threshold
        InternalKeepersNotMatchingThreshold,
        /// The number of external keepers is not matching the threshold
        ExternalKeepersNotMatchingThreshold,
        /// The internal Whatchdog account is wrong
        InternalWhatchDogsAccountIsWrong,
        /// The external Whatchdog account is wrong
        ExternalWatchddogsAccountIsWrong,
        /// The internal Watchcat account is wrong
        InternalWhatchCatsAccountIsWrong,
        /// The external Watchcat account is wrong
        ExternalWhatchCatsAccountIsWrong
>>>>>>> bacb12a2
  }
}

decl_module! {
    pub struct Module<T: Config> for enum Call where origin: T::Origin {
        // Errors must be initialized if they are used by the pallet.
        type Error = Error<T>;

        // Events must be initialized if they are used by the pallet.
        fn deposit_event() = default;

        /// Create new setting
        ///
        /// key: XXXXX (the token symbol)
        /// data:{
        /// 	"chainid": xx, // the chain id to identify the blockchain
        /// 	"description": "xxxxxxxxxx", // description of the blockchain
        /// 	"address":"0x......", // address of the smart contract on the external blockchain
        /// 	"assetid": xx // assetid on Bitgreen Blockchain
        /// 	"internalkeepers":[".....",".....",".....",], // accounts of the "keepers" delegate to sign the transactions
        /// 	"internalthreshold",x, // minimum number of signer to confirm a transaction for Bitgreen blockchain
        /// 	"externalkeepers":["...",".....",".....",], // accounts of the "keepers" delegate to sign the transactions on the other blockchain
        /// 	"externathreshold",x, // minimum number of signer to confirm a transaction on the external blockchain
        /// 	"internalwatchdogs":[".....",".....",".....",], // accounts of the watchdogs account that are enable to fire a lockdown on Bitgreen blockchain
        /// 	"externalwatchdogs":[".....",".....",".....",], // accounts of the watchdogs account that are enable to fire a lockdown on the external blockchain
        /// 	"internalwatchcats":[".....",".....",".....",], // accounts of the watchcats account that are enable to fire a lockdown on Bitgreen blockchain before the confirmation
        /// 	"externalwatchcats":[".....",".....",".....",], // accounts of the watchcats account that are enable to fire a lockdown on the external blockchain before the confirmation
        /// }
        ///
        /// The dispatch origin for this call must be `Signed` by the Root.
        #[weight = 10_000 + T::DbWeight::get().writes(1)]
        pub fn create_settings(origin, key: Vec<u8>, data: Vec<u8>) -> DispatchResult {
            // check access for Sudo
            ensure_root(origin)?;

            //check data json length
            ensure!(data.len() > 12, Error::<T>::SettingsJsonTooShort);
            ensure!(data.len() < 8192, Error::<T>::SettingsJsonTooLong);

            // check json validity
            let js=data.clone();
            ensure!(Self::json_check_validity(js),Error::<T>::InvalidJson);

            // check whether setting key for minx/max length
            ensure!(key.len() >= 3, Error::<T>::SettingsKeyTooShort);
            ensure!(key.len() <=8, Error::<T>::SettingsKeyTooLong);

            // check whether setting key already exists 
            ensure!(!Settings::contains_key(&key), Error::<T>::SettingsKeyExists);

            let chain_id = Self::json_get_value(data.clone(),"chainid".as_bytes().to_vec());
            ensure!(!chain_id.is_empty() , Error::<T>::InvalidChainId);
            ensure!(chain_id=="1".as_bytes().to_vec() ||     // Ethereum
                    chain_id=="2".as_bytes().to_vec() ||     // Binance
                    chain_id=="3".as_bytes().to_vec()        // Solana
                    , Error::<T>::InvalidChainId);
            // check for description not empty and <64 bytes
			let description = Self::json_get_value(data.clone(),"description".as_bytes().to_vec());
            ensure!(!description.is_empty() && description.len()<=64 , Error::<T>::InvalidDescription);
            // check for address not empty
            let address = Self::json_get_value(data.clone(),"address".as_bytes().to_vec());
            ensure!(!address.is_empty() , Error::<T>::EmptyAddress);
            // check for asset id validity
            let asset_id = Self::json_get_value(data.clone(),"assetid".as_bytes().to_vec());
			let asset_id = str::parse::<u32>(sp_std::str::from_utf8(&asset_id).unwrap()).unwrap();
            // check whether asset exists or not
			ensure!(Asset::<T>::contains_key(asset_id), Error::<T>::AssetDoesNotExist);
            //check internal threshold
            let internal_threshold = Self::json_get_value(data.clone(),"internalthreshold".as_bytes().to_vec());
            ensure!(!internal_threshold.is_empty() , Error::<T>::InternalThresholdNotFound);
            let itn=vecu8_to_u32(internal_threshold);
            ensure!(!itn>0 && itn<=99, Error::<T>::InternalThresholdInvalid);
            //check external threshold
            let external_threshold = Self::json_get_value(data.clone(),"externathreshold".as_bytes().to_vec());
            ensure!(!external_threshold.is_empty() , Error::<T>::ExternalThresholdNotFound);
            let etn=vecu8_to_u32(external_threshold);
            ensure!(!etn>0  && etn<=99, Error::<T>::ExternalThresholdInvalid);
            //check internal keepers accounts
            let internalkeepers=Self::json_get_complexarray(data.clone(),"internalkeepers".as_bytes().to_vec());
                if internalkeepers.len()>=2 {
                    let mut x=0;
                    loop {
                        let w=Self::json_get_recordvalue(internalkeepers.clone(),x);
                        if w.is_empty() {
                            break;
                        }
                        ensure!(w.len()==48,Error::<T>::InternalKeepersAccountIsWrong);
                        x += 1;
                    }
                    ensure!(x>0,Error::<T>::InternalKeepersNotConfigured);
                    ensure!(x as u32 == itn,Error::<T>::InternalKeepersNotMatchingThreshold);

                }
            //check external keepers accounts
            let externalkeepers=Self::json_get_complexarray(data.clone(),"externalkeepers".as_bytes().to_vec());
                if externalkeepers.len()>=2 {
                    let mut x=0;
                    loop {
                        let w=Self::json_get_recordvalue(externalkeepers.clone(),x);
                        if w.is_empty() {
                            break;
                        }
                        ensure!(w.len()>=32,Error::<T>::ExternalKeepersAccountIsWrong);
                        x += 1;
                    }
                    ensure!(x>0,Error::<T>::ExternalKeepersNotConfigured);
                    ensure!(x as u32 == etn,Error::<T>::ExternalKeepersNotMatchingThreshold);

                }
            //check internal watchdogs accounts
            let internalwatchdogs=Self::json_get_complexarray(data.clone(),"internalwatchdogs".as_bytes().to_vec());
                if internalwatchdogs.len()>=2 {
                    let mut x=0;
                    loop {
                        let w=Self::json_get_recordvalue(internalwatchdogs.clone(),x);
                        if w.is_empty() {
                            break;
                        }
                        ensure!(w.len()==48,Error::<T>::InternalWhatchDogsAccountIsWrong);
                        x += 1;
                    }
                    ensure!(x>0,Error::<T>::InternalWatchdogsNotConfigured);
                }
            //check external watchdogs accounts
            let externalwatchdogs=Self::json_get_complexarray(data.clone(),"externalwatchdogs".as_bytes().to_vec());
                if externalwatchdogs.len()>=2 {
                    let mut x=0;
                    loop {
                        let w=Self::json_get_recordvalue(externalwatchdogs.clone(),x);
                        if w.is_empty() {
                            break;
                        }
                        ensure!(w.len()>=32,Error::<T>::ExternalWatchddogsAccountIsWrong);
                        x += 1;
                    }
                    ensure!(x>0,Error::<T>::ExternalWatchdogsNotConfigured);
                }
            //check internal watchcats accounts
            let internalwatchcats=Self::json_get_complexarray(data.clone(),"internalwatchcats".as_bytes().to_vec());
                if internalwatchcats.len()>=2 {
                    let mut x=0;
                    loop {
                        let w=Self::json_get_recordvalue(internalwatchcats.clone(),x);
                        if w.is_empty() {
                            break;
                        }
                        ensure!(w.len()==48,Error::<T>::InternalWhatchCatsAccountIsWrong);
                        x += 1;
                    }
                    ensure!(x>0,Error::<T>::InternalWatchcatsNotConfigured);
                }
            //check external watchcats accounts
            let externalwatchcats=Self::json_get_complexarray(data.clone(),"externalwatchcats".as_bytes().to_vec());
                if externalwatchcats.len()>=2 {
                    let mut x=0;
                    loop {
                        let w=Self::json_get_recordvalue(externalwatchcats.clone(),x);
                        if w.is_empty() {
                            break;
                        }
                        ensure!(w.len()>=32,Error::<T>::ExternalWhatchCatsAccountIsWrong);
                        x += 1;
                    }
                    ensure!(x>0,Error::<T>::ExternalWatchcatsNotConfigured);
                }

            Settings::insert(key.clone(),data.clone());
            // Generate event
            Self::deposit_event(RawEvent::SettingsCreated(key,data));
            // Return a successful DispatchResult
            Ok(())
        }

        /// Destroy setting with the given key
        ///
        /// The dispatch origin for this call must be `Signed` by the Root.
        #[weight = 10_000 + T::DbWeight::get().writes(1)]
        pub fn destroy_settings(origin, key: Vec<u8>) -> DispatchResult {

            ensure_root(origin)?;

            // check whether setting key exists or not
            ensure!(Settings::contains_key(&key), Error::<T>::SettingsKeyNotFound);

            Settings::remove(key.clone());

            // Generate event
            Self::deposit_event(RawEvent::SettingsDestroyed(key));
            // Return a successful DispatchResult
            Ok(())
        }
        #[weight = 10_000 + T::DbWeight::get().writes(1)]
        pub fn mint(origin, token:Vec<u8>,recipient: T::AccountId, transaction_id:Vec<u8>, amount: Balance)-> DispatchResultWithPostInfo {
            let signer = ensure_signed(origin)?;

            ensure!(Settings::contains_key(&token), Error::<T>::SettingsKeyNotFound);
            let content: Vec<u8> = Settings::get(&token).unwrap();
            let asset_id = Self::json_get_value(content.clone(),"assetid".as_bytes().to_vec());

			let asset_id = str::parse::<u32>(sp_std::str::from_utf8(&asset_id).unwrap()).unwrap();

            let mut flag=0;
            let internal_keepers = Self::json_get_value(content.clone(),"internalkeepers".as_bytes().to_vec());
            if !internal_keepers.is_empty() {
                let internal_keepers_vec=bs58::decode(internal_keepers).into_vec().unwrap();
                let accountid_internal_keepers=T::AccountId::decode(&mut &internal_keepers_vec[1..33]).unwrap_or_default();
                if signer==accountid_internal_keepers {
                    flag=1;
                }
            }
            ensure!(flag==1, Error::<T>::SignerNotFound);

<<<<<<< HEAD
            ensure!(!SignerMintTracker::<T>::contains_key(&signer), Error::<T>::SignerAlreadyConfired);
            ensure!(!AssetMintTracker::contains_key(&asset_id), Error::<T>::MintingNotAllowedTwice);
            AssetMintTracker::insert(asset_id.clone(),1);
=======
            ensure!(!SignerMintTracker::<T>::contains_key(&signer), Error::<T>::SignerAlreadyConfirmed);
>>>>>>> bacb12a2

            SignerMintTracker::<T>::insert(signer.clone(),asset_id.clone());

            let mut key = signer.encode();
            key.push(b'-');
            key.append(&mut token.clone());
            key.push(b'-');
            key.append(&mut recipient.encode());
            key.push(b'-');
            key.append(&mut transaction_id.clone());
            MintRequest::insert(key,amount.clone());

            let mut key = token.clone();
            key.push(b'-');
            key.append(&mut recipient.encode());
            key.push(b'-');
            key.append(&mut transaction_id.clone());

            MintCounter::try_mutate(&key, |count| -> DispatchResult {
				*count += 1;
				Ok(())
			})?;

            MintConfirmation::insert(key,true);

            pallet_assets::Module::<T>::mint(RawOrigin::Signed(signer.clone()).into(), asset_id, T::Lookup::unlookup(recipient.clone()), amount)?;

            Self::deposit_event(RawEvent::Minted(signer, asset_id, recipient, amount));

            Ok(().into())
        }

        #[weight = 10_000 + T::DbWeight::get().writes(1)]
        pub fn burn(origin, token:Vec<u8>,recipient: T::AccountId, transaction_id:Vec<u8>, amount: Balance)-> DispatchResultWithPostInfo {
            let signer = ensure_signed(origin)?;

            ensure!(Settings::contains_key(&token), Error::<T>::SettingsKeyNotFound);
            let content: Vec<u8> = Settings::get(&token).unwrap();
            let asset_id = Self::json_get_value(content.clone(),"assetid".as_bytes().to_vec());

			let asset_id = str::parse::<u32>(sp_std::str::from_utf8(&asset_id).unwrap()).unwrap();

            let mut flag=0;
            let internal_keepers = Self::json_get_value(content.clone(),"internalkeepers".as_bytes().to_vec());
            if !internal_keepers.is_empty() {
                let internal_keepers_vec=bs58::decode(internal_keepers).into_vec().unwrap();
                let accountid_internal_keepers=T::AccountId::decode(&mut &internal_keepers_vec[1..33]).unwrap_or_default();
                if signer==accountid_internal_keepers {
                    flag=1;
                }
            }
            ensure!(flag==1, Error::<T>::SignerNotFound);

<<<<<<< HEAD
            ensure!(!SignerBurnTracker::<T>::contains_key(&signer), Error::<T>::SignerAlreadyConfired);
            ensure!(!AssetBurnTracker::contains_key(&asset_id), Error::<T>::BurningNotAllowedTwice);
            AssetBurnTracker::insert(asset_id.clone(),1);
=======
            ensure!(!SignerBurnTracker::<T>::contains_key(&signer), Error::<T>::SignerAlreadyConfirmed);
>>>>>>> bacb12a2

            SignerBurnTracker::<T>::insert(signer.clone(),asset_id.clone());

            let mut key = signer.encode();
            key.push(b'-');
            key.append(&mut token.clone());
            key.push(b'-');
            key.append(&mut recipient.encode());
            key.push(b'-');
            key.append(&mut transaction_id.clone());
            BurnRequest::insert(key,amount.clone());

            let mut key = token.clone();
            key.push(b'-');
            key.append(&mut recipient.encode());
            key.push(b'-');
            key.append(&mut transaction_id.clone());

            BurnCounter::try_mutate(&key, |count| -> DispatchResult {
				*count += 1;
				Ok(())
			})?;

            BurnConfirmation::insert(key,true);

            pallet_assets::Module::<T>::burn(RawOrigin::Signed(recipient.clone()).into(), asset_id, T::Lookup::unlookup(signer.clone()), amount)?;

            Self::deposit_event(RawEvent::Burned(signer, asset_id, recipient, amount));

            Ok(().into())
        }
    }
}

impl<T: Config> Module<T> {

    // function to get record {} from multirecord json structure [{..},{.. }], it returns an empty Vec when the records is not present
    fn json_get_recordvalue(ar:Vec<u8>,p:i32) -> Vec<u8> {
        let mut result=Vec::new();
        let mut op=true;
        let mut cn=0;
        let mut lb=b' ';
        for b in ar {
            if b==b',' && op {
                cn += 1;
                continue;
            }
            if b==b'[' && op && lb!=b'\\' {
                continue;
            }
            if b==b']' && op && lb!=b'\\' {
                continue;
            }
            if b==b'{' && op && lb!=b'\\' {
                op=false;
            }
            if b==b'}' && !op && lb!=b'\\' {
                op=true;
            }
            // field found
            if cn==p {
                result.push(b);
            }
            lb= b ;
        }
        result
    }

    // function to get value of a field with a complex array like [{....},{.....}] for Substrate runtime (no std library and no variable allocation)
    fn json_get_complexarray(j:Vec<u8>,key:Vec<u8>) -> Vec<u8> {
        let mut result=Vec::new();
        let mut k=Vec::new();
        let keyl = key.len();
        let jl = j.len();
        k.push(b'"');
        for xk in 0..keyl{
            k.push(*key.get(xk).unwrap());
        }
        k.push(b'"');
        k.push(b':');
        let kl = k.len();
        for x in  0..jl {
            let mut m=0;
            if x+kl>jl {
                break;
            }
            for (xx, i) in (x..x+kl).enumerate() {
                if *j.get(i).unwrap()== *k.get(xx).unwrap() {
                    m += 1;
                }
            }
            if m==kl{
                let mut os=true;
                for i in x+kl..jl-1 {
                    if *j.get(i).unwrap()==b'[' && os{
                        os=false;
                    }
                    result.push(*j.get(i).unwrap());
                    if *j.get(i).unwrap()==b']' && !os {
                        break;
                    }
                }
                break;
            }
        }
        result
    }

    // function to validate a json string for no/std. It does not allocate of memory
    fn json_check_validity(j: Vec<u8>) -> bool {
        // minimum lenght of 2
        if j.len() < 2 {
            return false;
        }
        // checks star/end with {}
        if *j.get(0).unwrap() == b'{' && *j.last().unwrap() != b'}' {
            return false;
        }
        // checks start/end with []
        if *j.get(0).unwrap() == b'[' && *j.last().unwrap() != b']' {
            return false;
        }
        // check that the start is { or [
        if *j.get(0).unwrap() != b'{' && *j.get(0).unwrap() != b'[' {
            return false;
        }
        //checks that end is } or ]
        if *j.last().unwrap() != b'}' && *j.last().unwrap() != b']' {
            return false;
        }
        //checks " opening/closing and : as separator between name and values
        let mut s: bool = true;
        let mut d: bool = true;
        let mut pg: bool = true;
        let mut ps: bool = true;
        let mut bp = b' ';
        for b in j {
            if b == b'[' && s {
                ps = false;
            }
            if b == b']' && s && !ps {
                ps = true;
            }

            if b == b'{' && s {
                pg = false;
            }
            if b == b'}' && s && !pg {
                pg = true;
            }

            if b == b'"' && s && bp != b'\\' {
                s = false;
                bp = b;
                d = false;
                continue;
            }
            if b == b':' && s {
                d = true;
                bp = b;
                continue;
            }
            if b == b'"' && !s && bp != b'\\' {
                s = true;
                bp = b;
                d = true;
                continue;
            }
            bp = b;
        }

        //fields are not closed properly
        if !s {
            return false;
        }
        //fields are not closed properly
        if !d {
            return false;
        }
        //fields are not closed properly
        if !ps {
            return false;
        }
        //fields are not closed properly
        if !pg {
            return false;
        }
        // every ok returns true
        true
    }

    // function to get value of a field for Substrate runtime (no std library and no variable allocation)
    fn json_get_value(j:Vec<u8>,key:Vec<u8>) -> Vec<u8> {
        let mut result=Vec::new();
        let mut k=Vec::new();
        let keyl = key.len();
        let jl = j.len();
        k.push(b'"');
        for xk in 0..keyl{
            k.push(*key.get(xk).unwrap());
        }
        k.push(b'"');
        k.push(b':');
        let kl = k.len();
        for x in  0..jl {
            let mut m=0;
            if x+kl>jl {
                break;
            }
            for (xx, i) in (x..x+kl).enumerate() {
                if *j.get(i).unwrap()== *k.get(xx).unwrap() {
                    m += 1;
                }
            }
            if m==kl{
                let mut lb=b' ';
                let mut op=true;
                let mut os=true;
                for i in x+kl..jl-1 {
                    if *j.get(i).unwrap()==b'[' && op && os{
                        os=false;
                    }
                    if *j.get(i).unwrap()==b'}' && op && !os{
                        os=true;
                    }
                    if *j.get(i).unwrap()==b':' && op{
                        continue;
                    }
                    if *j.get(i).unwrap()==b'"' && op && lb!=b'\\' {
                        op=false;
                        continue
                    }
                    if *j.get(i).unwrap()==b'"' && !op && lb!=b'\\' {
                        break;
                    }
                    if *j.get(i).unwrap()==b'}' && op{
                        break;
                    }
                    if *j.get(i).unwrap()==b']' && op{
                        break;
                    }
                    if *j.get(i).unwrap()==b',' && op && os{
                        break;
                    }
                    result.push(*j.get(i).unwrap());
                    lb= *j.get(i).unwrap();
                }
                break;
            }
        }
        result
    }

}
// function to convert vec<u8> to u32
fn vecu8_to_u32(v: Vec<u8>) -> u32 {
    let vslice = v.as_slice();
    let vstr = str::from_utf8(vslice).unwrap_or("0");
    let vvalue: u32 = u32::from_str(vstr).unwrap_or(0);
    vvalue
}
<|MERGE_RESOLUTION|>--- conflicted
+++ resolved
@@ -113,16 +113,6 @@
         ExternalThresholdNotFound,
         /// SignerNotFound
         SignerNotFound,
-<<<<<<< HEAD
-        /// SignerAlreadyConfired
-        SignerAlreadyConfired,
-        /// Can not mint twice
-        MintingNotAllowedTwice,
-        /// Can not burn twice
-        BurningNotAllowedTwice,
-=======
-        /// SignerAlreadyConfirmed
-        SignerAlreadyConfirmed,
         /// The key cannot be shorter of 3 bytes
         SettingsKeyTooShort,
         /// The key cannot be longer of 8 bytes
@@ -146,8 +136,13 @@
         /// The internal Watchcat account is wrong
         InternalWhatchCatsAccountIsWrong,
         /// The external Watchcat account is wrong
-        ExternalWhatchCatsAccountIsWrong
->>>>>>> bacb12a2
+        ExternalWhatchCatsAccountIsWrong,
+        /// SignerAlreadyConfirmed
+        SignerAlreadyConfirmed,
+        /// Can not mint twice
+        MintingNotAllowedTwice,
+        /// Can not burn twice
+        BurningNotAllowedTwice,
   }
 }
 
@@ -195,7 +190,7 @@
             ensure!(key.len() >= 3, Error::<T>::SettingsKeyTooShort);
             ensure!(key.len() <=8, Error::<T>::SettingsKeyTooLong);
 
-            // check whether setting key already exists 
+            // check whether setting key already exists
             ensure!(!Settings::contains_key(&key), Error::<T>::SettingsKeyExists);
 
             let chain_id = Self::json_get_value(data.clone(),"chainid".as_bytes().to_vec());
@@ -360,13 +355,9 @@
             }
             ensure!(flag==1, Error::<T>::SignerNotFound);
 
-<<<<<<< HEAD
-            ensure!(!SignerMintTracker::<T>::contains_key(&signer), Error::<T>::SignerAlreadyConfired);
+            ensure!(!SignerMintTracker::<T>::contains_key(&signer), Error::<T>::SignerAlreadyConfirmed);
             ensure!(!AssetMintTracker::contains_key(&asset_id), Error::<T>::MintingNotAllowedTwice);
             AssetMintTracker::insert(asset_id.clone(),1);
-=======
-            ensure!(!SignerMintTracker::<T>::contains_key(&signer), Error::<T>::SignerAlreadyConfirmed);
->>>>>>> bacb12a2
 
             SignerMintTracker::<T>::insert(signer.clone(),asset_id.clone());
 
@@ -420,13 +411,9 @@
             }
             ensure!(flag==1, Error::<T>::SignerNotFound);
 
-<<<<<<< HEAD
-            ensure!(!SignerBurnTracker::<T>::contains_key(&signer), Error::<T>::SignerAlreadyConfired);
+            ensure!(!SignerBurnTracker::<T>::contains_key(&signer), Error::<T>::SignerAlreadyConfirmed);
             ensure!(!AssetBurnTracker::contains_key(&asset_id), Error::<T>::BurningNotAllowedTwice);
             AssetBurnTracker::insert(asset_id.clone(),1);
-=======
-            ensure!(!SignerBurnTracker::<T>::contains_key(&signer), Error::<T>::SignerAlreadyConfirmed);
->>>>>>> bacb12a2
 
             SignerBurnTracker::<T>::insert(signer.clone(),asset_id.clone());
 
