--- conflicted
+++ resolved
@@ -14,15 +14,12 @@
 // See the License for the specific language governing permissions and
 // limitations under the License.
 
-<<<<<<< HEAD
-=======
 // SBP M1 review: missing documentation & benchmarks.
 // General remark: you should avoid using JSON as an internal format,
 // and instead leverage the built-in suport for SCALE encoding.
 // Perform JSON string parsing operations will make your runtime perform
 // suboptimally, and bloat the chain's storage.
 
->>>>>>> 28b506d5
 #![cfg_attr(not(feature = "std"), no_std)]
 
 pub use pallet::*;
@@ -273,7 +270,6 @@
         BundleAssetsGeneratingVCUJsonTooShort,
         /// BundleAssetsGeneratingVCU is too long to be valid
         BundleAssetsGeneratingVCUJsonTooLong,
-<<<<<<< HEAD
         /// InvalidAGVs
         InvalidAGVs,
         /// Bundle does not exist,
@@ -322,6 +318,10 @@
     // Dispatchable functions must be annotated with a weight and must return a DispatchResult.
     #[pallet::call]
     impl<T: Config> Pallet<T> {
+        // SBP M1 review: you could probably use Substrate FRAME's Proxy pallet for a more flexible & optimal call delegation system.
+        // Note: all dispatchable calls should be benchmarked.
+
+
         /// Create new proxy setting that allow to define some accounts with administrator rights on the pallet.
         ///
         /// key=="admin" {"accounts": ["accountid1", "accountid2"] }
@@ -464,186 +464,6 @@
             }?;
             //check content json length
             ensure!(content.len() > 12, Error::<T>::AssetGeneratingJsonTooShort);
-=======
-		/// InvalidAGVs
-		InvalidAGVs,
-		/// Bundle does not exist,
-		BundleDoesNotExist,
-		/// BundleAssetIdNotSame
-		BundleAssetIdNotSame,
-		/// The recipient has not shares minted
-		RecipientSharesNotFound,
-		/// Recipient Shares are less of burning shares
-		RecipientSharesLessOfBurningShares,
-		/// Total shares are not enough to burn the amount requested
-		TotalSharesNotEnough,
-		/// Invalid period in days
-		InvalidPeriodDays,
-		/// The schedule is already present on chain
-		ScheduleDuplicated,
-		/// The minting time is not not yet arrived based on the schedule
-		AssetGeneratedScheduleNotYetArrived,
-		/// Token id not found in Assets Pallet
-		TokenIdNotFound,
-		/// The schedule is already present on chain
-		AssetsGeneratingVCUScheduleAlreadyOnChain,
-		/// The Oracle account is not matching the signer of the transaction
-		OracleAccountNotMatchingSigner,
-		/// Token for Oracle has not been found, inconsistency in stored data
-		OraclesTokenMintingVCUNotFound,
-		/// InsufficientVCUs
-		InsufficientVCUs,
-		/// Token id must have a value > 10000 because till 10000 is reserved for the Bridge pallet.
-		ReservedTokenId,
-		/// Asset Already In Use
-		AssetAlreadyInUse,
-		/// The AVG has not yet shares minted
-		NoAVGSharesNotFound,
-		/// Too many shares
-		TooManyNumberofShares,
-		/// AGV not found
-		AssetGeneratedVCUNotFound,
-  }
-}
-
-decl_module! {
-	pub struct Module<T: Config> for enum Call where origin: T::Origin {
-		// Errors must be initialized if they are used by the pallet.
-		type Error = Error<T>;
-
-		// Events must be initialized if they are used by the pallet.
-		fn deposit_event() = default;
-
-		// SBP M1 review: you could probably use Substrate FRAME's Proxy pallet for a more flexible & optimal call delegation system.
-		// Note: all dispatchable calls should be benchmarked.
-
-		/// Create new proxy setting that allow to define some accounts with administrator rights on the pallet.
-		///
-		/// key=="admin" {"accounts": ["accountid1", "accountid2"] }
-		/// `create_proxy_settings` will accept `accounts` as parameter
-		/// and create new proxy setting in system with key `admin`
-		///
-		/// The dispatch origin for this call must be `Signed` by the Root.
-		#[weight = 10_000 + T::DbWeight::get().writes(1)]
-		pub fn create_proxy_settings(origin, accounts: Vec<u8>) -> DispatchResult {
-
-			ensure_root(origin)?;
-
-			//check accounts json length
-			ensure!(accounts.len() > 12, Error::<T>::SettingsJsonTooShort);
-            ensure!(accounts.len() < 8192, Error::<T>::SettingsJsonTooLong);
-
-			// check json validity
-			let js=accounts.clone();
-			ensure!(Self::json_check_validity(js),Error::<T>::InvalidJson);
-
-			let key = "admin".as_bytes().to_vec();
-
-			// check whether setting key already exists
-			ensure!(!Settings::contains_key(&key), Error::<T>::SettingsKeyExists);
-
-			Settings::insert(key.clone(),accounts.clone());
-			// Generate event
-			Self::deposit_event(RawEvent::SettingsCreated(key,accounts));
-			// Return a successful DispatchResult
-			Ok(())
-		}
-
-		/// Destroy proxy setting with key:"admin"
-		///
-		/// The dispatch origin for this call must be `Signed` by the Root.
-		#[weight = 10_000 + T::DbWeight::get().writes(1)]
-		pub fn destroy_proxy_settings(origin) -> DispatchResult {
-			// check for SUDO 
-			ensure_root(origin)?;
-			// search for the key of the proxy settings
-			let key = "admin".as_bytes().to_vec();
-			// check whether setting key exists
-			ensure!(Settings::contains_key(&key), Error::<T>::SettingsKeyNotFound);
-			// remove the proxy settings
-			Settings::remove(key.clone());
-			// Generate event
-			Self::deposit_event(RawEvent::SettingsDestroyed(key));
-			// Return a successful DispatchResult
-			Ok(())
-		}
-
-		// SBP M1 review: you could probably use a custom origin configured via the pallet's Config trait.
-
-		/// Store/update an AuthorizedAccountsAGV
-		/// This function allows to store the Accounts enabled to create Assets generating VCU (AGV).
-		///
-		/// `add_authorized_accounts` will accept `account_id` and `description` as parameter
-		///
-		/// The dispatch origin for this call must be `Signed` by the Root.
-		#[weight = 10_000 + T::DbWeight::get().writes(1)]
-		pub fn add_authorized_account(origin, account_id: T::AccountId, description: Vec<u8>) -> DispatchResult {
-			// check for SUDO 
-			ensure_root(origin)?;
-			// description is mandatory 
-			ensure!(!description.is_empty(), Error::<T>::InvalidDescription);
-			//minimu lenght of 4 chars
-			ensure!(description.len()>4, Error::<T>::InvalidDescription);
-			// add/replace the description for the account received
-			AuthorizedAccountsAGV::<T>::try_mutate_exists(account_id.clone(), |desc| {
-				*desc = Some(description);
-				// Generate event
-				Self::deposit_event(RawEvent::AuthorizedAccountAdded(account_id));
-				// Return a successful DispatchResult
-				Ok(())
-			})
-		}
-
-		/// Destroys an authorized account revekin its authorization
-		///
-		/// The dispatch origin for this call must be `Signed` by the Root.
-		#[weight = 10_000 + T::DbWeight::get().writes(1)]
-		pub fn destroy_authorized_account(origin, account_id: T::AccountId) -> DispatchResult {
-			// check for SUDO 
-			ensure_root(origin)?;
-			// check whether authorized account exists or not
-			ensure!(AuthorizedAccountsAGV::<T>::contains_key(&account_id), Error::<T>::AuthorizedAccountsAGVNotFound);
-			// remove the authorized account from the state
-			AuthorizedAccountsAGV::<T>::remove(account_id.clone());
-			// Generate event
-			Self::deposit_event(RawEvent::AuthorizedAccountsAGVDestroyed(account_id));
-			// Return a successful DispatchResult
-			Ok(())
-		}
-
-		/// Create new Assets Generating VCU on chain
-		///
-		/// `create_asset_generating_vcu` will accept `agv_account_id`, `agv_id` and `json content` as parameter
-		/// and create new Assets Generating VCU in system
-		///
-		/// a value: json structure as follows:
-		/// {
-		///     Description: Vec<u8> (max 64 bytes) (mandatory)
-		///     ProofOwnership: ipfs link to a folder with the proof of ownership (mandatory)
-		///     OtherDocuments: [{description:string,ipfs:hash},{....}], (Optional)
-		///     ExpiringDateTime: DateTime, (YYYY-MM-DD hh:mm:ss) (optional)
-		///     NumberofShares: Integer (maximum 10000 shares mandatory)
-		/// }
-		/// ex: {"description":"Description", "proofOwnership":"ipfslink", "numberOfShares":10000}
-		/// The dispatch origin for this call must be `Signed` either by the Root or authorized account.
-		#[weight = 10_000 + T::DbWeight::get().writes(1)]
-		pub fn create_asset_generating_vcu(origin, agv_account_id: T::AccountId, agv_id: u32, content: Vec<u8>) -> DispatchResult {
-			// check for SUDO user or owner account
-			match ensure_root(origin.clone()) {
-				Ok(()) => Ok(()),
-				Err(e) => {
-					ensure_signed(origin).and_then(|o: T::AccountId| {
-						if AuthorizedAccountsAGV::<T>::contains_key(&o) {
-							Ok(())
-						} else {
-							Err(e)
-						}
-					})
-				}
-			}?;
-			//check content json length
-			ensure!(content.len() > 12, Error::<T>::AssetGeneratingJsonTooShort);
->>>>>>> 28b506d5
             ensure!(content.len() < 8192, Error::<T>::AssetGeneratingJsonTooLong);
 
             // check json validity
