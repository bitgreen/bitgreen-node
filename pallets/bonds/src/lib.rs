//! Pallet to manage the Bonds (Debit Market) on BitGreen Blockchain
#![cfg_attr(not(feature = "std"), no_std)]
#![recursion_limit = "256"]

pub use pallet::*;

<<<<<<< HEAD
#[cfg(test)]
mod mock;

#[cfg(test)]
mod tests;
=======
// SBP M1 review: missing documentation, tests & benchmarks.
// SBP M1 review: the JSON parsing code that is present in most functions
// makes the logic very difficult to follow & hard to maintain over the long run.
// You should refactor to use adequate Rust structs for data modeling, and rely
// on SCALE encoding for efficient data encoding & storage.

/// Module to manage the Bonds (Debit Market) on BitGreen Blockchain
>>>>>>> 28b506d5

use core::str;
use core::str::FromStr;
use frame_support::{codec::Decode, dispatch, ensure, traits::Currency};
use frame_system::RawOrigin;
use frame_system::{ensure_root, ensure_signed};
use sp_runtime::traits::StaticLookup;
use sp_std::borrow::ToOwned;
use sp_std::prelude::*;
pub type Balance = u128;

#[frame_support::pallet]
pub mod pallet {
    use super::*;
    use frame_support::pallet_prelude::*;
    use frame_system::pallet_prelude::*;

    /// Configure the pallet by specifying the parameters and types on which it depends.
    #[pallet::config]
    pub trait Config:
        frame_system::Config + pallet_assets::Config<AssetId = u32, Balance = u128>
    {
        /// Because this pallet emits events, it depends on the runtime's definition of an event.
        type Event: From<Event<Self>> + IsType<<Self as frame_system::Config>::Event>;
        type Currency: Currency<Self::AccountId, Balance = Balance>;
    }

    #[pallet::pallet]
    #[pallet::generate_store(pub(super) trait Store)]
    #[pallet::without_storage_info]
    pub struct Pallet<T>(_);

    // Settings configuration, we store json structure with different keys (see the function for details)
    #[pallet::storage]
    #[pallet::getter(fn get_settings)]
    pub type Settings<T: Config> = StorageMap<_, Blake2_128Concat, Vec<u8>, Vec<u8>>;

    // Know Your client Data
    #[pallet::storage]
    #[pallet::getter(fn get_kyc)]
    pub type Kyc<T: Config> = StorageMap<_, Blake2_128Concat, T::AccountId, Vec<u8>>;

    #[pallet::storage]
    #[pallet::getter(fn get_kycsignatures)]
    pub type KycSignatures<T: Config> =
        StorageDoubleMap<_, Blake2_128Concat, T::AccountId, Blake2_128Concat, T::AccountId, u32>;

    #[pallet::storage]
    #[pallet::getter(fn get_kycapproved)]
    pub type KycApproved<T: Config> = StorageMap<_, Blake2_128Concat, T::AccountId, u32>;

    #[pallet::storage]
    #[pallet::getter(fn get_bond)]
    pub type Bonds<T: Config> = StorageMap<_, Blake2_128Concat, u32, Vec<u8>>;

    #[pallet::storage]
    #[pallet::getter(fn get_bondssignatures)]
    pub type BondsSignatures<T: Config> =
        StorageDoubleMap<_, Blake2_128Concat, u32, Blake2_128Concat, T::AccountId, u32>;

    #[pallet::storage]
    #[pallet::getter(fn get_bondapproved)]
    pub type BondsApproved<T: Config> = StorageMap<_, Blake2_128Concat, u32, u32>;

    // Bond Shares (subscription )
    #[pallet::storage]
    #[pallet::getter(fn get_bondsshares)]
    pub type BondsShares<T: Config> =
        StorageDoubleMap<_, Blake2_128Concat, u32, Blake2_128Concat, T::AccountId, u32>;

    // Bond Total Subscribed
    #[pallet::storage]
    #[pallet::getter(fn get_bondstotalshares)]
    pub type BondsTotalShares<T: Config> = StorageMap<_, Blake2_128Concat, u32, u32>;

    // Credit Rating Agencies
    #[pallet::storage]
    #[pallet::getter(fn get_creditrating_agency)]
    pub type CreditRatingAgencies<T: Config> =
        StorageMap<_, Blake2_128Concat, T::AccountId, Vec<u8>>;

    #[pallet::storage]
    #[pallet::getter(fn get_creditrating)]
    pub type CreditRatings<T: Config> = StorageMap<_, Blake2_128Concat, u32, Vec<u8>>;

    // Collaterals
    #[pallet::storage]
    #[pallet::getter(fn get_collateral)]
    pub type Collaterals<T: Config> =
        StorageDoubleMap<_, Blake2_128Concat, u32, Blake2_128Concat, u32, Vec<u8>>;

    // Collaterals
    #[pallet::storage]
    #[pallet::getter(fn get_collateral_approval)]
    pub type CollateralsApproval<T: Config> =
        StorageDoubleMap<_, Blake2_128Concat, u32, Blake2_128Concat, u32, Vec<u8>>;

    #[pallet::storage]
    #[pallet::getter(fn get_fund)]
    pub type Funds<T: Config> = StorageMap<_, Blake2_128Concat, T::AccountId, Vec<u8>>;

    #[pallet::storage]
    #[pallet::getter(fn get_fund_signatures)]
    pub type FundsSignatures<T: Config> =
        StorageDoubleMap<_, Blake2_128Concat, T::AccountId, Blake2_128Concat, T::AccountId, u32>;

    #[pallet::storage]
    #[pallet::getter(fn get_fund_approved)]
    pub type FundsApproved<T: Config> = StorageMap<_, Blake2_128Concat, T::AccountId, u32>;

    // Standard Iso country code and official name
    #[pallet::storage]
    #[pallet::getter(fn get_iso_country)]
    pub type IsoCountries<T: Config> = StorageMap<_, Blake2_128Concat, Vec<u8>, Vec<u8>>;

    // Currencies data
    #[pallet::storage]
    #[pallet::getter(fn get_currency)]
    pub type Currencies<T: Config> = StorageMap<_, Blake2_128Concat, Vec<u8>, Vec<u8>>;

    // Underwriters data
    #[pallet::storage]
    #[pallet::getter(fn get_underwriter)]
    pub type Underwriters<T: Config> = StorageMap<_, Blake2_128Concat, T::AccountId, Vec<u8>>;

    // Insurers data
    #[pallet::storage]
    #[pallet::getter(fn get_insurer)]
    pub type Insurers<T: Config> = StorageMap<_, Blake2_128Concat, T::AccountId, Vec<u8>>;

    // Insurances data
    #[pallet::storage]
    #[pallet::getter(fn get_insurance)]
    pub type Insurances<T: Config> =
        StorageDoubleMap<_, Blake2_128Concat, T::AccountId, Blake2_128Concat, u32, Vec<u8>>;

    //Frozen funds in an Pool Account according to the percentage of mandatory reserves
    #[pallet::storage]
    #[pallet::getter(fn get_insurer_reserves)]
    pub type InsurerReserves<T: Config> =
        StorageMap<_, Blake2_128Concat, T::AccountId, Balance, ValueQuery>;

    // Insurances Signed from Payer
    #[pallet::storage]
    #[pallet::getter(fn get_insurance_signature)]
    pub type InsurancesSigned<T: Config> =
        StorageDoubleMap<_, Blake2_128Concat, T::AccountId, Blake2_128Concat, u32, T::AccountId>;

    // Lawyers data
    #[pallet::storage]
    #[pallet::getter(fn get_lawyer)]
    pub type Lawyers<T: Config> = StorageMap<_, Blake2_128Concat, T::AccountId, Vec<u8>>;

    // InterbankRate data
    #[pallet::storage]
    #[pallet::getter(fn get_interbank_rate)]
    pub type InterbankRates<T: Config> =
        StorageDoubleMap<_, Blake2_128Concat, Vec<u8>, Blake2_128Concat, Vec<u8>, u32>;

    // InterbankRate data
    #[pallet::storage]
    #[pallet::getter(fn get_inflation_rate)]
    pub type InflationRates<T: Config> =
        StorageDoubleMap<_, Blake2_128Concat, Vec<u8>, Blake2_128Concat, Vec<u8>, u32>;

    #[pallet::storage]
    #[pallet::getter(fn get_insurer_risks_covered)]
    pub type InsurerRisksCovered<T: Config> =
        StorageMap<_, Blake2_128Concat, T::AccountId, Balance, ValueQuery>;

    #[pallet::storage]
    #[pallet::getter(fn get_order_book)]
    pub type OrderBook<T: Config> = StorageMap<_, Blake2_128Concat, u32, Vec<u8>>;

    #[pallet::event]
    #[pallet::generate_deposit(pub(super) fn deposit_event)]
    pub enum Event<T: Config> {
        SettingsCreated(Vec<u8>, Vec<u8>), // New settings configuration has been created
        SettingsDestroyed(Vec<u8>),        // A settings has been removed
        KycStored(T::AccountId, Vec<u8>),  // Kyc data stored on chain
        KycSignedforApproval(T::AccountId, T::AccountId), // Kyc has been signed for approval
        KycApproved(T::AccountId, T::AccountId), // Kyc approved with all the required signatures
        IsoCountryCreated(Vec<u8>, Vec<u8>), // Iso country created
        IsoCountryDestroyed(Vec<u8>),      // Iso country destroyed
        CurrencyCodeCreated(Vec<u8>, Vec<u8>), // a currency code has been created
        CurrencyDestroyed(Vec<u8>),        // Currency code has been destroyed
        BondCreated(T::AccountId, u32, Vec<u8>), // New bond has been created
        BondApproved(u32, T::AccountId),   // A bond has been approved
        BondSignedforApproval(u32, T::AccountId), // A bond has been assigned for approval
        CreditRatingAgencyStored(T::AccountId, Vec<u8>), // Credit rating agency has been stored/updated
        CreditRatingStored(u32, Vec<u8>),                // New credit rating has been created
        UnderwriterCreated(T::AccountId, Vec<u8>),       // An underwriter has been created
        UnderwriterDestroyed(T::AccountId),              // An underwriter has been destroyed
        CollateralsStored(u32, u32, Vec<u8>),            // A collaterals has been stored
        CollateralsDestroyed(u32, u32),                  // A collaterals has been destroyed
        CollateralsApproved(u32, u32, Vec<u8>),          // A collaterals has been approved
        FundStored(T::AccountId, Vec<u8>),               // Fund data stored on chain
        FundApproved(T::AccountId, T::AccountId), // Fund approved with all the required signatures
        FundSignedforApproval(T::AccountId, T::AccountId), // Fund has been signed for approval
        InsurerCreated(T::AccountId, Vec<u8>),    // Insurer has been stored/updated
        InsurerDestroyed(T::AccountId),           // Insurer has been destroyed
        InsuranceCreated(T::AccountId, u32, Vec<u8>), // Insurance has been created
        InsuranceDestroyed(T::AccountId, u32),    // Insurance has been destroyed
        InsuranceSigned(T::AccountId, u32, T::AccountId), // Insurance signed
        LawyerCreated(T::AccountId, Vec<u8>),     // A Lawyer has been created
        LawyerDestroyed(T::AccountId),            // A Lawyer opinion has been destroyed
        InterbankRateCreated(Vec<u8>, Vec<u8>),   // An InterbankRate has been created
        InterbankRateDestroyed(Vec<u8>, Vec<u8>), // An InterbankRate has been destroyed
        InflationRateCreated(Vec<u8>, Vec<u8>),   // An Inflation Rate has been created
        InflationRateDestroyed(Vec<u8>, Vec<u8>), // An Inflation Rate has been destroyed
        CreditRatingAgencyDestroyed(T::AccountId), // A credit agency ahs been deleted
        InsuranceFundStaken(T::AccountId, Balance), // Some funds have been stake for Insurer reserve
        InsuranceFundUnstaken(T::AccountId, Balance), // Some funds have been unstaken from Insurer reserve
        BondSubscribed(u32, T::AccountId, u32),       // Subscription of shares of a bond
    }

    // Errors inform users that something went wrong.
    #[pallet::error]
    pub enum Error<T> {
        /// Settings key is not valid
        SettingsKeyNotValid,
        /// Settings Key has not been found on the blockchain
        SettingsKeyNotFound,
        /// Settings data is too short to be valid
        SettingsJsonTooShort,
        /// Settings data is too long to be valid
        SettingsJsonTooLong,
        /// Settings key is wrong
        SettingsKeyIsWrong,
        /// Invalid Json structure
        InvalidJson,
        /// Manager account in KYC settings is wrong
        KycManagerAccountIsWrong,
        /// Supervisor account in KYC settings is wrong
        KycSupervisorAccountIsWrong,
        /// Operators account for KYC have not been configured, minimum one account
        KycOperatorsNotConfigured,
        /// Manager account for bond approval is wrong
        BondApprovalManagerAccountIsWrong,
        /// Bond approval commitee is wrong
        BondApprovalCommitteeIsWrong,
        /// Mandatory underwriting can be Y or N only.
        BondApprovalMandatoryUnderwritingIsWrong,
        /// Mandatory credit rating can be Y or N only.
        BondApprovalMandatoryCreditRatingIsWrong,
        /// Mandatory legal opinion can be Y or N only.
        BondApprovalMandatoryLegalOpinionIsWrong,
        /// Manager account for underwriters submission is wrong
        UnderWritersSubmissionManagerAccountIsWrong,
        /// Manager account for lawyers submission is wrong
        LawyersSubmissionManagerAccountIsWrong,
        /// Committe for lawyers submission is wrong
        LawyersSubmissionCommitteeIsWrong,
        /// Manager account for collateral verification is wrong
        CollateralVerificationManagerAccountIsWrong,
        /// Committe for collateral verification is wrong
        CollateralVerificationCommitteeIsWrong,
        ///  Account for  fund approval is wrong
        FundApprovalManagerAccountIsWrong,
        /// Committe for fund approval  is wrong
        FundApprovalCommitteeIsWrong,
        /// Info Documents is empty
        InfoDocumentsIsWrong,
        /// Kyc Id is wrong, it cannot be zero
        KycIdIsWrongCannotBeZero,
        /// Kyc info cannot be longer of 8192 bytes
        KycInfoIsTooLong,
        /// Kyc cannot be shorter of 10 bytes
        KycNameTooShort,
        /// Kyc cannot be longer of 64 bytes
        KycNameTooLong,
        /// Kyc address cannot be shorter of 10 bytes
        KycAddressTooShort,
        /// Kyc address cannot be longer of 64 bytes
        KycAddressTooLong,
        /// Kyc zip code cannot be shorter of 3 bytes
        KycZipCodeTooShort,
        /// Kyc zip code cannot be longer of 6 bytes
        KycZipCodeTooLong,
        /// Kyc city cannot be shorter of 3 bytes
        KycCityTooShort,
        /// Kyc state cannot be longer of 64 bytes
        KycCityTooLong,
        /// Kyc state cannot be shorter of 3 bytes
        KycStateTooShort,
        /// Kyc state cannot be longer of 64 bytes
        KycStateTooLong,
        /// Kyc country cannot be shorter of 3 bytes
        KycCountryTooShort,
        /// Kyc country cannot be longer of 64 bytes
        KycCountryTooLong,
        /// Kyc website is too short
        KycWebSiteTooShort,
        /// Kyc website is too long
        KycWebSiteTooLong,
        /// Kyc website is wrong
        KycWebSiteIsWrong,
        /// Kyc phone is too short
        KycPhoneTooShort,
        /// Kyc phone is too long
        KycPhoneTooLong,
        /// Kyc phone is wrong, not international prefix is matching
        KycPhoneIsWrong,
        /// Document description is too short
        KycDocumentDescriptionTooShort,
        /// Document Ipfs address is too short
        KycDocumentIpfsAddressTooShort,
        /// Missing documents
        KycMissingDocuments,
        /// Kyc Id has not been found
        KycIdNotFound,
        /// The signer has already signed the same kyc
        KycSignatureAlreadyPresentrSameSigner,
        /// Kyc Settings not yet configured
        KycSettingsNotConfigured,
        /// The signer is not authorized to approve a KYC
        SignerIsNotAuthorizedForKycApproval,
        /// The signer is not authorized to delet a KYC
        SignerIsNotAuthorizedForKycCancellation,
        /// Bond id cannot be zero
        BondIdIsWrongCannotBeZero,
        /// Bond id has been already used
        BondIdAlreadyUsed,
        /// Wrong account id
        WrongAccountId,
        /// Missing kyc for the signer
        MissingKycForSigner,
        /// Missing Kyc Approval
        MissingKycApproval,
        /// Bond total amount cannot be zero
        BondTotalAmountCannotBeZero,
        /// Country code lenght is wrong
        WrongLengthCountryCode,
        /// Country name is too short
        CountryNameTooShort,
        /// Country code is already present
        CountryCodeAlreadyPresent,
        /// Country code not found
        CountryCodeNotFound,
        /// Wrong lenght of the currency code
        WrongLengthCurrencyCode,
        /// info field is too long
        SizeInfoTooLong,
        /// Currency name is too short
        CurrencyNameTooShort,
        /// Currency name is too long
        CurrencyNameTooLong,
        /// Currency category is wrong, it can be 'c' for crypto currency or 'f' for fiat currency
        CurrencyCategoryIswrong,
        /// Currency code has not been found
        CurrencyCodeNotFound,
        /// block chain name is too short
        BlockchainNameTooShort,
        /// block chain name is too long
        BlockchainNameTooLong,
        /// Currency code is already present
        CurrencyCodeAlreadyPresent,
        /// Bond interest rate cannot be zero
        BondInterestRateIsWrong,
        /// Bond interest type is wrong, it can be X,F,Z,I only.
        BondInterestTypeIsWrong,
        /// Bond maturity cannot be zero
        BondMaturityCannotBeZero,
        /// Bond maturity cannot be longer than 600 months (50 years)
        BondMaturityTooLong,
        /// Bond Instalments cannot be more than 600
        BondTooManyInstalments,
        /// Bond instalmnents cannot exceed Maturity
        BondInstalmentsCannotExceedMaturity,
        /// Grace period cannot exceed the maturity
        BondGracePeriodCannotExceedMaturity,
        /// Bond accepted currencies cannot be empty
        BondAcceptedCurrenciesCannotBeEmpty,
        /// Bond subordinated is wrong, it can be Y/N
        BondSubordinatedIsWrong,
        /// Bond put option is wrong, it can be Y/N
        BondPutOptionIsWrong,
        /// Bond put vesting period cannot be zero
        BondPutVestingPeriodCannotBeZero,
        /// Bond call option is wrong, it can be Y/N
        BondCallOptionIsWrong,
        /// Bond put vesting period cannot be zero
        BondCallVestingPeriodCannotBeZero,
        /// Bond put convertible option is wrong, it can be Y/N
        BondPutConvertibleOptionIsWrong,
        /// Bond call convertible option is wrong, it can be Y/N
        BondCallConvertibleOptionIsWrong,
        // The bond document description cannot be shorter of 5 bytes
        BondDocumentDescriptionTooShort,
        /// The ipfs address of the bond document is too short to be real
        BondDocumentIpfsAddressTooShort,
        /// Bond documents are missing
        BondMissingDocuments,
        /// Kyc of the signer is not present or not approved yet
        KycSignerIsNotApproved,
        /// Kyc is under process it cannot be changed
        KycUnderProcessItCannotBeChanged,
        /// Bonds Id has not been found on chain
        BondsIdNotFound,
        /// The signature for the bond approval is alredy present for the same signer
        BondsSignatureAlreadyPresentrSameSigner,
        /// Signer is not authorized for Bond approval
        SignerIsNotAuthorizedForBondApproval,
        /// The manager enabled to submit a credit rating agency is wrong
        CreditRatingAgenciesSubmissionManagerAccountIsWrong,
        /// The committee enabled to submit a credit rating agency is wrong
        CreditRatingAgenciesSubmissionCommitteeIsWrong,
        /// The signed is not authorized to submit a credit rating agency
        SignerIsNotAuthorizedForCreditRatingAgencySubmission,
        /// the json structure for credit rating agency is too long
        CreditRatingAgencyInfoIsTooLong,
        /// The name of the credit rating agency is too short
        CreditRatingAgencyNameTooShort,
        /// The name of the credit rating agency is too long
        CreditRatingAgencyNameTooLong,
        /// The account id of the credit rating agency is wrong, it shoulf be 48 bytes
        CreditRatingAgencyAccountIdIsWrong,
        /// The website of the Credit Rating Agency is wrong
        CreditRatingAgencyWebSiteIsWrong,
        /// Description of the document for the credit agency is too short
        CreditRatingAgencyDocumentDescriptionTooShort,
        /// IPFS address of the document for a credit agency is too short
        CreditRatingAgencyDocumentIpfsAddressTooShort,
        /// Documents for the credit rating agency are missing, at the least one is required
        CreditRatingAgencyMissingDocuments,
        /// The signer is not a credit rating agency
        SignerIsNotAuthorizedAsCreditRatingAgency,
        /// The credit rating info is too long, maximum 8192
        CreditRatingInfoIsTooLong,
        /// The credit rating description is too short
        CreditRatingDescriptionTooShort,
        /// The credit rating description is too long
        CreditRatingDescriptionTooLong,
        /// the credit rating document description is too long
        CreditRatingDocumentDescriptionTooShort,
        /// IPFS address of the document of credit rating is too short
        CreditRatingDocumentIpfsAddressTooShort,
        /// Documents for the credit rating  are missing, at the least one is required
        CreditRatingMissingDocuments,
        /// Underwriter account is not found on chain
        UnderwriterAccountNotFound,
        /// Underwriter account already stored on chain
        UnderwriterAlreadyPresent,
        /// The collaterals info are too long, maximum 8192 bytes
        CollateralsInfoIsTooLong,
        /// Collateral document description is too short
        CollateralDocumentDescriptionTooShort,
        /// Collateral document ipfs address is too short
        CollateralDocumentIpfsAddressTooShort,
        /// Collateral requires at least one document
        CollateralMissingDocuments,
        /// The collateral id is already present per this bond id
        CollateralIdAlreadyPresent,
        /// The signer cannot approve a collateral
        SignerIsNotAuthorizedForCollateralsApproval,
        /// Underwriter InfoDocuments Missing
        MissingUnderwriterInfoDocuments,
        /// Underwriter name is too short
        UnderwriterNameTooShort,
        /// Underwriter website is too short
        UnderwriterWebSiteTooShort,
        /// Underwriter website is too long
        UnderwriterWebSiteTooLong,
        /// Invalid Website
        InvalidWebsite,
        /// The adrresses for the underwriter from json and passed paramenters did not match
        UnmatchingUnderwriterAddress,
        /// Missing Underwriter Account ID from json input
        MissingUnderwriterAccountId,
        /// The committee enabled to submit Underwriter is wrong
        UnderwritersSubmissionCommitteeIsWrong,
        /// The signed is not authorized to submit or remove an underwriter
        SignerIsNotAuthorizedForUnderwriterSubmissionOrRemoval,
        /// Signer is not authorized for fund creation/update
        SignerIsNotAuthorizedForFundCreation,
        /// Insurer manager is not set
        InsurerSubmissionManagerAccountIsWrong,
        /// Insurer committee is empty
        InsurerSubmissionCommitteeIsWrong,
        /// Signer has not authorization to submite Insurer
        SignerIsNotAuthorizedForInsurerSubmissionOrRemoval,
        /// Fund info is long, maximum 8192 bytes
        FundInfoIsTooLong,
        /// Fund name is too short
        FundNameTooShort,
        /// Fund name is too long
        FundNameTooLong,
        /// Fund address cannot be shorter of 10 bytes
        FundAddressTooShort,
        /// Fund address cannot be longer of 64 bytes
        FundAddressTooLong,
        /// Fund zip code cannot be shorter of 3 bytes
        FundZipCodeTooShort,
        /// Fund zip code cannot be longer of 6 bytes
        FundZipCodeTooLong,
        /// Fund city cannot be shorter of 3 bytes
        FundCityTooShort,
        /// Fund city cannot be longer of 64 bytes
        FundCityTooLong,
        /// Fund state cannot be shorter of 3 bytes
        FundStateTooShort,
        /// Fund state cannot be longer of 64 bytes
        FundStateTooLong,
        /// Fund country cannot be shorter of 3 bytes
        FundCountryTooShort,
        /// Fund country cannot be longer of 64 bytes
        FundCountryTooLong,
        /// Fund website is too short
        FundWebSiteTooShort,
        /// Fund website is too long
        FundWebSiteTooLong,
        /// Fund website is wrong
        FundWebSiteIsWrong,
        /// Fund phone is too short
        FundPhoneTooShort,
        /// Fund phone is too long
        FundPhoneTooLong,
        /// Fund phone is wrong, not international prefix is matching
        FundPhoneIsWrong,
        /// Document description is too short for the fund submission
        FundDocumentDescriptionTooShort,
        /// Document Ipfs address is too short
        FundDocumentIpfsAddressTooShort,
        /// Missing documents for the fund
        FundMissingDocuments,
        /// Fund initial fee cannot be zero
        FundInitialFeesCannotBeZero,
        /// Fund yearly fees cannot be zero
        FundYearlyFeesCannotBeZero,
        /// Fund performance fees cannot be zero
        FundPerformanceFeesCannotBeZero,
        /// Fund account id is wrong
        FundAccountIdIsWrong,
        /// Account id for deposit to the fund is wrong
        FundDepositAccountIdIsWrong,
        /// Account id for fund manager is wrong
        FundManagerAccountIdIsWrong,
        /// Fund manager account is missing
        FundManagerAccountisMissing,
        /// Fund under processing cannot be changed
        FundUnderProcessItCannotBeChanged,
        /// Fund signatures is already present on chain for the same signer
        FundsSignatureAlreadyPresentrSameSigner,
        /// Fund type is wrong it can be H for Hedge Fund or E for Enterprise fund
        FundTypeIsWrong,
        /// Signer is not authorized for fund approval
        SignerIsNotAuthorizedForFundApproval,
        /// Currency in the Insurance configuration is wrong
        InsuranceCurrencyIsWrong,
        /// Insurance Minimum Reserver Cannot Be Zero
        InsuranceMinReserveCannotBeZero,
        /// Insurer Settings is missing from the configuration
        InsurerSettingIsMissing,
        /// Insurer is already present
        InsurerAlreadyPresent,
        /// Insurer name is too short
        InsurerNameTooShort,
        /// Insurer web site is too short
        InsurerWebSiteTooShort,
        /// Insurer web site is too long
        InsurerWebSiteTooLong,
        /// The adrresses for the underwriter from json and passed paramenters did not match
        UnmatchingInsurerAddress,
        /// Insurer account not found
        InsurerAccountNotFound,
        /// Insurer account has not been found
        MissingInsurerAccountId,
        /// Info documents for the insurer are missing
        MissingInsurerInfoDocuments,
        /// Signer is not an insurer
        SignerIsNotInsurer,
        /// Max Coverage cannot be zero
        MaxCoverageCannotBeZero,
        /// Payer account is wrong
        PayerAccountIsWrong,
        /// Beneficiary account is wrong
        BeneficiaryAccountIsWrong,
        /// Insurance premium cannot be zero.
        InsurancePremiumCannotBeZero,
        /// Information documents about the insurance are missing
        MissingInsuranceInfoDocuments,
        /// Insurance id is already present in the state
        InsuranceIdAlreadyPresent,
        /// The data is already stored on chain
        AlreadyPresent,
        /// The name is too short
        NameTooShort,
        /// The website is too short
        WebSiteTooShort,
        /// The website is too short
        WebSiteTooLong,
        /// The account id is missing in the parameters passed
        MissingAccountId,
        /// The addresses did not match
        UnmatchingAddress,
        /// The info documents is missing
        MissingInfoDocuments,
        /// Signer Is Not Authorized For Submission Or Removal
        SignerIsNotAuthorizedForSubmissionOrRemoval,
        /// Account if has not  been found
        AccountNotFound,
        ///Current insurer reserves below minimum insurer requirement
        BelowMinimumReserve,
        /// The current reserve is not enough for the additional insurance
        InsufficientReserve,
        /// Insurance cannot be found
        InsuranceNotFound,
        ///Insurer reserve not found
        ReserveNotFound,
        /// Insurance has been already signed
        InsuranceAlreadySigned,
        /// The date format is not in  YYYY-MM-DD format
        InvalidDateFormat,
        /// Settings does not exist
        SettingsDoesNotExist,
        /// Got an overflow after adding
        Overflow,
        /// Underflow after substrate
        Underflow,
        /// The signer is not owning any approved Fund
        FundNotFoundforSigner,
        /// The fund owned from the signer is not yet approved
        FundNotYetApproved,
        /// Signer is not matching the Owner account in the json structure.
        SignerIsNotMatchingOwnerAccount,
        /// The owner account field is mandatory, it must match the signer of the transaction
        OwnerAccountIsMissing,
        /// Bond is under approval it cannot be changed more
        BondUnderApprovalCannotBeChanged,
        /// Bond has been already approved
        BondAlreadyApproved,
        /// Only the manager can delete a credit rating agency.
        SignerIsNotAuthorizedForCreditRatingAgencyCancellation,
        /// Credit Rating Agency has not been found
        CreditRatingAgencyNotFound,
        /// Credit rating documents are mandatory
        CreditRatingDocumentsAreMissing,
        /// Collateral Id cannot be found on chain
        CollateralIdNotFound,
        /// Collater has been already approved
        CollateralAlreadyApproved,
        /// Underwriter document description is too short
        UnderwriterDocumentDescriptionTooShort,
        /// Underwriter document ipfs address is too short
        UnderwriterDocumentIpfsAddressTooShort,
        /// Underwriter requires at least one document
        UnderwriterMissingDocuments,
        /// Insurer document description is too short
        InsurerDocumentDescriptionTooShort,
        /// Insurer document ipfs address is too short
        InsurerDocumentIpfsAddressTooShort,
        /// Insurer requires at least one document
        InsurerMissingDocuments,
        /// Lawyer document description is too short
        LawyerDocumentDescriptionTooShort,
        /// Lawyer document ipfs address is too short
        LawyerDocumentIpfsAddressTooShort,
        /// Lawyer requires at least one document
        LawyerMissingDocuments,
        /// Interbank rate is already stored for the same date of reference.
        InterbankRateAlreadyPresent,
        /// Inflation rate is already stored for the same date of reference.
        InflationRateAlreadyPresent,
        /// Insurance reserve account is wrong
        InsuranceReserveAccountIswrong,
        /// Insurance reserve account is not set
        InsuranceReserveAccountNotSet,
        /// Current reserve is not enough
        CurrentReserveIsNotEnough,
        /// Insufficient funds available for the payment
        InsufficientFunds,
        /// Currency code has not a valid address in the blockchain
        CurrencyCodeHasNotValidAddress,
        ///Default Token id cannot be zero
        TokenidCannotBeZero,
        /// Total shares available are not enough
        TotalShareAvailablesNotEnough,
        // Stable coin has not been configured
        MissingStableCoinConfiguration,
    }

    #[pallet::hooks]
    impl<T: Config> Hooks<BlockNumberFor<T>> for Pallet<T> {}

    // Dispatchable functions allows users to interact with the pallet and invoke state changes.
    // These functions materialize as "extrinsics", which are often compared to transactions.
    // Dispatchable functions must be annotated with a weight and must return a DispatchResult.
    #[pallet::call]
    impl<T: Config> Pallet<T> {
        /// Create/change a  settings configuration. Reserved to super user
        /// We have multiple of configuration:
        /// key=="kyc" {"manager":"xxxaccountidxxx","supervisor":"xxxxaccountidxxxx","operators":["xxxxaccountidxxxx","xxxxaccountidxxxx",...]}
        /// for example: {"manager":"5GrwvaEF5zXb26Fz9rcQpDWS57CtERHpNehXCPcNoHGKutQY","supervisor":"5GrwvaEF5zXb26Fz9rcQpDWS57CtERHpNehXCPcNoHGKutQY","operators":["5GrwvaEF5zXb26Fz9rcQpDWS57CtERHpNehXCPcNoHGKutQY"]}
        /// key=="bondapproval" {"manager":"xxxaccountidxxx","committee":["xxxxaccountidxxxx","xxxxaccountidxxxx",...],"mandatoryunderwriting":"Y/N","mandatorycreditrating":"Y/N","mandatorylegalopinion":"Y/N"}
        /// for example: {"manager":"5GrwvaEF5zXb26Fz9rcQpDWS57CtERHpNehXCPcNoHGKutQY","committee":["5FLSigC9HGRKVhB9FiEo4Y3koPsNmBmLJbpXg2mp1hXcS59Y","5HpG9w8EBLe5XCrbczpwq5TSXvedjrBGCwqxK1iQ7qUsSWFc"],"mandatoryunderwriting":"Y","mandatorycreditrating":"Y","mandatorylegalopinion":"Y"}
        /// key=="underwriterssubmission" {"manager":"xxxaccountidxxx","committee":["xxxxaccountidxxxx","xxxxaccountidxxxx",...]}
        /// for example: {"manager":"5GrwvaEF5zXb26Fz9rcQpDWS57CtERHpNehXCPcNoHGKutQY","committee":["5FLSigC9HGRKVhB9FiEo4Y3koPsNmBmLJbpXg2mp1hXcS59Y","5HpG9w8EBLe5XCrbczpwq5TSXvedjrBGCwqxK1iQ7qUsSWFc"]}
        /// key=="infodocuments" {"documents:[{"document":"xxxxdescription"},{"document":"xxxxdescription"}]}
        /// for example: [{"document":"Profit&Loss Previous year"},{"document":"Board Members/Director List"}]
        #[pallet::weight(10_000 + T::DbWeight::get().reads_writes(1,1))]
        pub fn create_change_settings(
            origin: OriginFor<T>,
            key: Vec<u8>,
            configuration: Vec<u8>,
        ) -> DispatchResult {
            // check the request is signed from Super User
            let _sender = ensure_root(origin)?;
            //check configuration length
            ensure!(configuration.len() > 12, Error::<T>::SettingsJsonTooShort);
            ensure!(configuration.len() < 8192, Error::<T>::SettingsJsonTooLong);
            // check json validity
            let js = configuration.clone();
            ensure!(json_check_validity(js), Error::<T>::InvalidJson);
            // check for key validity
            ensure!(
                key == "kyc".as_bytes().to_vec()
                    || key == "bondapproval".as_bytes().to_vec()
                    || key == "underwriterssubmission".as_bytes().to_vec()
                    || key == "insurerssubmission".as_bytes().to_vec()
                    || key == "creditratingagencies".as_bytes().to_vec()
                    || key == "collateralsverification".as_bytes().to_vec()
                    || key == "fundapproval".as_bytes().to_vec()
                    || key == "lawyerssubmission".as_bytes().to_vec()
                    || key == "infodocuments".as_bytes().to_vec()
                    || key == "insuranceminreserve".as_bytes().to_vec()
                    || key == "stablecoin".as_bytes().to_vec(),
                Error::<T>::SettingsKeyIsWrong
            );
            // check validity for kyc settings
            if key == "kyc".as_bytes().to_vec() {
                let manager = json_get_value(configuration.clone(), "manager".as_bytes().to_vec());
                ensure!(
                    manager.len() == 48 || manager.is_empty(),
                    Error::<T>::KycManagerAccountIsWrong
                );
                let supervisor =
                    json_get_value(configuration.clone(), "supervisor".as_bytes().to_vec());
                ensure!(
                    supervisor.len() == 48 || supervisor.is_empty(),
                    Error::<T>::KycSupervisorAccountIsWrong
                );
                let operators =
                    json_get_complexarray(configuration.clone(), "operators".as_bytes().to_vec());
                if operators.len() >= 2 {
                    let mut x = 0;
                    loop {
                        let w = json_get_recordvalue(operators.clone(), x);
                        if w.is_empty() {
                            break;
                        }
                        x += 1;
                    }
                    // at the least one operator is required for this configuration.
                    ensure!(x > 0, Error::<T>::KycOperatorsNotConfigured);
                }
            }
            // check validity for bond approval settings
            if key == "bondapproval".as_bytes().to_vec() {
                let manager = json_get_value(configuration.clone(), "manager".as_bytes().to_vec());
                ensure!(
                    manager.len() == 48 || manager.is_empty(),
                    Error::<T>::BondApprovalManagerAccountIsWrong
                );
                let committee =
                    json_get_complexarray(configuration.clone(), "committee".as_bytes().to_vec());
                let mut x = 0;
                if committee.len() > 2 {
                    loop {
                        let w = json_get_recordvalue(committee.clone(), x);
                        if w.is_empty() {
                            break;
                        }
                        x += 1;
                    }
                }
                ensure!(x > 0, Error::<T>::BondApprovalCommitteeIsWrong);
                let mandatoryunderwriting = json_get_value(
                    configuration.clone(),
                    "mandatoryunderwriting".as_bytes().to_vec(),
                );
                ensure!(
                    mandatoryunderwriting == "Y".as_bytes().to_vec()
                        || mandatoryunderwriting == "N".as_bytes().to_vec(),
                    Error::<T>::BondApprovalMandatoryUnderwritingIsWrong
                );
                let mandatorycreditrating = json_get_value(
                    configuration.clone(),
                    "mandatorycreditrating".as_bytes().to_vec(),
                );
                ensure!(
                    mandatorycreditrating == "Y".as_bytes().to_vec()
                        || mandatorycreditrating == "N".as_bytes().to_vec(),
                    Error::<T>::BondApprovalMandatoryCreditRatingIsWrong
                );
                let mandatorylegalopinion = json_get_value(
                    configuration.clone(),
                    "mandatorylegalopinion".as_bytes().to_vec(),
                );
                ensure!(
                    mandatorylegalopinion == "Y".as_bytes().to_vec()
                        || mandatorylegalopinion == "N".as_bytes().to_vec(),
                    Error::<T>::BondApprovalMandatoryLegalOpinionIsWrong
                );
            }
            // check validity for Under Writers submission settings
            if key == "underwriterssubmission".as_bytes().to_vec() {
                let manager = json_get_value(configuration.clone(), "manager".as_bytes().to_vec());
                ensure!(
                    manager.len() == 48 || manager.is_empty(),
                    Error::<T>::UnderWritersSubmissionManagerAccountIsWrong
                );
                let committee =
                    json_get_complexarray(configuration.clone(), "committee".as_bytes().to_vec());
                let mut x = 0;
                if committee.len() > 2 {
                    loop {
                        let w = json_get_recordvalue(committee.clone(), x);
                        if w.is_empty() {
                            break;
                        }
                        x += 1;
                    }
                }
                ensure!(x > 0, Error::<T>::UnderwritersSubmissionCommitteeIsWrong);
            }
            // check validity for insurer submission settings
            if key == "insurerssubmission".as_bytes().to_vec() {
                let manager = json_get_value(configuration.clone(), "manager".as_bytes().to_vec());
                ensure!(
                    manager.len() == 48 || manager.is_empty(),
                    Error::<T>::InsurerSubmissionManagerAccountIsWrong
                );
                let committee =
                    json_get_complexarray(configuration.clone(), "committee".as_bytes().to_vec());
                let mut x = 0;
                if committee.len() > 2 {
                    loop {
                        let w = json_get_recordvalue(committee.clone(), x);
                        if w.is_empty() {
                            break;
                        }
                        x += 1;
                    }
                }
                ensure!(x > 0, Error::<T>::InsurerSubmissionCommitteeIsWrong);
            }
            // check validity for insurance reserve account
            if key == "insurancereserve".as_bytes().to_vec() {
                let account = json_get_value(configuration.clone(), "account".as_bytes().to_vec());
                ensure!(
                    account.len() == 48 || account.is_empty(),
                    Error::<T>::InsuranceReserveAccountIswrong
                );
            }
            // check validity for the submission settings of credit rating agencies
            if key == "creditratingagencies".as_bytes().to_vec() {
                let manager = json_get_value(configuration.clone(), "manager".as_bytes().to_vec());
                ensure!(
                    manager.len() == 48 || manager.is_empty(),
                    Error::<T>::CreditRatingAgenciesSubmissionManagerAccountIsWrong
                );
                let committee =
                    json_get_complexarray(configuration.clone(), "committee".as_bytes().to_vec());
                let mut x = 0;
                if committee.len() > 2 {
                    loop {
                        let w = json_get_recordvalue(committee.clone(), x);
                        if w.is_empty() {
                            break;
                        }
                        x += 1;
                    }
                }
                ensure!(
                    x > 0,
                    Error::<T>::CreditRatingAgenciesSubmissionCommitteeIsWrong
                );
            }
            // check validity for lawyers submission settings
            if key == "lawyerssubmission".as_bytes().to_vec() {
                let manager = json_get_value(configuration.clone(), "manager".as_bytes().to_vec());
                ensure!(
                    manager.len() == 48 || manager.is_empty(),
                    Error::<T>::LawyersSubmissionManagerAccountIsWrong
                );
                let committee =
                    json_get_complexarray(configuration.clone(), "committee".as_bytes().to_vec());
                let mut x = 0;
                if committee.len() > 2 {
                    loop {
                        let w = json_get_recordvalue(committee.clone(), x);
                        if w.is_empty() {
                            break;
                        }
                        x += 1;
                    }
                }
                ensure!(x > 0, Error::<T>::LawyersSubmissionCommitteeIsWrong);
            }
            // check validity for collateral verification settings
            if key == "collateralsverification".as_bytes().to_vec() {
                let manager = json_get_value(configuration.clone(), "manager".as_bytes().to_vec());
                ensure!(
                    manager.len() == 48 || manager.is_empty(),
                    Error::<T>::CollateralVerificationManagerAccountIsWrong
                );
                let committee =
                    json_get_complexarray(configuration.clone(), "committee".as_bytes().to_vec());
                let mut x = 0;
                if committee.len() > 2 {
                    loop {
                        let w = json_get_recordvalue(committee.clone(), x);
                        if w.is_empty() {
                            break;
                        }
                        x += 1;
                    }
                }
                ensure!(x > 0, Error::<T>::CollateralVerificationCommitteeIsWrong);
            }
            // check validity for enterprise/edge fund approval settings
            if key == "fundapproval".as_bytes().to_vec() {
                let manager = json_get_value(configuration.clone(), "manager".as_bytes().to_vec());
                ensure!(
                    manager.len() == 48 || manager.is_empty(),
                    Error::<T>::FundApprovalManagerAccountIsWrong
                );
                let committee =
                    json_get_complexarray(configuration.clone(), "committee".as_bytes().to_vec());
                let mut x = 0;
                if committee.len() > 2 {
                    loop {
                        let w = json_get_recordvalue(committee.clone(), x);
                        if w.is_empty() {
                            break;
                        }
                        x += 1;
                    }
                }
                ensure!(x > 0, Error::<T>::FundApprovalCommitteeIsWrong);
            }
            // check validity for stable coin settings
            if key == "stablecoin".as_bytes().to_vec() {
                let tokenid = json_get_value(configuration.clone(), "tokenid".as_bytes().to_vec());
                let tokenidv = vecu8_to_u32(tokenid);
                ensure!(tokenidv > 0, Error::<T>::TokenidCannotBeZero);
            }
            // check validity for info documents, with this option you can configure the mandatory documents required when creating a bond.
            if key == "infodocuments".as_bytes().to_vec() {
                let documents =
                    json_get_complexarray(configuration.clone(), "documents".as_bytes().to_vec());
                let mut x = 0;
                if documents.len() > 2 {
                    loop {
                        let w = json_get_recordvalue(documents.clone(), x);
                        if w.is_empty() {
                            break;
                        }
                        x += 1;
                    }
                }
                ensure!(x > 0, Error::<T>::InfoDocumentsIsWrong);
            }
            // check validity for collateral verification settings
            if key == "insuranceminreserve".as_bytes().to_vec() {
                let currency =
                    json_get_value(configuration.clone(), "currency".as_bytes().to_vec());
                ensure!(currency.len() >= 3, Error::<T>::InsuranceCurrencyIsWrong);
                let reserve = json_get_value(configuration.clone(), "reserve".as_bytes().to_vec());
                let reservev = vecu8_to_u32(reserve);
                ensure!(reservev > 0, Error::<T>::InsuranceMinReserveCannotBeZero);
            }
            //store settings on chain
            if Settings::<T>::contains_key(&key) {
                // Replace Settings Data
                Settings::<T>::take(key.clone());
            }
            Settings::<T>::insert(key.clone(), configuration.clone());
            // Generate event
            Self::deposit_event(Event::SettingsCreated(key, configuration));
            // Return a successful DispatchResult
            Ok(())
        }

        // this function has the purpose to the insert or update data for KYC
        #[pallet::weight(10_000 + T::DbWeight::get().reads_writes(1,1))]
        pub fn create_change_kyc(
            origin: OriginFor<T>,
            accountid: T::AccountId,
            info: Vec<u8>,
        ) -> DispatchResult {
            let signer = ensure_signed(origin)?;
            // check the signer is one of the operators for kyc
            ensure!(
                Settings::<T>::contains_key("kyc".as_bytes().to_vec()),
                Error::<T>::KycSettingsNotConfigured
            );
            let json: Vec<u8> = Settings::<T>::get("kyc".as_bytes().to_vec()).unwrap();
            let mut flag = 0;
            let mut signingtype = 0;
            // check the signer is  the manager for kyc
            let manager = json_get_value(json.clone(), "manager".as_bytes().to_vec());
            if !manager.is_empty() {
                let managervec = bs58::decode(manager).into_vec().unwrap();
                let accountidmanager = T::AccountId::decode(&mut &managervec[1..33])
                    .map_err(|_| Error::<T>::InvalidJson)?;
                if signer == accountidmanager {
                    flag = 1;
                    signingtype = 1;
                }
            }
            // check the signer is is the supervisor for kyc
            let supervisor = json_get_value(json.clone(), "supervisor".as_bytes().to_vec());
            if !supervisor.is_empty() {
                let supervisorvec = bs58::decode(supervisor).into_vec().unwrap();
                let accountidsupervisor = T::AccountId::decode(&mut &supervisorvec[1..33])
                    .map_err(|_| Error::<T>::InvalidJson)?;
                if signer == accountidsupervisor {
                    flag = 1;
                    if signingtype == 0 {
                        signingtype = 2;
                    }
                }
            }
            // check the signer is one of the operators for kyc
            let operators = json_get_complexarray(json, "operators".as_bytes().to_vec());
            let mut x = 0;
            loop {
                let operator = json_get_arrayvalue(operators.clone(), x);
                if operator.is_empty() {
                    break;
                }
                let operatorvec = bs58::decode(operator).into_vec().unwrap();
                let accountidoperator = T::AccountId::decode(&mut &operatorvec[1..33])
                    .map_err(|_| Error::<T>::InvalidJson)?;
                if accountidoperator == signer {
                    flag = 1;
                    if signingtype == 0 {
                        signingtype = 3;
                    }
                }
                x += 1;
            }
            ensure!(flag == 1, Error::<T>::SignerIsNotAuthorizedForKycApproval);
            //check info length
            ensure!(info.len() < 8192, Error::<T>::KycInfoIsTooLong);
            // check json validity
            let js = info.clone();
            ensure!(json_check_validity(js), Error::<T>::InvalidJson);
            // check name
            let name = json_get_value(info.clone(), "name".as_bytes().to_vec());
            ensure!(name.len() >= 3, Error::<T>::KycNameTooShort);
            ensure!(name.len() <= 64, Error::<T>::KycNameTooLong);
            // check Address
            let address = json_get_value(info.clone(), "address".as_bytes().to_vec());
            ensure!(address.len() >= 3, Error::<T>::KycAddressTooShort);
            ensure!(address.len() <= 64, Error::<T>::KycAddressTooLong);
            // check Zip code
            let zip = json_get_value(info.clone(), "zip".as_bytes().to_vec());
            ensure!(zip.len() > 3, Error::<T>::KycZipCodeTooShort);
            ensure!(zip.len() <= 6, Error::<T>::KycZipCodeTooLong);
            // check City
            let city = json_get_value(info.clone(), "city".as_bytes().to_vec());
            ensure!(city.len() > 3, Error::<T>::KycCityTooShort);
            ensure!(city.len() <= 64, Error::<T>::KycCityTooLong);
            // check State
            let state = json_get_value(info.clone(), "state".as_bytes().to_vec());
            ensure!(state.len() > 3, Error::<T>::KycStateTooShort);
            ensure!(state.len() <= 64, Error::<T>::KycStateTooLong);
            // check Country
            let country = json_get_value(info.clone(), "country".as_bytes().to_vec());
            ensure!(country.len() > 2, Error::<T>::KycCountryTooShort);
            ensure!(country.len() < 64, Error::<T>::KycCountryTooLong);
            // check Website
            let website = json_get_value(info.clone(), "website".as_bytes().to_vec());
            ensure!(website.len() >= 5, Error::<T>::KycWebSiteTooShort);
            ensure!(website.len() <= 64, Error::<T>::KycWebSiteTooLong);
            ensure!(validate_weburl(website), Error::<T>::KycWebSiteIsWrong);
            // check Phone
            let phone = json_get_value(info.clone(), "phone".as_bytes().to_vec());
            ensure!(phone.len() >= 10, Error::<T>::KycPhoneTooShort);
            ensure!(phone.len() <= 21, Error::<T>::KycPhoneTooLong);
            ensure!(validate_phonenumber(phone), Error::<T>::KycPhoneIsWrong);
            let ipfsdocs = json_get_complexarray(info.clone(), "ipfsdocs".as_bytes().to_vec());
            if ipfsdocs.len() > 2 {
                let mut x = 0;
                loop {
                    let w = json_get_recordvalue(ipfsdocs.clone(), x);
                    if w.is_empty() {
                        break;
                    }
                    let description = json_get_value(w.clone(), "description".as_bytes().to_vec());
                    ensure!(
                        description.len() > 5,
                        Error::<T>::KycDocumentDescriptionTooShort
                    );
                    let ipfsaddress = json_get_value(w.clone(), "ipfsaddress".as_bytes().to_vec());
                    ensure!(
                        ipfsaddress.len() > 20,
                        Error::<T>::KycDocumentIpfsAddressTooShort
                    );

                    x += 1;
                }
                ensure!(x > 0, Error::<T>::KycMissingDocuments);
            }
            //store Kyc on chain subject to further approval
            if Kyc::<T>::contains_key(&accountid) {
                // check that is not already approved from anybody
                let itr = KycSignatures::<T>::iter_prefix(accountid.clone());
                ensure!(
                    itr.count() == 0,
                    Error::<T>::KycUnderProcessItCannotBeChanged
                );
                // Replace Kyc Data
                Kyc::<T>::take(accountid.clone());
            }
            Kyc::<T>::insert(accountid.clone(), info.clone());
            // Generate event
            Self::deposit_event(Event::KycStored(accountid, info));
            // Return a successful DispatchResult
            Ok(())
        }
        #[pallet::weight(10_000 + T::DbWeight::get().reads_writes(1,1))]
        pub fn kyc_approve(origin: OriginFor<T>, accountid: T::AccountId) -> DispatchResult {
            let signer = ensure_signed(origin)?;
            let mut signingtype = 0;
            //check id >0
            ensure!(
                Kyc::<T>::contains_key(&accountid),
                Error::<T>::KycIdNotFound
            );
            ensure!(
                !KycSignatures::<T>::contains_key(&accountid, &signer),
                Error::<T>::KycSignatureAlreadyPresentrSameSigner
            );
            // check the signer is one of the supervisors or manager for kyc
            let json: Vec<u8> = Settings::<T>::get("kyc".as_bytes().to_vec()).unwrap();
            let mut flag = 0;
            let manager = json_get_value(json.clone(), "manager".as_bytes().to_vec());
            if !manager.is_empty() {
                let managervec = bs58::decode(manager).into_vec().unwrap();
                let accountidmanager = T::AccountId::decode(&mut &managervec[1..33])
                    .map_err(|_| Error::<T>::InvalidJson)?;
                if signer == accountidmanager {
                    flag = 1;
                    signingtype = 1;
                }
            }
            // signed from supervisor
            let supervisor = json_get_value(json.clone(), "supervisor".as_bytes().to_vec());
            if !supervisor.is_empty() {
                let supervisorvec = bs58::decode(supervisor).into_vec().unwrap();
                let accountidsupervisor = T::AccountId::decode(&mut &supervisorvec[1..33])
                    .map_err(|_| Error::<T>::InvalidJson)?;
                if signer == accountidsupervisor {
                    flag = 1;
                    if signingtype == 0 {
                        signingtype = 2;
                    }
                }
            }
            let operators = json_get_complexarray(json, "operators".as_bytes().to_vec());
            let mut x = 0;
            loop {
                let operator = json_get_arrayvalue(operators.clone(), x);
                if operator.is_empty() {
                    break;
                }
                let operatorvec = bs58::decode(operator).into_vec().unwrap();
                let accountidoperator = T::AccountId::decode(&mut &operatorvec[1..33])
                    .map_err(|_| Error::<T>::InvalidJson)?;
                if accountidoperator == signer {
                    flag = 1;
                    if signingtype == 0 {
                        signingtype = 3;
                    }
                }
                x += 1;
            }
            ensure!(flag == 1, Error::<T>::SignerIsNotAuthorizedForKycApproval);
            // write/update signature
            KycSignatures::<T>::insert(accountid.clone(), signer.clone(), signingtype);
            // check for all the approval
            let mut sigmanager = 0;
            let mut sigsupervisor = 0;
            let mut itr = KycSignatures::<T>::iter_prefix(accountid.clone());
            let mut result;
            loop {
                result = itr.next();
                match result {
                    Some(x) => {
                        if x.1 == 1 {
                            sigmanager = 1;
                        }
                        if x.1 == 2 {
                            sigsupervisor = 1;
                        }
                    }
                    None => break,
                }
            }
            // store approved flag if all signatures have been received
            if sigmanager == 1 && sigsupervisor == 1 {
                KycApproved::<T>::insert(accountid.clone(), 1);
                // generate event for approved
                Self::deposit_event(Event::KycApproved(accountid.clone(), signer.clone()));
            }
            // generate event for the approval
            Self::deposit_event(Event::KycSignedforApproval(accountid, signer));
            // Return a successful DispatchResult
            Ok(())
        }
        // function to delete a KYC data set, it can be executed only frm the manager or supervisor of KYC till the KYC is not yet fully approved.
        #[pallet::weight(10_000 + T::DbWeight::get().reads_writes(1,1))]
        pub fn kyc_delete(origin: OriginFor<T>, accountid: T::AccountId) -> DispatchResult {
            let signer = ensure_signed(origin)?;
            //check id >0
            ensure!(
                Kyc::<T>::contains_key(&accountid),
                Error::<T>::KycIdNotFound
            );
            // check the signer is one of the supervisors or manager for kyc
            let json: Vec<u8> = Settings::<T>::get("kyc".as_bytes().to_vec()).unwrap();
            let mut flag = 0;
            let manager = json_get_value(json.clone(), "manager".as_bytes().to_vec());
            if !manager.is_empty() {
                let managervec = bs58::decode(manager).into_vec().unwrap();
                let accountidmanager = T::AccountId::decode(&mut &managervec[1..33])
                    .map_err(|_| Error::<T>::InvalidJson)?;
                if signer == accountidmanager {
                    flag = 1;
                }
            }
            // signed from supervisor
            let supervisor = json_get_value(json.clone(), "supervisor".as_bytes().to_vec());
            if !supervisor.is_empty() {
                let supervisorvec = bs58::decode(supervisor).into_vec().unwrap();
                let accountidsupervisor = T::AccountId::decode(&mut &supervisorvec[1..33])
                    .map_err(|_| Error::<T>::InvalidJson)?;
                if signer == accountidsupervisor {
                    flag = 1;
                }
            }
            ensure!(
                flag == 1,
                Error::<T>::SignerIsNotAuthorizedForKycCancellation
            );
            // delete the KYC
            Kyc::<T>::take(&accountid).unwrap();
            // generate event for the cancellation
            Self::deposit_event(Event::KycSignedforApproval(accountid, signer));
            // Return a successful DispatchResult
            Ok(())
        }
        // this function has the purpose to the insert or update data for a Fund (hedge or enterprise)
        #[pallet::weight(10_000 + T::DbWeight::get().reads_writes(1,1))]
        pub fn fund_create_change(
            origin: OriginFor<T>,
            accountid: T::AccountId,
            info: Vec<u8>,
        ) -> DispatchResult {
            let signer = ensure_signed(origin)?;
            // check the signer is one of the operators for kyc
            ensure!(
                Settings::<T>::contains_key("kyc".as_bytes().to_vec()),
                Error::<T>::SettingsDoesNotExist
            );
            let json: Vec<u8> = Settings::<T>::get("kyc".as_bytes().to_vec()).unwrap();
            let mut flag = 0;
            let mut signingtype = 0;
            let manager = json_get_value(json.clone(), "manager".as_bytes().to_vec());
            if !manager.is_empty() {
                let managervec = bs58::decode(manager).into_vec().unwrap();
                let accountidmanager = T::AccountId::decode(&mut &managervec[1..33])
                    .map_err(|_| Error::<T>::InvalidJson)?;
                if signer == accountidmanager {
                    flag = 1;
                    signingtype = 1;
                }
            }
            let supervisor = json_get_value(json.clone(), "supervisor".as_bytes().to_vec());
            if !supervisor.is_empty() {
                let supervisorvec = bs58::decode(supervisor).into_vec().unwrap();
                let accountidsupervisor = T::AccountId::decode(&mut &supervisorvec[1..33])
                    .map_err(|_| Error::<T>::InvalidJson)?;
                if signer == accountidsupervisor {
                    flag = 1;
                    if signingtype == 0 {
                        signingtype = 2;
                    }
                }
            }
            let operators = json_get_complexarray(json, "operators".as_bytes().to_vec());
            let mut x = 0;
            loop {
                let operator = json_get_arrayvalue(operators.clone(), x);
                if operator.is_empty() {
                    break;
                }
                let operatorvec = bs58::decode(operator).into_vec().unwrap();
                let accountidoperator = T::AccountId::decode(&mut &operatorvec[1..33])
                    .map_err(|_| Error::<T>::InvalidJson)?;
                if accountidoperator == signer {
                    flag = 1;
                    if signingtype == 0 {
                        signingtype = 3;
                    }
                }
                x += 1;
            }
            ensure!(flag == 1, Error::<T>::SignerIsNotAuthorizedForFundCreation);
            //check info length
            ensure!(info.len() < 8192, Error::<T>::FundInfoIsTooLong);
            // check json validity
            let js = info.clone();
            ensure!(json_check_validity(js), Error::<T>::InvalidJson);
            // check name
            let name = json_get_value(info.clone(), "name".as_bytes().to_vec());
            ensure!(name.len() >= 10, Error::<T>::FundNameTooShort);
            ensure!(name.len() <= 64, Error::<T>::FundNameTooLong);
            // check Address
            let address = json_get_value(info.clone(), "address".as_bytes().to_vec());
            ensure!(address.len() >= 10, Error::<T>::FundAddressTooShort);
            ensure!(address.len() <= 64, Error::<T>::FundAddressTooLong);
            // check Zip code
            let zip = json_get_value(info.clone(), "zip".as_bytes().to_vec());
            ensure!(zip.len() > 3, Error::<T>::FundZipCodeTooShort);
            ensure!(zip.len() <= 6, Error::<T>::FundZipCodeTooLong);
            // check City
            let city = json_get_value(info.clone(), "city".as_bytes().to_vec());
            ensure!(city.len() > 3, Error::<T>::FundCityTooShort);
            ensure!(city.len() <= 64, Error::<T>::FundCityTooLong);
            // check State
            let state = json_get_value(info.clone(), "state".as_bytes().to_vec());
            ensure!(state.len() > 3, Error::<T>::FundStateTooShort);
            ensure!(state.len() <= 64, Error::<T>::FundStateTooLong);
            // check Country
            let country = json_get_value(info.clone(), "country".as_bytes().to_vec());
            ensure!(country.len() > 3, Error::<T>::FundCountryTooShort);
            ensure!(country.len() < 64, Error::<T>::FundCountryTooLong);
            // check Website
            let website = json_get_value(info.clone(), "website".as_bytes().to_vec());
            ensure!(website.len() >= 10, Error::<T>::FundWebSiteTooShort);
            ensure!(website.len() <= 64, Error::<T>::FundWebSiteTooLong);
            ensure!(validate_weburl(website), Error::<T>::FundWebSiteIsWrong);
            // check Phone
            let phone = json_get_value(info.clone(), "phone".as_bytes().to_vec());
            ensure!(phone.len() >= 10, Error::<T>::FundPhoneTooShort);
            ensure!(phone.len() <= 21, Error::<T>::FundPhoneTooLong);
            ensure!(validate_phonenumber(phone), Error::<T>::FundPhoneIsWrong);
            let ipfsdocs = json_get_complexarray(info.clone(), "ipfsdocs".as_bytes().to_vec());
            if ipfsdocs.len() > 2 {
                let mut x = 0;
                loop {
                    let w = json_get_recordvalue(ipfsdocs.clone(), x);
                    if w.is_empty() {
                        break;
                    }
                    let description = json_get_value(w.clone(), "description".as_bytes().to_vec());
                    ensure!(
                        description.len() > 5,
                        Error::<T>::FundDocumentDescriptionTooShort
                    );
                    let ipfsaddress = json_get_value(w.clone(), "ipfsaddress".as_bytes().to_vec());
                    ensure!(
                        ipfsaddress.len() > 20,
                        Error::<T>::FundDocumentIpfsAddressTooShort
                    );

                    x += 1;
                }
                ensure!(x > 0, Error::<T>::FundMissingDocuments);
            }
            // check for Initial fees (considering 2 decimals as integer)
            let initialfees = json_get_value(info.clone(), "initialfees".as_bytes().to_vec());
            let initialfeesv = vecu8_to_u32(initialfees);
            ensure!(initialfeesv > 0, Error::<T>::FundInitialFeesCannotBeZero);
            // check for yearly fees on capital (considering 2 decimals as integer)
            let yearlyfees = json_get_value(info.clone(), "yearlyfees".as_bytes().to_vec());
            let yearlyfeesv = vecu8_to_u32(yearlyfees);
            ensure!(yearlyfeesv > 0, Error::<T>::FundYearlyFeesCannotBeZero);
            // check for performance fees on interest (considering 2 decimals as integer)
            let performancefees =
                json_get_value(info.clone(), "performancefees".as_bytes().to_vec());
            let performancefeesv = vecu8_to_u32(performancefees);
            ensure!(
                performancefeesv > 0,
                Error::<T>::FundPerformanceFeesCannotBeZero
            );
            // check fund type E==Enterprise Fund  H==Hedge Fund
            let fundtype = json_get_value(info.clone(), "fundtype".as_bytes().to_vec());
            ensure!(
                fundtype[0] == b'E' || fundtype[0] == b'H',
                Error::<T>::FundTypeIsWrong
            );
            // check deposit account id for the fund (Wallet Address)
            let depositaccountid =
                json_get_value(info.clone(), "depositaccountid".as_bytes().to_vec());
            ensure!(
                depositaccountid.len() == 48,
                Error::<T>::FundDepositAccountIdIsWrong
            );
            // check fund managers id for the fund (Wallet Addresses) - At the least one is mandatory
            let fundmanagers =
                json_get_complexarray(info.clone(), "fundmanagers".as_bytes().to_vec());
            let mut x = 0;
            if fundmanagers.len() > 2 {
                loop {
                    let w = json_get_recordvalue(fundmanagers.clone(), x);
                    if w.is_empty() {
                        break;
                    }
                    ensure!(w.len() == 48, Error::<T>::FundManagerAccountIdIsWrong);
                    x += 1;
                }
            }
            ensure!(x > 0, Error::<T>::FundManagerAccountisMissing);
            //store Fund on chain
            if Funds::<T>::contains_key(&accountid) {
                // check that is not already approved from anybody
                let itr = FundsSignatures::<T>::iter_prefix(accountid.clone());
                ensure!(
                    itr.count() == 0,
                    Error::<T>::FundUnderProcessItCannotBeChanged
                );
                // Replace Fund Data
                Funds::<T>::take(accountid.clone());
            }
            Funds::<T>::insert(accountid.clone(), info.clone());
            // Generate event
            Self::deposit_event(Event::FundStored(accountid, info));
            // Return a successful DispatchResult
            Ok(())
        }
        // This function allow the manager/supervisors for fund approval, to approve a new fund
        #[pallet::weight(10_000 + T::DbWeight::get().reads_writes(1,1))]
        pub fn fund_approve(origin: OriginFor<T>, accountid: T::AccountId) -> DispatchResult {
            let signer = ensure_signed(origin)?;
            let mut signingtype = 0;
            //check that the fund Id exists
            ensure!(
                Funds::<T>::contains_key(&accountid),
                Error::<T>::KycIdNotFound
            );
            // check for possibile duplicated signatures
            ensure!(
                !FundsSignatures::<T>::contains_key(&accountid, &signer),
                Error::<T>::FundsSignatureAlreadyPresentrSameSigner
            );
            // check the signer is one of the operators for fund approval
            let json: Vec<u8> = Settings::<T>::get("fundapproval".as_bytes().to_vec()).unwrap();
            let mut flag = 0;
            let manager = json_get_value(json.clone(), "manager".as_bytes().to_vec());
            if !manager.is_empty() {
                let managervec = bs58::decode(manager).into_vec().unwrap();
                let accountidmanager = T::AccountId::decode(&mut &managervec[1..33])
                    .map_err(|_| Error::<T>::InvalidJson)?;
                if signer == accountidmanager {
                    flag = 1;
                    signingtype = 1;
                }
            }
            let supervisor = json_get_value(json.clone(), "supervisor".as_bytes().to_vec());
            if !supervisor.is_empty() {
                let supervisorvec = bs58::decode(supervisor).into_vec().unwrap();
                let accountidsupervisor = T::AccountId::decode(&mut &supervisorvec[1..33])
                    .map_err(|_| Error::<T>::InvalidJson)?;
                if signer == accountidsupervisor {
                    flag = 1;
                    if signingtype == 0 {
                        signingtype = 2;
                    }
                }
            }
            ensure!(flag == 1, Error::<T>::SignerIsNotAuthorizedForFundApproval);
            // write/update signature
            FundsSignatures::<T>::insert(accountid.clone(), signer.clone(), signingtype);
            // check for all the approval
            let mut sigmanager = 0;
            let mut sigsupervisor = 0;
            let mut itr = FundsSignatures::<T>::iter_prefix(accountid.clone());
            let mut result;
            loop {
                result = itr.next();
                match result {
                    Some(x) => {
                        if x.1 == 1 {
                            sigmanager = 1;
                        }
                        if x.1 == 2 {
                            sigsupervisor = 1;
                        }
                    }
                    None => break,
                }
            }
            // store approved flag if all signatures have been received
            if sigmanager == 1 && sigsupervisor == 1 {
                FundsApproved::<T>::insert(accountid.clone(), 1);
                // generate event for approved
                Self::deposit_event(Event::FundApproved(accountid.clone(), signer.clone()));
            }
            // generate event for the approval
            Self::deposit_event(Event::FundSignedforApproval(accountid, signer));
            // Return a successful DispatchResult
            Ok(())
        }
        // Function to create a new bond subject to approval. The info field is a json structure with the following fields:
        // totalamount: total amount considering 0 decimals
        // currency: is the currency code as from the blockchain storage "Currencies"
        // country: is the the iso conty code as from blockchain storage "IsoCountries"
        // interestrate: is the interest rate expressed in an integer assumin 2 decimals, for example 200 is equivalent to 2.00 %
        // interest type: X=Fixed Rate / F=Floating Rate /Z= Zero Interest/ I= Inflation Linked
        // for example:
        //
        #[pallet::weight(10_000 + T::DbWeight::get().reads_writes(1,1))]
        pub fn bond_create_change(origin: OriginFor<T>, id: u32, info: Vec<u8>) -> DispatchResult {
            let signer = ensure_signed(origin)?;
            //check id >0
            ensure!(id > 0, Error::<T>::BondIdIsWrongCannotBeZero);
            // check that the signer is the Owner of an authorized Fund
            ensure!(
                Funds::<T>::contains_key(&signer),
                Error::<T>::FundNotFoundforSigner
            );
            ensure!(
                FundsApproved::<T>::contains_key(&signer),
                Error::<T>::FundNotYetApproved
            );
            // check the signer has been subject has a KYC
            ensure!(
                Kyc::<T>::contains_key(&signer),
                Error::<T>::MissingKycForSigner
            );
            // check the Kyc has been approved
            ensure!(
                KycApproved::<T>::contains_key(&signer),
                Error::<T>::KycSignerIsNotApproved
            );
            // check owner field
            let owner = json_get_value(info.clone(), "owner".as_bytes().to_vec());
            ensure!(owner.len() == 48, Error::<T>::OwnerAccountIsMissing);
            let ownervec = bs58::decode(owner).into_vec().unwrap();
            let accountidowner =
                T::AccountId::decode(&mut &ownervec[1..33]).map_err(|_| Error::<T>::InvalidJson)?;
            // check that the owner matches the signer of the transaction
            ensure!(
                signer == accountidowner,
                Error::<T>::SignerIsNotMatchingOwnerAccount
            );
            // check if the bond exists is not yet under approval and belong to the signer
            if Bonds::<T>::contains_key(&id) {
                // check there are not yet approval signatures
                let itrs = BondsSignatures::<T>::iter_prefix(id);
                ensure!(
                    itrs.count() == 0,
                    Error::<T>::BondUnderApprovalCannotBeChanged
                );
                // check owner stored is matching the signer
                let cinfo = Bonds::<T>::get(&id).unwrap();
                let cowner = json_get_value(cinfo.clone(), "owner".as_bytes().to_vec());
                let cownervec = bs58::decode(cowner).into_vec().unwrap();
                let caccountidowner = T::AccountId::decode(&mut &cownervec[1..33])
                    .map_err(|_| Error::<T>::InvalidJson)?;
                ensure!(
                    caccountidowner == signer,
                    Error::<T>::SignerIsNotMatchingOwnerAccount
                );
            }
            // check total amount >0
            let totalamount = json_get_value(info.clone(), "totalamount".as_bytes().to_vec());
            let totalamountv = vecu8_to_u32(totalamount);
            ensure!(totalamountv > 0, Error::<T>::BondTotalAmountCannotBeZero);
            // check currency is one of the ISO set
            let currency = json_get_value(info.clone(), "currency".as_bytes().to_vec());
            ensure!(
                Currencies::<T>::contains_key(&currency),
                Error::<T>::CurrencyCodeNotFound
            );
            // check country is a valid ISO set
            let country = json_get_value(info.clone(), "country".as_bytes().to_vec());
            ensure!(
                IsoCountries::<T>::contains_key(&country),
                Error::<T>::CountryCodeNotFound
            );
            let country = json_get_value(info.clone(), "country".as_bytes().to_vec());
            ensure!(
                IsoCountries::<T>::contains_key(&country),
                Error::<T>::CountryCodeNotFound
            );
            // check interest rate >0 considering 2 decimals as integer
            let interestrate = json_get_value(info.clone(), "interestrate".as_bytes().to_vec());
            let interestratev = vecu8_to_u32(interestrate);
            let interestype = json_get_value(info.clone(), "interestype".as_bytes().to_vec());
            ensure!(
                interestratev > 0 || (interestratev == 0 && interestype[0] == b'Z'),
                Error::<T>::BondInterestRateIsWrong
            ); // Zero Interest Rate must be possible
               // check interest type where X= FiXed Rate, F=Floating Rate, Z= Zero Interest Rate, I=Inflation Linked Rate
            ensure!(
                interestype[0] == b'X'
                    || interestype[0] == b'F'
                    || interestype[0] == b'Z'
                    || interestype[0] == b'I',
                Error::<T>::BondInterestTypeIsWrong
            );
            // check maturity in months from the approval time
            let maturity = json_get_value(info.clone(), "maturity".as_bytes().to_vec());
            let maturityv = vecu8_to_u32(maturity);
            ensure!(maturityv > 0, Error::<T>::BondMaturityCannotBeZero);
            // 50 years maximum for any bond type
            ensure!(maturityv <= 600, Error::<T>::BondMaturityTooLong);
            // check Instalments
            let instalments = json_get_value(info.clone(), "instalments".as_bytes().to_vec());
            let instalmentsv = vecu8_to_u32(instalments);
            ensure!(instalmentsv <= 600, Error::<T>::BondTooManyInstalments);
            ensure!(
                instalmentsv <= maturityv,
                Error::<T>::BondInstalmentsCannotExceedMaturity
            );
            // check Grace Period
            let graceperiod = json_get_value(info.clone(), "graceperiod".as_bytes().to_vec());
            let graceperiodv = vecu8_to_u32(graceperiod);
            ensure!(
                graceperiodv < maturityv,
                Error::<T>::BondGracePeriodCannotExceedMaturity
            );
            // check accepted currencies
            let acceptedcurrencies =
                json_get_value(info.clone(), "acceptedcurrencies".as_bytes().to_vec());
            if acceptedcurrencies.len() > 2 {
                let mut x = 0;
                loop {
                    let ac = json_get_arrayvalue(acceptedcurrencies.clone(), x);
                    if ac.is_empty() {
                        break;
                    }
                    // check crypto currency on blockchain
                    ensure!(
                        Currencies::<T>::contains_key(&ac),
                        Error::<T>::CurrencyCodeNotFound
                    );
                    x += 1;
                }
                ensure!(x > 0, Error::<T>::BondAcceptedCurrenciesCannotBeEmpty);
            }
            // check subordinated field Y/N
            let subordinated = json_get_value(info.clone(), "subordinated".as_bytes().to_vec());
            ensure!(
                subordinated[0] == b'Y' || subordinated[0] == b'N',
                Error::<T>::BondSubordinatedIsWrong
            );
            // check put option field Y/N
            let putoption = json_get_value(info.clone(), "putoption".as_bytes().to_vec());
            ensure!(
                putoption[0] == b'Y' || putoption[0] == b'N',
                Error::<T>::BondPutOptionIsWrong
            );
            // check vesting period for put option
            if putoption[0] == b'Y' {
                let putvestingperiod =
                    json_get_value(info.clone(), "putvestingperiod".as_bytes().to_vec());
                let putvestingperiodv = vecu8_to_u32(putvestingperiod);
                ensure!(
                    putvestingperiodv > 0,
                    Error::<T>::BondPutVestingPeriodCannotBeZero
                );
            }
            // check call option field Y/N
            let calloption = json_get_value(info.clone(), "calloption".as_bytes().to_vec());
            ensure!(
                calloption[0] == b'Y' || calloption[0] == b'N',
                Error::<T>::BondCallOptionIsWrong
            );
            // check vesting period for call option
            if calloption[0] == b'Y' {
                let callvestingperiod =
                    json_get_value(info.clone(), "callvestingperiod".as_bytes().to_vec());
                let callvestingperiodv = vecu8_to_u32(callvestingperiod);
                ensure!(
                    callvestingperiodv > 0,
                    Error::<T>::BondCallVestingPeriodCannotBeZero
                );
            }
            // check put convertible option field Y/N
            let putconvertibleoption =
                json_get_value(info.clone(), "putconvertibleoption".as_bytes().to_vec());
            ensure!(
                putconvertibleoption[0] == b'Y' || putconvertibleoption[0] == b'N',
                Error::<T>::BondPutConvertibleOptionIsWrong
            );
            // check call convertible option field Y/N
            let callconvertibleoption =
                json_get_value(info.clone(), "callconvertibleoption".as_bytes().to_vec());
            ensure!(
                callconvertibleoption[0] == b'Y' || callconvertibleoption[0] == b'N',
                Error::<T>::BondCallConvertibleOptionIsWrong
            );
            // check the info documents
            // get required documents as from settings
            let mut settingdocs = "".as_bytes().to_vec();
            let mut settingconf = 0;
            let mut ndocuments = 0;
            if Settings::<T>::contains_key("infodocuments".as_bytes().to_vec()) {
                settingdocs = Settings::<T>::get("infodocuments".as_bytes().to_vec()).unwrap();
                settingconf = 1;
                let documents =
                    json_get_complexarray(settingdocs.clone(), "documents".as_bytes().to_vec());
                if documents.len() > 2 {
                    loop {
                        let w = json_get_recordvalue(documents.clone(), ndocuments);
                        if w.is_empty() {
                            break;
                        }
                        ndocuments += 1;
                    }
                }
            }
            let ipfsdocs = json_get_complexarray(info.clone(), "ipfsdocs".as_bytes().to_vec());
            if ipfsdocs.len() > 2 {
                let mut x = 0;
                loop {
                    let w = json_get_recordvalue(ipfsdocs.clone(), x);
                    if w.is_empty() {
                        break;
                    }
                    let description = json_get_value(w.clone(), "description".as_bytes().to_vec());
                    ensure!(
                        description.len() > 5,
                        Error::<T>::BondDocumentDescriptionTooShort
                    );
                    let ipfsaddress = json_get_value(w.clone(), "ipfsaddress".as_bytes().to_vec());
                    ensure!(
                        ipfsaddress.len() > 20,
                        Error::<T>::BondDocumentIpfsAddressTooShort
                    );
                    //check if one of the mandatory documents
                    if settingconf == 1 {
                        let documents = json_get_complexarray(
                            settingdocs.clone(),
                            "documents".as_bytes().to_vec(),
                        );
                        if documents.len() > 2 {
                            loop {
                                let ww = json_get_recordvalue(documents.clone(), ndocuments);
                                if ww.is_empty() {
                                    break;
                                }
                                let wdescription =
                                    json_get_value(ww.clone(), "description".as_bytes().to_vec());
                                if wdescription == description {
                                    ndocuments -= 1;
                                }
                            }
                        }
                    }
                    x += 1;
                }
                ensure!(x > 0 && ndocuments == 0, Error::<T>::BondMissingDocuments);
            }
            // remove previous data if any
            if Bonds::<T>::contains_key(&id) {
                Bonds::<T>::take(&id);
            }
            //store bond
            Bonds::<T>::insert(id, info.clone());
            // Generate event
            Self::deposit_event(Event::BondCreated(signer, id, info));
            // Return a successful DispatchResult
            Ok(())
        }
        // function to approve the bond from manager or members of the committee
        #[pallet::weight(10_000 + T::DbWeight::get().reads_writes(1,1))]
        pub fn bond_approve(origin: OriginFor<T>, bondid: u32) -> DispatchResult {
            let signer = ensure_signed(origin)?;
            let mut signingtype = 0;
            //check id >0
            ensure!(
                Bonds::<T>::contains_key(&bondid),
                Error::<T>::BondsIdNotFound
            );
            // check for already approved bond
            ensure!(
                !BondsApproved::<T>::contains_key(bondid),
                Error::<T>::BondAlreadyApproved
            );
            //check for duplicated signatures
            ensure!(
                !BondsSignatures::<T>::contains_key(&bondid, &signer),
                Error::<T>::BondsSignatureAlreadyPresentrSameSigner
            );
            // check the signer is one of the operators for Bonds approval
            let json: Vec<u8> = Settings::<T>::get("bondapproval".as_bytes().to_vec()).unwrap();
            let mut flag = 0;
            let manager = json_get_value(json.clone(), "manager".as_bytes().to_vec());
            if !manager.is_empty() {
                let managervec = bs58::decode(manager).into_vec().unwrap();
                let accountidmanager = T::AccountId::decode(&mut &managervec[1..33])
                    .map_err(|_| Error::<T>::InvalidJson)?;
                if signer == accountidmanager {
                    flag = 1;
                    signingtype = 1;
                }
            }
            let committee = json_get_complexarray(json, "committee".as_bytes().to_vec());
            let mut x = 0;
            loop {
                let committeem = json_get_arrayvalue(committee.clone(), x);
                if committeem.is_empty() {
                    break;
                }
                let committeemvec = bs58::decode(committeem).into_vec().unwrap();
                let accountidoperator = T::AccountId::decode(&mut &committeemvec[1..33])
                    .map_err(|_| Error::<T>::InvalidJson)?;
                if accountidoperator == signer {
                    flag = 1;
                    if signingtype == 0 {
                        signingtype = 2;
                    }
                }
                x += 1;
            }
            ensure!(flag == 1, Error::<T>::SignerIsNotAuthorizedForBondApproval);
            // write/update signature
            BondsSignatures::<T>::insert(bondid, signer.clone(), signingtype);
            // check for all the approval
            // TODO? actually one committe member is enough to reach the "approved" status. It may be necessary to let sign a minimum quorum
            let mut sigmanager = 0;
            let mut sigcommitee = 0;
            let mut itr = BondsSignatures::<T>::iter_prefix(bondid);
            let mut result;
            loop {
                result = itr.next();
                match result {
                    Some(x) => {
                        if x.1 == 1 {
                            sigmanager = 1;
                        }
                        if x.1 == 2 {
                            sigcommitee = 1;
                        }
                    }
                    None => break,
                }
            }
            // store approved flag if all signatures have been received
            if sigmanager == 1 && sigcommitee == 1 {
                BondsApproved::<T>::insert(bondid, 1);
                // generate event for approved
                Self::deposit_event(Event::BondApproved(bondid, signer.clone()));
            }
            // generate event for the approval
            Self::deposit_event(Event::BondSignedforApproval(bondid, signer));
            // Return a successful DispatchResult
            Ok(())
        }
        // function to a bond paying for the amount requested
        #[pallet::weight(10_000 + T::DbWeight::get().reads_writes(1,1))]
        pub fn bond_subscribe(origin: OriginFor<T>, bondid: u32, amount: u32) -> DispatchResult {
            // veryfy the transaction is signed
            let signer = ensure_signed(origin)?;
            //check bondid
            ensure!(
                Bonds::<T>::contains_key(&bondid),
                Error::<T>::BondsIdNotFound
            );
            // check for already approved bond
            ensure!(
                !BondsApproved::<T>::contains_key(bondid),
                Error::<T>::BondAlreadyApproved
            );
            // get the currency address (tokenid) from the bond
            let bondv = Bonds::<T>::get(&bondid).unwrap();
            let currency = json_get_value(bondv.clone(), "currency".as_bytes().to_vec());
            // search for the currency
            ensure!(
                !Currencies::<T>::contains_key(currency.clone()),
                Error::<T>::CurrencyCodeNotFound
            );
            let currencyv = Currencies::<T>::get(currency).unwrap();
            let tokenidv = json_get_value(currencyv, "address".as_bytes().to_vec());
            let tokenid = vecu8_to_u32(tokenidv);
            ensure!(tokenid > 0, Error::<T>::CurrencyCodeHasNotValidAddress);
            // check for enough balance in the stable coin
            let depositstablecoin = pallet_assets::Pallet::<T>::balance(tokenid, signer.clone());
            ensure!(
                depositstablecoin >= amount.into(),
                Error::<T>::InsufficientFunds
            );
            // check for quantity requested + total subscribe <= total bond amount
            let totalbondamount = json_get_value(bondv.clone(), "totalamount".as_bytes().to_vec());
            let totalbondamountv = vecu8_to_u32(totalbondamount);
            let mut totalshares = BondsTotalShares::<T>::get(bondid).unwrap();
            ensure!(
                totalbondamountv >= totalshares + amount,
                Error::<T>::TotalShareAvailablesNotEnough
            );
            // get bond fund account
            let owner = json_get_value(bondv.clone(), "owner".as_bytes().to_vec());
            ensure!(owner.len() == 48, Error::<T>::OwnerAccountIsMissing);
            let ownervec = bs58::decode(owner).into_vec().unwrap();
            let accountidowner =
                T::AccountId::decode(&mut &ownervec[1..33]).map_err(|_| Error::<T>::InvalidJson)?;
            // transfer amount of stable coins to the Bond Owner account
            pallet_assets::Pallet::<T>::transfer(
                RawOrigin::Signed(signer.clone()).into(),
                bondid,
                T::Lookup::unlookup(accountidowner.clone()),
                amount.into(),
            )
            .unwrap();
            // mint the shares
            let mut sharessubscribed = 0;
            if BondsShares::<T>::contains_key(bondid, signer.clone()) {
                sharessubscribed = BondsShares::<T>::get(bondid, signer.clone()).unwrap();
                let tss = sharessubscribed + amount;
                BondsShares::<T>::take(bondid, signer.clone());
                BondsShares::<T>::insert(bondid, signer.clone(), tss);
            } else {
                BondsShares::<T>::insert(bondid, signer.clone(), amount + sharessubscribed);
            }
            // update the total shares subscribed for the bond.
            if totalshares > 0 {
                BondsTotalShares::<T>::take(bondid);
            }
            totalshares = totalshares + amount;
            BondsTotalShares::<T>::insert(bondid, totalshares);

            // generate event for the subscription
            Self::deposit_event(Event::BondSubscribed(bondid, signer, amount));
            // Return a successful DispatchResult
            Ok(())
        }
        // this function has the purpose to the insert or update data for Credit Rating Agencies
        #[pallet::weight(10_000 + T::DbWeight::get().reads_writes(1,1))]
        pub fn credit_rating_agency_create_change(
            origin: OriginFor<T>,
            accountid: T::AccountId,
            info: Vec<u8>,
        ) -> DispatchResult {
            let signer = ensure_signed(origin)?;
            // check the signer is one of the manager or a member of the committee
            // read configuration on chain
            ensure!(
                Settings::<T>::contains_key("creditratingagencies".as_bytes().to_vec()),
                Error::<T>::SettingsDoesNotExist
            );
            let json: Vec<u8> =
                Settings::<T>::get("creditratingagencies".as_bytes().to_vec()).unwrap();
            let mut flag = 0;
            let mut signingtype = 0;
            // check for manager
            let manager = json_get_value(json.clone(), "manager".as_bytes().to_vec());
            if !manager.is_empty() {
                let managervec = bs58::decode(manager).into_vec().unwrap();
                let accountidmanager = T::AccountId::decode(&mut &managervec[1..33])
                    .map_err(|_| Error::<T>::InvalidJson)?;
                if signer == accountidmanager {
                    flag = 1;
                    signingtype = 1;
                }
            }
            // check for member of the commitee
            let operators = json_get_complexarray(json, "committee".as_bytes().to_vec());
            let mut x = 0;
            loop {
                let operator = json_get_arrayvalue(operators.clone(), x);
                if operator.is_empty() {
                    break;
                }
                let operatorvec = bs58::decode(operator).into_vec().unwrap();
                let accountidoperator = T::AccountId::decode(&mut &operatorvec[1..33])
                    .map_err(|_| Error::<T>::InvalidJson)?;
                if accountidoperator == signer {
                    flag = 1;
                    if signingtype == 0 {
                        signingtype = 3;
                    }
                }
                x += 1;
            }
            ensure!(
                flag == 1,
                Error::<T>::SignerIsNotAuthorizedForCreditRatingAgencySubmission
            );
            //check info length
            ensure!(
                info.len() < 8192,
                Error::<T>::CreditRatingAgencyInfoIsTooLong
            );
            // check json validity
            let js = info.clone();
            ensure!(json_check_validity(js), Error::<T>::InvalidJson);
            // check name
            let name = json_get_value(info.clone(), "name".as_bytes().to_vec());
            ensure!(name.len() >= 10, Error::<T>::CreditRatingAgencyNameTooShort);
            ensure!(name.len() <= 64, Error::<T>::CreditRatingAgencyNameTooLong);
            // check Website
            let website = json_get_value(info.clone(), "website".as_bytes().to_vec());
            ensure!(
                validate_weburl(website),
                Error::<T>::CreditRatingAgencyWebSiteIsWrong
            );
            let ipfsdocs = json_get_complexarray(info.clone(), "ipfsdocs".as_bytes().to_vec());
            if ipfsdocs.len() > 2 {
                let mut x = 0;
                loop {
                    let w = json_get_recordvalue(ipfsdocs.clone(), x);
                    if w.is_empty() {
                        break;
                    }
                    let description = json_get_value(w.clone(), "description".as_bytes().to_vec());
                    ensure!(
                        description.len() > 5,
                        Error::<T>::CreditRatingAgencyDocumentDescriptionTooShort
                    );
                    let ipfsaddress = json_get_value(w.clone(), "ipfsaddress".as_bytes().to_vec());
                    ensure!(
                        ipfsaddress.len() > 20,
                        Error::<T>::CreditRatingAgencyDocumentIpfsAddressTooShort
                    );
                    x += 1;
                }
                ensure!(x > 0, Error::<T>::CreditRatingAgencyMissingDocuments);
            }
            if CreditRatingAgencies::<T>::contains_key(&accountid) {
                // Replace Credit Rating Agency Data
                CreditRatingAgencies::<T>::take(accountid.clone());
            }
            CreditRatingAgencies::<T>::insert(accountid.clone(), info.clone());
            // Generate event
            Self::deposit_event(Event::CreditRatingAgencyStored(accountid, info));
            // Return a successful DispatchResult
            Ok(())
        }
        // this function has the purpose to remove a Rating Agency from the state. Only the manager is enabled
        #[pallet::weight(10_000 + T::DbWeight::get().reads_writes(1,1))]
        pub fn credit_rating_agency_destroy(
            origin: OriginFor<T>,
            accountid: T::AccountId,
        ) -> DispatchResult {
            let signer = ensure_signed(origin)?;
            // check that the credit agency exists.
            ensure!(
                CreditRatingAgencies::<T>::contains_key(&accountid),
                Error::<T>::CreditRatingAgencyNotFound
            );
            // check the signer is one of the manager
            // read configuration on chain
            ensure!(
                Settings::<T>::contains_key("creditratingagencies".as_bytes().to_vec()),
                Error::<T>::SettingsDoesNotExist
            );
            let json: Vec<u8> =
                Settings::<T>::get("creditratingagencies".as_bytes().to_vec()).unwrap();
            let mut flag = 0;
            // check for manager
            let manager = json_get_value(json.clone(), "manager".as_bytes().to_vec());
            if !manager.is_empty() {
                let managervec = bs58::decode(manager).into_vec().unwrap();
                let accountidmanager = T::AccountId::decode(&mut &managervec[1..33])
                    .map_err(|_| Error::<T>::InvalidJson)?;
                if signer == accountidmanager {
                    flag = 1;
                }
            }
            ensure!(
                flag == 1,
                Error::<T>::SignerIsNotAuthorizedForCreditRatingAgencyCancellation
            );
            // cancel the credit agency
            CreditRatingAgencies::<T>::take(accountid.clone());
            // Generate event
            Self::deposit_event(Event::CreditRatingAgencyDestroyed(accountid));
            // Return a successful DispatchResult
            Ok(())
        }
        // this function has the purpose to the insert or update data for Credit Rating
        #[pallet::weight(10_000 + T::DbWeight::get().reads_writes(1,1))]
        pub fn credit_rating_create(
            origin: OriginFor<T>,
            bondid: u32,
            info: Vec<u8>,
        ) -> DispatchResult {
            let signer = ensure_signed(origin)?;
            // check the signer is a credit rating agency
            ensure!(
                CreditRatingAgencies::<T>::contains_key(&signer),
                Error::<T>::SignerIsNotAuthorizedAsCreditRatingAgency
            );
            //check info length
            ensure!(info.len() < 8192, Error::<T>::CreditRatingInfoIsTooLong);
            // check json validity
            let js = info.clone();
            ensure!(json_check_validity(js), Error::<T>::InvalidJson);
            // check description of the rating
            let description = json_get_value(info.clone(), "description".as_bytes().to_vec());
            ensure!(
                description.len() >= 10,
                Error::<T>::CreditRatingDescriptionTooShort
            );
            ensure!(
                description.len() <= 64,
                Error::<T>::CreditRatingDescriptionTooLong
            );
            let ipfsdocs = json_get_complexarray(info.clone(), "ipfsdocs".as_bytes().to_vec());
            // check for the presence of Documents
            ensure!(
                ipfsdocs.len() > 2,
                Error::<T>::CreditRatingDocumentsAreMissing
            );
            if ipfsdocs.len() > 2 {
                let mut x = 0;
                loop {
                    let w = json_get_recordvalue(ipfsdocs.clone(), x);
                    if w.is_empty() {
                        break;
                    }
                    let description = json_get_value(w.clone(), "description".as_bytes().to_vec());
                    ensure!(
                        description.len() > 5,
                        Error::<T>::CreditRatingDocumentDescriptionTooShort
                    );
                    let ipfsaddress = json_get_value(w.clone(), "ipfsaddress".as_bytes().to_vec());
                    ensure!(
                        ipfsaddress.len() > 20,
                        Error::<T>::CreditRatingDocumentIpfsAddressTooShort
                    );
                    x += 1;
                }
                ensure!(x > 0, Error::<T>::CreditRatingMissingDocuments);
            }
            // Insert Credit Rating
            CreditRatings::<T>::insert(bondid, info.clone());
            // Generate event
            Self::deposit_event(Event::CreditRatingStored(bondid, info));
            // Return a successful DispatchResult
            Ok(())
        }
        // this function has the purpose to the insert collaterals document for a bond
        #[pallet::weight(10_000 + T::DbWeight::get().reads_writes(1,1))]
        pub fn collaterals_create(
            origin: OriginFor<T>,
            bondid: u32,
            collateralid: u32,
            info: Vec<u8>,
        ) -> DispatchResult {
            let signer = ensure_signed(origin)?;
            // check for bond id
            ensure!(
                Bonds::<T>::contains_key(&bondid),
                Error::<T>::BondsIdNotFound
            );
            // check for collateral id  not already present
            ensure!(
                !Collaterals::<T>::contains_key(&bondid, &collateralid),
                Error::<T>::CollateralIdAlreadyPresent
            );
            // check the signer is the owner of the bond
            if Bonds::<T>::contains_key(&bondid) {
                // check owner stored is matching the signer
                let cinfo = Bonds::<T>::get(&bondid).unwrap();
                let cowner = json_get_value(cinfo.clone(), "owner".as_bytes().to_vec());
                let cownervec = bs58::decode(cowner).into_vec().unwrap();
                let caccountidowner = T::AccountId::decode(&mut &cownervec[1..33])
                    .map_err(|_| Error::<T>::InvalidJson)?;
                ensure!(
                    caccountidowner == signer,
                    Error::<T>::SignerIsNotMatchingOwnerAccount
                );
            }
            //check info length
            ensure!(info.len() < 8192, Error::<T>::CollateralsInfoIsTooLong);
            // check json validity
            let js = info.clone();
            ensure!(json_check_validity(js), Error::<T>::InvalidJson);
            // check documents
            let ipfsdocs = json_get_complexarray(info.clone(), "ipfsdocs".as_bytes().to_vec());
            if ipfsdocs.len() > 2 {
                let mut x = 0;
                loop {
                    let w = json_get_recordvalue(ipfsdocs.clone(), x);
                    if w.is_empty() {
                        break;
                    }
                    let description = json_get_value(w.clone(), "description".as_bytes().to_vec());
                    ensure!(
                        description.len() > 5,
                        Error::<T>::CollateralDocumentDescriptionTooShort
                    );
                    let ipfsaddress = json_get_value(w.clone(), "ipfsaddress".as_bytes().to_vec());
                    ensure!(
                        ipfsaddress.len() > 20,
                        Error::<T>::CollateralDocumentIpfsAddressTooShort
                    );
                    x += 1;
                }
                ensure!(x > 0, Error::<T>::CollateralMissingDocuments);
            }
            // Insert Collateral
            Collaterals::<T>::insert(bondid, collateralid, info.clone());
            // Generate event
            Self::deposit_event(Event::CollateralsStored(bondid, collateralid, info));
            // Return a successful DispatchResult
            Ok(())
        }
        // this function has the purpose to remove the collateral from the owner of the bond
        #[pallet::weight(10_000 + T::DbWeight::get().reads_writes(1,1))]
        pub fn collaterals_destroy(
            origin: OriginFor<T>,
            bondid: u32,
            collateralid: u32,
        ) -> DispatchResult {
            let signer = ensure_signed(origin)?;
            // check for bond id
            ensure!(
                Bonds::<T>::contains_key(&bondid),
                Error::<T>::BondsIdNotFound
            );
            // check the signer is the owner of the bond
            if Bonds::<T>::contains_key(&bondid) {
                // check owner stored is matching the signer
                let cinfo = Bonds::<T>::get(&bondid).unwrap();
                let cowner = json_get_value(cinfo.clone(), "owner".as_bytes().to_vec());
                let cownervec = bs58::decode(cowner).into_vec().unwrap();
                let caccountidowner = T::AccountId::decode(&mut &cownervec[1..33])
                    .map_err(|_| Error::<T>::InvalidJson)?;
                ensure!(
                    caccountidowner == signer,
                    Error::<T>::SignerIsNotMatchingOwnerAccount
                );
            }
            // check for collateral id is already present
            ensure!(
                Collaterals::<T>::contains_key(&bondid, &collateralid),
                Error::<T>::CollateralIdNotFound
            );
            // check the collateral has not yet approved
            ensure!(
                !CollateralsApproval::<T>::contains_key(bondid, collateralid),
                Error::<T>::CollateralAlreadyApproved
            );
            // Delete Collateral
            Collaterals::<T>::take(bondid, collateralid);
            // Generate event
            Self::deposit_event(Event::CollateralsDestroyed(bondid, collateralid));
            // Return a successful DispatchResult
            Ok(())
        }
        // this function has the purpose to the insert collaterals document for a bond
        #[pallet::weight(10_000 + T::DbWeight::get().reads_writes(1,1))]
        pub fn collaterals_approve(
            origin: OriginFor<T>,
            bondid: u32,
            collateralid: u32,
            info: Vec<u8>,
        ) -> DispatchResult {
            let signer = ensure_signed(origin)?;
            // check the signer is one of the manager or a member of the committee
            ensure!(
                Settings::<T>::contains_key("collateralsverification".as_bytes().to_vec()),
                Error::<T>::SettingsDoesNotExist
            );
            let json: Vec<u8> =
                Settings::<T>::get("collateralsverification".as_bytes().to_vec()).unwrap();
            let mut flag = 0;
            let mut signingtype = 0;
            let manager = json_get_value(json.clone(), "manager".as_bytes().to_vec());
            if !manager.is_empty() {
                let managervec = bs58::decode(manager).into_vec().unwrap();
                let accountidmanager = T::AccountId::decode(&mut &managervec[1..33])
                    .map_err(|_| Error::<T>::InvalidJson)?;
                if signer == accountidmanager {
                    flag = 1;
                    signingtype = 1;
                }
            }
            let operators = json_get_complexarray(json, "committee".as_bytes().to_vec());
            let mut x = 0;
            loop {
                let operator = json_get_arrayvalue(operators.clone(), x);
                if operator.is_empty() {
                    break;
                }
                let operatorvec = bs58::decode(operator).into_vec().unwrap();
                let accountidoperator = T::AccountId::decode(&mut &operatorvec[1..33])
                    .map_err(|_| Error::<T>::InvalidJson)?;
                if accountidoperator == signer {
                    flag = 1;
                    if signingtype == 0 {
                        signingtype = 3;
                    }
                }
                x += 1;
            }
            ensure!(
                flag == 1,
                Error::<T>::SignerIsNotAuthorizedForCollateralsApproval
            );
            // check for bond id
            ensure!(
                Bonds::<T>::contains_key(&bondid),
                Error::<T>::BondsIdNotFound
            );
            // check for collateral id  not already present
            ensure!(
                !CollateralsApproval::<T>::contains_key(&bondid, &collateralid),
                Error::<T>::CollateralIdAlreadyPresent
            );
            //check info length
            ensure!(info.len() < 8192, Error::<T>::CollateralsInfoIsTooLong);
            // check json validity
            let js = info.clone();
            ensure!(json_check_validity(js), Error::<T>::InvalidJson);
            // check documents
            let ipfsdocs = json_get_complexarray(info.clone(), "ipfsdocs".as_bytes().to_vec());
            if ipfsdocs.len() > 2 {
                let mut x = 0;
                loop {
                    let w = json_get_recordvalue(ipfsdocs.clone(), x);
                    if w.is_empty() {
                        break;
                    }
                    let description = json_get_value(w.clone(), "description".as_bytes().to_vec());
                    ensure!(
                        description.len() > 5,
                        Error::<T>::CollateralDocumentDescriptionTooShort
                    );
                    let ipfsaddress = json_get_value(w.clone(), "ipfsaddress".as_bytes().to_vec());
                    ensure!(
                        ipfsaddress.len() > 20,
                        Error::<T>::CollateralDocumentIpfsAddressTooShort
                    );
                    x += 1;
                }
                ensure!(x > 0, Error::<T>::CollateralMissingDocuments);
            }
            // Insert Collateral
            CollateralsApproval::<T>::insert(bondid, collateralid, info.clone());
            // Generate event
            Self::deposit_event(Event::CollateralsApproved(bondid, collateralid, info));
            // Return a successful DispatchResult
            Ok(())
        }
        /// Create a new Iso country code and name
        #[pallet::weight(10_000 + T::DbWeight::get().reads_writes(1,1))]
        pub fn iso_country_create(
            origin: OriginFor<T>,
            countrycode: Vec<u8>,
            countryname: Vec<u8>,
        ) -> DispatchResult {
            // check the request is signed from the Super User
            let _sender = ensure_root(origin)?;
            // check country code length == 2
            ensure!(countrycode.len() == 2, Error::<T>::WrongLengthCountryCode);
            // check country name length  >= 3
            ensure!(countryname.len() >= 3, Error::<T>::CountryNameTooShort);
            // check the country is not alreay present on chain
            ensure!(
                !IsoCountries::<T>::contains_key(&countrycode),
                Error::<T>::CountryCodeAlreadyPresent
            );
            // store the Iso Country Code and Name
            IsoCountries::<T>::insert(countrycode.clone(), countryname.clone());
            // Generate event
            Self::deposit_event(Event::IsoCountryCreated(countrycode, countryname));
            // Return a successful DispatchResult
            Ok(())
        }
        /// Destroy an Iso country code and name
        #[pallet::weight(10_000 + T::DbWeight::get().reads_writes(1,1))]
        pub fn iso_country_destroy(origin: OriginFor<T>, countrycode: Vec<u8>) -> DispatchResult {
            // check the request is signed from the Super User
            let _sender = ensure_root(origin)?;
            // verify the country code exists
            ensure!(
                IsoCountries::<T>::contains_key(&countrycode),
                Error::<T>::CountryCodeNotFound
            );
            // Remove country code
            IsoCountries::<T>::take(countrycode.clone());
            // Generate event
            //it can leave orphans, anyway it's a decision of the super user
            Self::deposit_event(Event::IsoCountryDestroyed(countrycode));
            // Return a successful DispatchResult
            Ok(())
        }
        /// Create a new Currency code with name and other info in a json structure
        /// {"name":"Bitcoin","category":"c(rypto)/f(iat)","country":"countryisocode","blockchain":"Ethereum(...)","address":"xxxfor_crypto_currencyxxx"}
        /// for example: {"name":"Bitcoin","category":"c","country":"AE","blockchain":"Bitcoin","address":"not applicable"}
        /// {"name":"American Dollars","category":"f","country":"US","blockchain":"not applicable","address":"not applicable"}
        #[pallet::weight(10_000 + T::DbWeight::get().reads_writes(1,1))]
        pub fn currency_create(
            origin: OriginFor<T>,
            currencycode: Vec<u8>,
            info: Vec<u8>,
        ) -> DispatchResult {
            // check the request is signed from the Super User
            let _sender = ensure_root(origin)?;
            // check currency code length is between 3 and 5 bytes
            ensure!(
                (currencycode.len() == 2),
                Error::<T>::WrongLengthCurrencyCode
            );
            // check the info field is not longer 1024 bytes
            ensure!((info.len() <= 1024), Error::<T>::SizeInfoTooLong);
            // check for a valid json structure
            ensure!(json_check_validity(info.clone()), Error::<T>::InvalidJson);
            // check for name
            let name = json_get_value(info.clone(), "name".as_bytes().to_vec());
            ensure!(name.len() >= 3, Error::<T>::CurrencyNameTooShort);
            ensure!(name.len() <= 32, Error::<T>::CurrencyNameTooLong);
            // check for type of currency (fiat/crypto)
            let category = json_get_value(info.clone(), "category".as_bytes().to_vec());
            let c: Vec<u8> = vec![b'c'];
            let f: Vec<u8> = vec![b'f'];
            ensure!(
                (category == c || category == f),
                Error::<T>::CurrencyCategoryIswrong
            );
            // check for the country code in case of Fiat currency
            if category == f {
                let countrycode = json_get_value(info.clone(), "country".as_bytes().to_vec());
                ensure!(
                    IsoCountries::<T>::contains_key(&countrycode),
                    Error::<T>::CountryCodeNotFound
                );
            }
            // check for the blockchain in case of Crypto currency
            if category == c {
                let blockchain = json_get_value(info.clone(), "blockchain".as_bytes().to_vec());
                ensure!(blockchain.len() >= 3, Error::<T>::BlockchainNameTooShort);
                ensure!(blockchain.len() <= 32, Error::<T>::BlockchainNameTooLong);
            }
            // check the currency is not alreay present on chain
            ensure!(
                !Currencies::<T>::contains_key(&currencycode),
                Error::<T>::CurrencyCodeAlreadyPresent
            );
            // store the Currency Code and info
            Currencies::<T>::insert(currencycode.clone(), info.clone());
            // Generate event
            Self::deposit_event(Event::CurrencyCodeCreated(currencycode, info));
            // Return a successful DispatchResult
            Ok(())
        }
        /// Destroy a currency
        #[pallet::weight(10_000 + T::DbWeight::get().reads_writes(1,1))]
        pub fn currency_destroy(origin: OriginFor<T>, currencycode: Vec<u8>) -> DispatchResult {
            // check the request is signed from the Super User
            let _sender = ensure_root(origin)?;
            // verify the currency code exists
            ensure!(
                Currencies::<T>::contains_key(&currencycode),
                Error::<T>::CurrencyCodeNotFound
            );
            // Remove currency code
            Currencies::<T>::take(currencycode.clone());
            // Generate event
            //it can leave orphans, anyway it's a decision of the super user
            Self::deposit_event(Event::CurrencyDestroyed(currencycode));
            // Return a successful DispatchResult
            Ok(())
        }

        /// Create an Underwriter
        /// Suggestion: An approval process with multiple signatures may be considered useful.
        #[pallet::weight(10_000 + T::DbWeight::get().reads_writes(1,1))]
        pub fn undwerwriter_create(
            origin: OriginFor<T>,
            underwriter_account: T::AccountId,
            info: Vec<u8>,
        ) -> DispatchResult {
            let signer = ensure_signed(origin)?;
            // check for a valid json structure
            ensure!(json_check_validity(info.clone()), Error::<T>::InvalidJson);
            // check the signer is one of the manager or a member of the committee
            let json: Vec<u8> =
                Settings::<T>::get("underwriterssubmission".as_bytes().to_vec()).unwrap();
            let mut flag = 0;
            let mut signingtype = 0;
            let manager = json_get_value(json.clone(), "manager".as_bytes().to_vec());
            if !manager.is_empty() {
                let managervec = bs58::decode(manager).into_vec().unwrap();
                let accountidmanager = T::AccountId::decode(&mut &managervec[1..33])
                    .map_err(|_| Error::<T>::InvalidJson)?;
                if signer == accountidmanager {
                    flag = 1;
                    signingtype = 1;
                }
            }
            let operators = json_get_complexarray(json, "committee".as_bytes().to_vec());
            let mut x = 0;
            loop {
                let operator = json_get_arrayvalue(operators.clone(), x);
                if operator.is_empty() {
                    break;
                }
                let operatorvec = bs58::decode(operator).into_vec().unwrap();
                let accountidoperator = T::AccountId::decode(&mut &operatorvec[1..33])
                    .map_err(|_| Error::<T>::InvalidJson)?;
                if accountidoperator == signer {
                    flag = 1;
                    if signingtype == 0 {
                        signingtype = 3;
                    }
                }
                x += 1;
            }
            ensure!(
                flag == 1,
                Error::<T>::SignerIsNotAuthorizedForUnderwriterSubmissionOrRemoval
            );

            //Check if Underwriter not already stored on chain
            ensure!(
                !Underwriters::<T>::contains_key(&underwriter_account),
                Error::<T>::UnderwriterAlreadyPresent
            );

            // check for name
            let name = json_get_value(info.clone(), "name".as_bytes().to_vec());
            ensure!(name.len() >= 3, Error::<T>::UnderwriterNameTooShort);

            // check Website
            let website = json_get_value(info.clone(), "website".as_bytes().to_vec());
            ensure!(website.len() >= 10, Error::<T>::UnderwriterWebSiteTooShort);
            ensure!(website.len() <= 64, Error::<T>::UnderwriterWebSiteTooLong);
            ensure!(validate_weburl(website), Error::<T>::InvalidWebsite);

            // check documents
            let ipfsdocs = json_get_complexarray(info.clone(), "ipfsdocs".as_bytes().to_vec());
            if ipfsdocs.len() > 2 {
                let mut x = 0;
                loop {
                    let w = json_get_recordvalue(ipfsdocs.clone(), x);
                    if w.is_empty() {
                        break;
                    }
                    let description = json_get_value(w.clone(), "description".as_bytes().to_vec());
                    ensure!(
                        description.len() > 5,
                        Error::<T>::UnderwriterDocumentDescriptionTooShort
                    );
                    let ipfsaddress = json_get_value(w.clone(), "ipfsaddress".as_bytes().to_vec());
                    ensure!(
                        ipfsaddress.len() > 20,
                        Error::<T>::UnderwriterDocumentIpfsAddressTooShort
                    );
                    x += 1;
                }
                ensure!(x > 0, Error::<T>::UnderwriterMissingDocuments);
            }
            // store the underwrited data
            Underwriters::<T>::insert(underwriter_account.clone(), info.clone());

            // Generate event
            Self::deposit_event(Event::UnderwriterCreated(underwriter_account, info));
            // Return a successful DispatchResult
            Ok(())
        }
        /// Destroy an Underwriter
        #[pallet::weight(10_000 + T::DbWeight::get().reads_writes(1,1))]
        pub fn undwerwriter_destroy(
            origin: OriginFor<T>,
            underwriter_account: T::AccountId,
        ) -> DispatchResult {
            let signer = ensure_signed(origin)?;
            // verify the underwriter  exists
            ensure!(
                Underwriters::<T>::contains_key(&underwriter_account),
                Error::<T>::UnderwriterAccountNotFound
            );

            // check the signer is one of the manager or a member of the committee
            let json: Vec<u8> =
                Settings::<T>::get("underwriterssubmission".as_bytes().to_vec()).unwrap();
            let mut flag = 0;
            let mut signingtype = 0;
            let manager = json_get_value(json.clone(), "manager".as_bytes().to_vec());
            if !manager.is_empty() {
                let managervec = bs58::decode(manager).into_vec().unwrap();
                let accountidmanager = T::AccountId::decode(&mut &managervec[1..33])
                    .map_err(|_| Error::<T>::InvalidJson)?;
                if signer == accountidmanager {
                    flag = 1;
                    signingtype = 1;
                }
            }
            let operators = json_get_complexarray(json, "committee".as_bytes().to_vec());
            let mut x = 0;
            loop {
                let operator = json_get_arrayvalue(operators.clone(), x);
                if operator.is_empty() {
                    break;
                }
                let operatorvec = bs58::decode(operator).into_vec().unwrap();
                let accountidoperator = T::AccountId::decode(&mut &operatorvec[1..33])
                    .map_err(|_| Error::<T>::InvalidJson)?;
                if accountidoperator == signer {
                    flag = 1;
                    if signingtype == 0 {
                        signingtype = 3;
                    }
                }
                x += 1;
            }
            ensure!(
                flag == 1,
                Error::<T>::SignerIsNotAuthorizedForUnderwriterSubmissionOrRemoval
            );

            // Remove the underwriter
            Underwriters::<T>::take(underwriter_account.clone());
            // Generate event
            Self::deposit_event(Event::UnderwriterDestroyed(underwriter_account));
            // Return a successful DispatchResult
            Ok(())
        }
        /// Create an Insurer
        #[pallet::weight(10_000 + T::DbWeight::get().reads_writes(1,1))]
        pub fn insurer_create(
            origin: OriginFor<T>,
            insurer_account: T::AccountId,
            info: Vec<u8>,
        ) -> DispatchResult {
            let signer = ensure_signed(origin)?;
            // check for a valid json structure
            ensure!(json_check_validity(info.clone()), Error::<T>::InvalidJson);
            ensure!(
                Settings::<T>::contains_key("insurersubmission".as_bytes().to_vec()),
                Error::<T>::InsurerSettingIsMissing
            );
            // check the signer is one of the manager or a member of the committee
            let json: Vec<u8> =
                Settings::<T>::get("insurersubmission".as_bytes().to_vec()).unwrap();
            let mut flag = 0;
            let mut signingtype = 0;
            let manager = json_get_value(json.clone(), "manager".as_bytes().to_vec());
            if !manager.is_empty() {
                let managervec = bs58::decode(manager).into_vec().unwrap();
                let accountidmanager = T::AccountId::decode(&mut &managervec[1..33])
                    .map_err(|_| Error::<T>::InvalidJson)?;
                if signer == accountidmanager {
                    flag = 1;
                    signingtype = 1;
                }
            }
            let operators = json_get_complexarray(json, "committee".as_bytes().to_vec());
            let mut x = 0;
            loop {
                let operator = json_get_arrayvalue(operators.clone(), x);
                if operator.is_empty() {
                    break;
                }
                let operatorvec = bs58::decode(operator).into_vec().unwrap();
                let accountidoperator = T::AccountId::decode(&mut &operatorvec[1..33])
                    .map_err(|_| Error::<T>::InvalidJson)?;
                if accountidoperator == signer {
                    flag = 1;
                    if signingtype == 0 {
                        signingtype = 3;
                    }
                }
                x += 1;
            }
            ensure!(
                flag == 1,
                Error::<T>::SignerIsNotAuthorizedForInsurerSubmissionOrRemoval
            );
            //Check if Insurer not already stored on chain
            ensure!(
                !Insurers::<T>::contains_key(&insurer_account),
                Error::<T>::InsurerAlreadyPresent
            );
            // check for name
            let name = json_get_value(info.clone(), "name".as_bytes().to_vec());
            ensure!(name.len() >= 3, Error::<T>::InsurerNameTooShort);

            // check Website
            let website = json_get_value(info.clone(), "website".as_bytes().to_vec());
            ensure!(website.len() >= 10, Error::<T>::InsurerWebSiteTooShort);
            ensure!(website.len() <= 64, Error::<T>::UnderwriterWebSiteTooLong);
            ensure!(validate_weburl(website), Error::<T>::InvalidWebsite);
            // Check infodocs
            let infodocs = json_get_value(info.clone(), "ipfsdocs".as_bytes().to_vec());
            ensure!(
                !infodocs.is_empty(),
                Error::<T>::MissingInsurerInfoDocuments
            );
            // check documents
            let ipfsdocs = json_get_complexarray(info.clone(), "ipfsdocs".as_bytes().to_vec());
            if ipfsdocs.len() > 2 {
                let mut x = 0;
                loop {
                    let w = json_get_recordvalue(ipfsdocs.clone(), x);
                    if w.is_empty() {
                        break;
                    }
                    let description = json_get_value(w.clone(), "description".as_bytes().to_vec());
                    ensure!(
                        description.len() > 5,
                        Error::<T>::InsurerDocumentDescriptionTooShort
                    );
                    let ipfsaddress = json_get_value(w.clone(), "ipfsaddress".as_bytes().to_vec());
                    ensure!(
                        ipfsaddress.len() > 20,
                        Error::<T>::InsurerDocumentIpfsAddressTooShort
                    );
                    x += 1;
                }
                ensure!(x > 0, Error::<T>::InsurerMissingDocuments);
            }
            Insurers::<T>::insert(insurer_account.clone(), info.clone());
            // Generate event
            Self::deposit_event(Event::InsurerCreated(insurer_account, info));
            // Return a successful DispatchResult
            Ok(())
        }
        /// Destroy an Insurer
        #[pallet::weight(10_000 + T::DbWeight::get().reads_writes(1,1))]
        pub fn insurer_destroy(
            origin: OriginFor<T>,
            insurer_account: T::AccountId,
        ) -> DispatchResult {
            let signer = ensure_signed(origin)?;
            // verify the underwriter  exists
            ensure!(
                Underwriters::<T>::contains_key(&insurer_account),
                Error::<T>::InsurerAccountNotFound
            );

            // check the signer is one of the manager or a member of the committee
            let json: Vec<u8> =
                Settings::<T>::get("insurerssubmission".as_bytes().to_vec()).unwrap();
            let mut flag = 0;
            let mut signingtype = 0;
            let manager = json_get_value(json.clone(), "manager".as_bytes().to_vec());
            if !manager.is_empty() {
                let managervec = bs58::decode(manager).into_vec().unwrap();
                let accountidmanager = T::AccountId::decode(&mut &managervec[1..33])
                    .map_err(|_| Error::<T>::InvalidJson)?;
                if signer == accountidmanager {
                    flag = 1;
                    signingtype = 1;
                }
            }
            let operators = json_get_complexarray(json, "committee".as_bytes().to_vec());
            let mut x = 0;
            loop {
                let operator = json_get_arrayvalue(operators.clone(), x);
                if operator.is_empty() {
                    break;
                }
                let operatorvec = bs58::decode(operator).into_vec().unwrap();
                let accountidoperator = T::AccountId::decode(&mut &operatorvec[1..33])
                    .map_err(|_| Error::<T>::InvalidJson)?;
                if accountidoperator == signer {
                    flag = 1;
                    if signingtype == 0 {
                        signingtype = 3;
                    }
                }
                x += 1;
            }
            ensure!(
                flag == 1,
                Error::<T>::SignerIsNotAuthorizedForInsurerSubmissionOrRemoval
            );
            // Remove the Insurer
            Insurers::<T>::take(insurer_account.clone());
            // Generate event
            Self::deposit_event(Event::InsurerDestroyed(insurer_account));
            // Return a successful DispatchResult
            Ok(())
        }
        /// Create an Insurance - Initially as proposal, it's confirmed once signed and the premium paid from the payer
        /// {"bondid":xxx,"maxcoverage":xxxx,"payer":"xxxxxxxxx","beneficiary":"xxxxoptionalxxxx","premium":xxxxxx,"ipfsdocs":"xxxxxx"}
        #[pallet::weight(10_000 + T::DbWeight::get().reads_writes(1,1))]
        pub fn insurance_create(origin: OriginFor<T>, uid: u32, info: Vec<u8>) -> DispatchResult {
            let signer = ensure_signed(origin)?;
            //Get current reserve Balance
            let reserves = InsurerReserves::<T>::get(signer.clone());
            //Using a key "insuranceminreserve", gets the configuration in Settings
            let settings_reserve: Vec<u8> =
                Settings::<T>::get("insuranceminreserve".as_bytes().to_vec()).unwrap();
            //Second key "reserve" gets the reserve minimum required value
            let reserve = json_get_value(settings_reserve, "reserve".as_bytes().to_vec());
            let reserve_min = vecu8_to_u128(reserve);
            ensure!(reserves >= reserve_min, Error::<T>::BelowMinimumReserve);
            // check that the insurer has a reserve
            ensure!(
                InsurerReserves::<T>::contains_key(signer.clone()),
                Error::<T>::ReserveNotFound
            );
            // check for a valid json structure
            ensure!(json_check_validity(info.clone()), Error::<T>::InvalidJson);
            // check the signer is one of the insurers
            ensure!(
                Insurers::<T>::contains_key(&signer),
                Error::<T>::SignerIsNotInsurer
            );
            // check for bondid
            let bondid = json_get_value(info.clone(), "bondid".as_bytes().to_vec());
            ensure!(!bondid.is_empty(), Error::<T>::BondIdIsWrongCannotBeZero);
            let bondidv = vecu8_to_u32(bondid);
            ensure!(
                !Bonds::<T>::contains_key(&bondidv),
                Error::<T>::BondsIdNotFound
            );
            // check max coverage
            let maxcoverage = json_get_value(info.clone(), "maxcoverage".as_bytes().to_vec());
            ensure!(!maxcoverage.is_empty(), Error::<T>::MaxCoverageCannotBeZero);
            let maxcoveragev = vecu8_to_u128(maxcoverage);
            ensure!(maxcoveragev > 0, Error::<T>::MaxCoverageCannotBeZero);
            // check payer account
            let payer = json_get_value(info.clone(), "payer".as_bytes().to_vec());
            ensure!(payer.len() == 48, Error::<T>::PayerAccountIsWrong);
            // check beneficiary account
            let beneficiary = json_get_value(info.clone(), "beneficiary".as_bytes().to_vec());
            ensure!(
                beneficiary.len() == 48,
                Error::<T>::BeneficiaryAccountIsWrong
            );
            // check premium amount
            let premium = json_get_value(info.clone(), "premium".as_bytes().to_vec());
            ensure!(
                !premium.is_empty(),
                Error::<T>::InsurancePremiumCannotBeZero
            );
            let premiumv = vecu8_to_u128(premium);
            ensure!(premiumv > 0, Error::<T>::InsurancePremiumCannotBeZero);
            // check that the reserve staken covers the risk covered including the new insurance
            let reserveamount = InsurerReserves::<T>::get(signer.clone());
            let mut riskcovered: u128 = 0;
            if InsurerRisksCovered::<T>::contains_key(&signer) {
                riskcovered = InsurerRisksCovered::<T>::get(&signer);
            }
            ensure!(
                reserveamount > riskcovered + maxcoveragev,
                Error::<T>::InsufficientReserve
            );
            // Check document
            let ipfsdocs = json_get_value(info.clone(), "ipfsdocs".as_bytes().to_vec());
            ensure!(
                !ipfsdocs.is_empty(),
                Error::<T>::MissingInsurerInfoDocuments
            );
            // check documents
            let ipfsdocs = json_get_complexarray(info.clone(), "ipfsdocs".as_bytes().to_vec());
            if ipfsdocs.len() > 2 {
                let mut x = 0;
                loop {
                    let w = json_get_recordvalue(ipfsdocs.clone(), x);
                    if w.is_empty() {
                        break;
                    }
                    let description = json_get_value(w.clone(), "description".as_bytes().to_vec());
                    ensure!(
                        description.len() > 5,
                        Error::<T>::InsurerDocumentDescriptionTooShort
                    );
                    let ipfsaddress = json_get_value(w.clone(), "ipfsaddress".as_bytes().to_vec());
                    ensure!(
                        ipfsaddress.len() > 20,
                        Error::<T>::InsurerDocumentIpfsAddressTooShort
                    );
                    x += 1;
                }
                ensure!(x > 0, Error::<T>::InsurerMissingDocuments);
            }
            //check insurance Id is not already present
            ensure!(
                !Insurances::<T>::contains_key(signer.clone(), &uid),
                Error::<T>::InsuranceIdAlreadyPresent
            );
            // update insurance Risk Covered
            InsurerRisksCovered::<T>::try_mutate(&signer, |risk| -> DispatchResult {
                let total_risk = risk.checked_add(maxcoveragev).ok_or(Error::<T>::Overflow)?;
                *risk = total_risk;
                Ok(())
            })?;
            // Store insurance on chain ready to be signed from the counterpart
            Insurances::<T>::insert(signer.clone(), uid, info.clone());
            // Generate event
            Self::deposit_event(Event::InsuranceCreated(signer, uid, info));
            // Return a successful DispatchResult
            Ok(())
        }
        /// Sign an Insurance transferring the premium to the insurer account anyone can pay the premium
        #[pallet::weight(10_000 + T::DbWeight::get().reads_writes(1,1))]
        pub fn insurance_sign(
            origin: OriginFor<T>,
            insurer_account: T::AccountId,
            uid: u32,
        ) -> DispatchResult {
            let signer = ensure_signed(origin)?;
            // verify the insurance existance
            ensure!(
                Insurances::<T>::contains_key(insurer_account.clone(), uid),
                Error::<T>::InsuranceNotFound
            );
            // verify not already signed
            ensure!(
                !InsurancesSigned::<T>::contains_key(insurer_account.clone(), uid),
                Error::<T>::InsuranceAlreadySigned
            );
            // store the signature
            InsurancesSigned::<T>::insert(insurer_account.clone(), uid, signer.clone());
            // get defaul stable coin
            ensure!(
                Settings::<T>::contains_key("stablecoin".as_bytes().to_vec()),
                Error::<T>::MissingStableCoinConfiguration
            );
            let stablecoin = Settings::<T>::get("stablecoin".as_bytes().to_vec()).unwrap();
            let stablecoinv = json_get_value(stablecoin, "tokenid".as_bytes().to_vec());
            let tokenid = vecu8_to_u32(stablecoinv);
            // transfer the premium
            let info = Insurances::<T>::get(insurer_account.clone(), uid).unwrap();
            let premium = json_get_value(info.clone(), "premium".as_bytes().to_vec());
            let premiumv = vecu8_to_u128(premium);
            pallet_assets::Pallet::<T>::transfer(
                RawOrigin::Signed(signer.clone()).into(),
                tokenid,
                T::Lookup::unlookup(insurer_account.clone()),
                premiumv.into(),
            )
            .unwrap();

            // Generate event
            Self::deposit_event(Event::InsuranceSigned(insurer_account, uid, signer));
            // Return a successful DispatchResult
            Ok(())
        }
        /// Destroy an Insurance, only the original creator can remove if the insurance is not yet signed
        #[pallet::weight(10_000 + T::DbWeight::get().reads_writes(1,1))]
        pub fn insurance_destroy(origin: OriginFor<T>, uid: u32) -> DispatchResult {
            let signer = ensure_signed(origin)?;
            // verify the insurance existance
            ensure!(
                Insurances::<T>::contains_key(signer.clone(), uid),
                Error::<T>::InsuranceNotFound
            );
            // check that the insurance is not already counter-signed and paid
            ensure!(
                !InsurancesSigned::<T>::contains_key(signer.clone(), uid),
                Error::<T>::InsuranceAlreadySigned
            );
            // get the insurance value
            let info = Insurances::<T>::get(signer.clone(), uid).unwrap();
            let maxcoverage = json_get_value(info, "maxcoverage".as_bytes().to_vec());
            let maxcoveragev = vecu8_to_u128(maxcoverage);
            // update total risk
            InsurerRisksCovered::<T>::try_mutate(&signer, |risk| -> DispatchResult {
                let total_risk = risk
                    .checked_sub(maxcoveragev)
                    .ok_or(Error::<T>::Underflow)?;
                *risk = total_risk;
                Ok(())
            })?;
            // Remove the Insurance
            Insurances::<T>::take(signer.clone(), uid);
            // Generate event
            Self::deposit_event(Event::InsuranceDestroyed(signer, uid));
            // Return a successful DispatchResult
            Ok(())
        }

        /// Create a lawyer
        #[pallet::weight(10_000 + T::DbWeight::get().reads_writes(1,1))]
        pub fn lawyer_create(
            origin: OriginFor<T>,
            lawyer_account: T::AccountId,
            info: Vec<u8>,
        ) -> DispatchResult {
            // check for signed transaction
            let signer = ensure_signed(origin)?;
            // check the signer is one of the manager or a member of the committee
            let json: Vec<u8> =
                Settings::<T>::get("lawyerssubmission".as_bytes().to_vec()).unwrap();
            let mut flag = 0;
            let mut signingtype = 0;
            let manager = json_get_value(json.clone(), "manager".as_bytes().to_vec());
            if !manager.is_empty() {
                let managervec = bs58::decode(manager).into_vec().unwrap();
                let accountidmanager = T::AccountId::decode(&mut &managervec[1..33])
                    .map_err(|_| Error::<T>::InvalidJson)?;
                if signer == accountidmanager {
                    flag = 1;
                    signingtype = 1;
                }
            }
            let operators = json_get_complexarray(json, "committee".as_bytes().to_vec());
            let mut x = 0;
            loop {
                let operator = json_get_arrayvalue(operators.clone(), x);
                if operator.is_empty() {
                    break;
                }
                let operatorvec = bs58::decode(operator).into_vec().unwrap();
                let accountidoperator = T::AccountId::decode(&mut &operatorvec[1..33])
                    .map_err(|_| Error::<T>::InvalidJson)?;
                if accountidoperator == signer {
                    flag = 1;
                    if signingtype == 0 {
                        signingtype = 3;
                    }
                }
                x += 1;
            }
            ensure!(
                flag == 1,
                Error::<T>::SignerIsNotAuthorizedForSubmissionOrRemoval
            );
            // check for a valid json structure
            ensure!(json_check_validity(info.clone()), Error::<T>::InvalidJson);
            //Check if lawyer not already stored on chain
            ensure!(
                !Lawyers::<T>::contains_key(&lawyer_account),
                Error::<T>::AlreadyPresent
            );
            // check for name
            let name = json_get_value(info.clone(), "name".as_bytes().to_vec());
            ensure!(name.len() >= 3, Error::<T>::NameTooShort);
            // check Website
            let website = json_get_value(info.clone(), "website".as_bytes().to_vec());
            ensure!(website.len() >= 10, Error::<T>::WebSiteTooShort);
            ensure!(website.len() <= 64, Error::<T>::WebSiteTooLong);
            ensure!(validate_weburl(website), Error::<T>::InvalidWebsite);
            // Check for documents
            let ipfsdocs = json_get_value(info.clone(), "ipfsdocs".as_bytes().to_vec());
            ensure!(!ipfsdocs.is_empty(), Error::<T>::LawyerMissingDocuments);
            // check documents
            let ipfsdocs = json_get_complexarray(info.clone(), "ipfsdocs".as_bytes().to_vec());
            if ipfsdocs.len() > 2 {
                let mut x = 0;
                loop {
                    let w = json_get_recordvalue(ipfsdocs.clone(), x);
                    if w.is_empty() {
                        break;
                    }
                    let description = json_get_value(w.clone(), "description".as_bytes().to_vec());
                    ensure!(
                        description.len() > 5,
                        Error::<T>::LawyerDocumentDescriptionTooShort
                    );
                    let ipfsaddress = json_get_value(w.clone(), "ipfsaddress".as_bytes().to_vec());
                    ensure!(
                        ipfsaddress.len() > 20,
                        Error::<T>::LawyerDocumentIpfsAddressTooShort
                    );
                    x += 1;
                }
                ensure!(x > 0, Error::<T>::LawyerMissingDocuments);
            }
            // store the lawyer on chain
            Lawyers::<T>::insert(lawyer_account.clone(), info.clone());
            // Generate event LawyerCreated
            Self::deposit_event(Event::LawyerCreated(lawyer_account, info));
            // Return a successful DispatchResult
            Ok(())
        }

        /// Destroy a lawyer
        #[pallet::weight(10_000 + T::DbWeight::get().reads_writes(1,1))]
        pub fn lawyer_destroy(
            origin: OriginFor<T>,
            lawyer_account: T::AccountId,
        ) -> DispatchResult {
            let signer = ensure_signed(origin)?;
            // verify the lawyer  exists
            ensure!(
                Lawyers::<T>::contains_key(&lawyer_account),
                Error::<T>::AccountNotFound
            );

            // check the signer is one of the manager or a member of the committee
            let json: Vec<u8> =
                Settings::<T>::get("lawyerssubmission".as_bytes().to_vec()).unwrap();
            let mut flag = 0;
            let mut signingtype = 0;
            let manager = json_get_value(json.clone(), "manager".as_bytes().to_vec());
            if !manager.is_empty() {
                let managervec = bs58::decode(manager).into_vec().unwrap();
                let accountidmanager = T::AccountId::decode(&mut &managervec[1..33])
                    .map_err(|_| Error::<T>::InvalidJson)?;
                if signer == accountidmanager {
                    flag = 1;
                    signingtype = 1;
                }
            }
            let operators = json_get_complexarray(json, "committee".as_bytes().to_vec());
            let mut x = 0;
            loop {
                let operator = json_get_arrayvalue(operators.clone(), x);
                if operator.is_empty() {
                    break;
                }
                let operatorvec = bs58::decode(operator).into_vec().unwrap();
                let accountidoperator = T::AccountId::decode(&mut &operatorvec[1..33])
                    .map_err(|_| Error::<T>::InvalidJson)?;
                if accountidoperator == signer {
                    flag = 1;
                    if signingtype == 0 {
                        signingtype = 3;
                    }
                }
                x += 1;
            }
            ensure!(
                flag == 1,
                Error::<T>::SignerIsNotAuthorizedForSubmissionOrRemoval
            );

            // Remove the lawyer
            Lawyers::<T>::take(lawyer_account.clone());
            // Generate event
            Self::deposit_event(Event::LawyerDestroyed(lawyer_account));
            // Return a successful DispatchResult
            Ok(())
        }

        /// Create Interbank Rate
        #[pallet::weight(10_000 + T::DbWeight::get().reads_writes(1,1))]
        pub fn interbankrate_create(
            origin: OriginFor<T>,
            country_code: Vec<u8>,
            date: Vec<u8>,
            rate: u32,
        ) -> DispatchResult {
            // check the transaction is signed from the super user
            ensure_root(origin)?;
            // check country code
            ensure!(
                IsoCountries::<T>::contains_key(&country_code),
                Error::<T>::CountryCodeNotFound
            );
            // check for the date validity
            ensure!(validate_date(&date), Error::<T>::InvalidDateFormat);
            // check Interbank rate does not exists
            ensure!(
                !InterbankRates::<T>::contains_key(&country_code, &date),
                Error::<T>::InterbankRateAlreadyPresent
            );
            // Store Interbank info an integer considering 2 decimals
            InterbankRates::<T>::insert(country_code.clone(), date.clone(), rate);
            // Generate event
            Self::deposit_event(Event::InterbankRateCreated(country_code, date));
            // Return a successful DispatchResult
            Ok(())
        }

        /// Destroy Interbank Rate
        #[pallet::weight(10_000 + T::DbWeight::get().reads_writes(1,1))]
        pub fn interbankrate_destroy(
            origin: OriginFor<T>,
            country_code: Vec<u8>,
            date: Vec<u8>,
        ) -> DispatchResult {
            // check the transaction is signed from the super user
            ensure_root(origin)?;
            // check country
            ensure!(
                IsoCountries::<T>::contains_key(&country_code),
                Error::<T>::CountryCodeNotFound
            );
            // Remove Interbank info
            InterbankRates::<T>::take(country_code.clone(), date.clone());
            // Generate event
            Self::deposit_event(Event::InterbankRateDestroyed(country_code, date));
            // Return a successful DispatchResult
            Ok(())
        }
        /// Create Inflation Rate
        #[pallet::weight(10_000 + T::DbWeight::get().reads_writes(1,1))]
        pub fn inflationrate_create(
            origin: OriginFor<T>,
            country_code: Vec<u8>,
            date: Vec<u8>,
            rate: u32,
        ) -> DispatchResult {
            // check the transaction is signed from the super user
            ensure_root(origin)?;
            // check country
            ensure!(
                IsoCountries::<T>::contains_key(&country_code),
                Error::<T>::CountryCodeNotFound
            );
            // check for the date validity
            ensure!(validate_date(&date), Error::<T>::InvalidDateFormat);
            // check inflation code does not exists
            ensure!(
                !InflationRates::<T>::contains_key(&country_code, &date),
                Error::<T>::InflationRateAlreadyPresent
            );
            // Store inflation rate info
            InflationRates::<T>::insert(country_code.clone(), date.clone(), rate);
            // Generate event
            Self::deposit_event(Event::InflationRateCreated(country_code, date));
            // Return a successful DispatchResult
            Ok(())
        }

        /// Remove Inflation Rate
        #[pallet::weight(10_000 + T::DbWeight::get().reads_writes(1,1))]
        pub fn inflationrate_destroy(
            origin: OriginFor<T>,
            country_code: Vec<u8>,
            date: Vec<u8>,
        ) -> DispatchResult {
            // check the transaction is signed from the super user
            ensure_root(origin)?;
            // check country
            ensure!(
                IsoCountries::<T>::contains_key(&country_code),
                Error::<T>::CountryCodeNotFound
            );
            // remove inflation rate info
            InflationRates::<T>::take(country_code.clone(), date.clone());
            // Generate event
            Self::deposit_event(Event::InflationRateDestroyed(country_code, date));
            // Return a successful DispatchResult
            Ok(())
        }
        /// Stake Reserves for insurers
        #[pallet::weight(10_000 + T::DbWeight::get().reads_writes(1,1))]
        pub fn insurance_reserve_stake(origin: OriginFor<T>, amount: Balance) -> DispatchResult {
            // check signature of insurer
            let signer = ensure_signed(origin)?;
            // check it's an approved insurer
            ensure!(
                Insurers::<T>::contains_key(signer.clone()),
                Error::<T>::InsurerAccountNotFound
            );
            ensure!(
                Settings::<T>::contains_key("insurancereserve".as_bytes().to_vec()),
                Error::<T>::InsuranceReserveAccountNotSet
            );
            let json: Vec<u8> = Settings::<T>::get("insurancereserve".as_bytes().to_vec()).unwrap();
            let account = json_get_value(json.clone(), "account".as_bytes().to_vec());
            let accountvec = bs58::decode(account).into_vec().unwrap();
            let accountid = T::AccountId::decode(&mut &accountvec[1..33])
                .map_err(|_| Error::<T>::InvalidJson)?;
            // get defaul stable coin
            ensure!(
                Settings::<T>::contains_key("stablecoin".as_bytes().to_vec()),
                Error::<T>::MissingStableCoinConfiguration
            );
            let stablecoin = Settings::<T>::get("stablecoin".as_bytes().to_vec()).unwrap();
            let stablecoinv = json_get_value(stablecoin, "tokenid".as_bytes().to_vec());
            let tokenid = vecu8_to_u32(stablecoinv);
            //transfer the amount to the reserve account
            pallet_assets::Pallet::<T>::transfer(
                RawOrigin::Signed(signer.clone()).into(),
                tokenid,
                T::Lookup::unlookup(accountid.clone()),
                amount.into(),
            )
            .unwrap();
            // update total reserve for the insurances
            match InsurerReserves::<T>::contains_key(signer.clone()) {
                true => {
                    let current_reserve = InsurerReserves::<T>::take(signer.clone());
                    let new_reserve = current_reserve.checked_add(amount.into()).unwrap();
                    InsurerReserves::<T>::insert(signer.clone(), new_reserve);
                }
                false => {
                    let deposit_into: u128 = amount.into();
                    InsurerReserves::<T>::insert(signer.clone(), deposit_into);
                }
            }
            // emit event
            Self::deposit_event(Event::InsuranceFundStaken(signer, amount));
            Ok(())
        }

        ///Unstake Reserves for insurers
        #[pallet::weight(10_000 + T::DbWeight::get().reads_writes(1,1))]
        pub fn insurance_reserve_unstake(origin: OriginFor<T>, amount: Balance) -> DispatchResult {
            // check the transaction is signed
            let signer = ensure_signed(origin)?;
            // check for an available reserve
            ensure!(
                InsurerReserves::<T>::contains_key(signer.clone()),
                Error::<T>::ReserveNotFound
            );
            // check the signer is an insurer
            ensure!(
                Insurers::<T>::contains_key(signer.clone()),
                Error::<T>::InsurerAccountNotFound
            );
            //check the amount is <= the available reserve
            let reserve = Insurers::<T>::get(signer.clone()).unwrap();
            let reservev = vecu8_to_u128(reserve);
            ensure!(reservev >= amount, Error::<T>::CurrentReserveIsNotEnough);
            // check that the reserve - amount > Insurance Coverage
            let reserveamount = InsurerReserves::<T>::get(signer.clone());
            let mut riskcovered: u128 = 0;
            if InsurerRisksCovered::<T>::contains_key(&signer) {
                riskcovered = InsurerRisksCovered::<T>::get(&signer);
            }
            ensure!(
                reserveamount - amount > riskcovered,
                Error::<T>::InsufficientReserve
            );
            ensure!(
                Settings::<T>::contains_key("insurancereserve".as_bytes().to_vec()),
                Error::<T>::InsuranceReserveAccountNotSet
            );
            let json: Vec<u8> = Settings::<T>::get("insurancereserve".as_bytes().to_vec()).unwrap();
            let account = json_get_value(json.clone(), "account".as_bytes().to_vec());
            let accountvec = bs58::decode(account).into_vec().unwrap();
            let accountid = T::AccountId::decode(&mut &accountvec[1..33])
                .map_err(|_| Error::<T>::InvalidJson)?;
            // get defaul stable coin
            ensure!(
                Settings::<T>::contains_key("stablecoin".as_bytes().to_vec()),
                Error::<T>::MissingStableCoinConfiguration
            );
            let stablecoin = Settings::<T>::get("stablecoin".as_bytes().to_vec()).unwrap();
            let stablecoinv = json_get_value(stablecoin, "tokenid".as_bytes().to_vec());
            let tokenid = vecu8_to_u32(stablecoinv);
            //transfer the amount to the reserve account
            pallet_assets::Pallet::<T>::transfer(
                RawOrigin::Signed(accountid.clone()).into(),
                tokenid,
                T::Lookup::unlookup(signer.clone()),
                amount.into(),
            )
            .unwrap();
            // reduce the counter of the reserve
            //Retrieve reserve from InsurerReserves double map
            let current_reserves = InsurerReserves::<T>::get(signer.clone());
            //Current reserves if the withdrawal is done
            let new_reserve: u128 = current_reserves.checked_sub(amount.into()).unwrap();
            InsurerReserves::<T>::take(signer.clone());
            InsurerReserves::<T>::insert(signer.clone(), new_reserve);
            // Emit Event for unstaken
            Self::deposit_event(Event::InsuranceFundUnstaken(signer, amount));
            Ok(())
        }
        /*
        ///Create new order book entry for sale or purchase
        #[pallet::weight(10_000 + T::DbWeight::get().reads_writes(1,1))]
        pub fn order_book_create(origin : OriginFor<T>, _uid: u32,_info: Vec<u8>) -> DispatchResult {
            // check the transaction is signed
            let _signer = ensure_signed(origin)?;
            // Emit Event for new book order
            //Self::deposit_event(Event::InsuranceFundUnstaken(signer,amount));
            Ok(())
        }*/
    }
}

// function to validate a json string for no/std. It does not allocate of memory
fn json_check_validity(j: Vec<u8>) -> bool {
    // minimum lenght of 2
    if j.len() < 2 {
        return false;
    }
    // checks star/end with {}
    if *j.get(0).unwrap() == b'{' && *j.last().unwrap() != b'}' {
        return false;
    }
    // checks start/end with []
    if *j.get(0).unwrap() == b'[' && *j.last().unwrap() != b']' {
        return false;
    }
    // check that the start is { or [
    if *j.get(0).unwrap() != b'{' && *j.get(0).unwrap() != b'[' {
        return false;
    }
    //checks that end is } or ]
    if *j.last().unwrap() != b'}' && *j.last().unwrap() != b']' {
        return false;
    }
    //checks " opening/closing and : as separator between name and values
    let mut s: bool = true;
    let mut d: bool = true;
    let mut pg: bool = true;
    let mut ps: bool = true;
    let mut bp = b' ';
    for b in j {
        if b == b'[' && s {
            ps = false;
        }
        if b == b']' && s && !ps {
            ps = true;
        }

        if b == b'{' && s {
            pg = false;
        }
        if b == b'}' && s && !pg {
            pg = true;
        }

        if b == b'"' && s && bp != b'\\' {
            s = false;
            bp = b;
            d = false;
            continue;
        }
        if b == b':' && s {
            d = true;
            bp = b;
            continue;
        }
        if b == b'"' && !s && bp != b'\\' {
            s = true;
            bp = b;
            d = true;
            continue;
        }
        bp = b;
    }

    //fields are not closed properly
    if !s {
        return false;
    }
    //fields are not closed properly
    if !d {
        return false;
    }
    //fields are not closed properly
    if !ps {
        return false;
    }
    //fields are not closed properly
    if !pg {
        return false;
    }
    // every ok returns true
    true
}
// function to get record {} from multirecord json structure [{..},{.. }], it returns an empty Vec when the records is not present
fn json_get_recordvalue(ar: Vec<u8>, p: i32) -> Vec<u8> {
    let mut result = Vec::new();
    let mut op = true;
    let mut cn = 0;
    let mut lb = b' ';
    for b in ar {
        if b == b',' && op {
            cn += 1;
            continue;
        }
        if b == b'[' && op && lb != b'\\' {
            continue;
        }
        if b == b']' && op && lb != b'\\' {
            continue;
        }
        if b == b'{' && op && lb != b'\\' {
            op = false;
        }
        if b == b'}' && !op && lb != b'\\' {
            op = true;
        }
        // field found
        if cn == p {
            result.push(b);
        }
        lb = b;
    }
    result
}
// function to get a field value from array field [1,2,3,4,100], it returns an empty Vec when the records is not present
fn json_get_arrayvalue(ar: Vec<u8>, p: i32) -> Vec<u8> {
    let mut result = Vec::new();
    let mut op = true;
    let mut cn = 0;
    let mut lb = b' ';
    for b in ar {
        if b == b',' && op {
            cn += 1;
            continue;
        }
        if b == b'[' && op && lb != b'\\' {
            continue;
        }
        if b == b']' && op && lb != b'\\' {
            continue;
        }
        if b == b'"' && op && lb != b'\\' {
            continue;
        }
        if b == b'"' && op && lb != b'\\' {
            op = false;
        }
        if b == b'"' && !op && lb != b'\\' {
            op = true;
        }
        // field found
        if cn == p {
            result.push(b);
        }
        lb = b;
    }
    result
}

// function to get value of a field for Substrate runtime (no std library and no variable allocation)
fn json_get_value(j: Vec<u8>, key: Vec<u8>) -> Vec<u8> {
    let mut result = Vec::new();
    let mut k = Vec::new();
    let keyl = key.len();
    let jl = j.len();
    k.push(b'"');
    for xk in 0..keyl {
        k.push(*key.get(xk).unwrap());
    }
    k.push(b'"');
    k.push(b':');
    let kl = k.len();
    for x in 0..jl {
        let mut m = 0;
        if x + kl > jl {
            break;
        }
        for (xx, i) in (x..x + kl).enumerate() {
            if *j.get(i).unwrap() == *k.get(xx).unwrap() {
                m += 1;
            }
        }
        if m == kl {
            let mut lb = b' ';
            let mut op = true;
            let mut os = true;
            for i in x + kl..jl - 1 {
                if *j.get(i).unwrap() == b'[' && op && os {
                    os = false;
                }
                if *j.get(i).unwrap() == b'}' && op && !os {
                    os = true;
                }
                if *j.get(i).unwrap() == b':' && op {
                    continue;
                }
                if *j.get(i).unwrap() == b'"' && op && lb != b'\\' {
                    op = false;
                    continue;
                }
                if *j.get(i).unwrap() == b'"' && !op && lb != b'\\' {
                    break;
                }
                if *j.get(i).unwrap() == b'}' && op {
                    break;
                }
                if *j.get(i).unwrap() == b']' && op {
                    break;
                }
                if *j.get(i).unwrap() == b',' && op && os {
                    break;
                }
                result.push(*j.get(i).unwrap());
                lb = *j.get(i).unwrap();
            }
            break;
        }
    }
    result
}
// function to get value of a field with a complex array like [{....},{.....}] for Substrate runtime (no std library and no variable allocation)
fn json_get_complexarray(j: Vec<u8>, key: Vec<u8>) -> Vec<u8> {
    let mut result = Vec::new();
    let mut k = Vec::new();
    let keyl = key.len();
    let jl = j.len();
    k.push(b'"');
    for xk in 0..keyl {
        k.push(*key.get(xk).unwrap());
    }
    k.push(b'"');
    k.push(b':');
    let kl = k.len();
    for x in 0..jl {
        let mut m = 0;
        if x + kl > jl {
            break;
        }
        for (xx, i) in (x..x + kl).enumerate() {
            if *j.get(i).unwrap() == *k.get(xx).unwrap() {
                m += 1;
            }
        }
        if m == kl {
            let mut os = true;
            for i in x + kl..jl - 1 {
                if *j.get(i).unwrap() == b'[' && os {
                    os = false;
                }
                result.push(*j.get(i).unwrap());
                if *j.get(i).unwrap() == b']' && !os {
                    break;
                }
            }
            break;
        }
    }
    result
}
// function to convert vec<u8> to u32
fn vecu8_to_u32(v: Vec<u8>) -> u32 {
    let vslice = v.as_slice();
    let vstr = str::from_utf8(vslice).unwrap_or("0");
    let vvalue: u32 = u32::from_str(vstr).unwrap_or(0);
    vvalue
}

// function to convert vec<u8> to u32
fn vecu8_to_u128(v: Vec<u8>) -> u128 {
    let vslice = v.as_slice();
    let vstr = str::from_utf8(vslice).unwrap_or("0");
    let vvalue: u128 = u128::from_str(vstr).unwrap_or(0);
    vvalue
}

// function to validate a phone number
fn validate_phonenumber(phonenumber: Vec<u8>) -> bool {
    // check maximum lenght
    if phonenumber.len() > 23 {
        return false;
    }
    // check admitted bytes
    let mut x = 0;
    for v in phonenumber.clone() {
        if (48..=57).contains(&v) || (v == 43 && x == 0) {
            x += 1;
        } else {
            return false;
        }
    }
    // load international prefixes table
    let mut p: Vec<Vec<u8>> = vec!["972".into()];
    p.push("93".into());
    p.push("355".into());
    p.push("213".into());
    p.push("376".into());
    p.push("244".into());
    p.push("54".into());
    p.push("374".into());
    p.push("297".into());
    p.push("61".into());
    p.push("43".into());
    p.push("994".into());
    p.push("973".into());
    p.push("880".into());
    p.push("375".into());
    p.push("32".into());
    p.push("501".into());
    p.push("229".into());
    p.push("975".into());
    p.push("387".into());
    p.push("267".into());
    p.push("55".into());
    p.push("246".into());
    p.push("359".into());
    p.push("226".into());
    p.push("257".into());
    p.push("855".into());
    p.push("237".into());
    p.push("1".into());
    p.push("238".into());
    p.push("345".into());
    p.push("236".into());
    p.push("235".into());
    p.push("56".into());
    p.push("86".into());
    p.push("61".into());
    p.push("57".into());
    p.push("269".into());
    p.push("242".into());
    p.push("682".into());
    p.push("506".into());
    p.push("385".into());
    p.push("53".into());
    p.push("537".into());
    p.push("420".into());
    p.push("45".into());
    p.push("253".into());
    p.push("593".into());
    p.push("20".into());
    p.push("503".into());
    p.push("240".into());
    p.push("291".into());
    p.push("372".into());
    p.push("251".into());
    p.push("298".into());
    p.push("679".into());
    p.push("358".into());
    p.push("33".into());
    p.push("594".into());
    p.push("689".into());
    p.push("241".into());
    p.push("220".into());
    p.push("995".into());
    p.push("49".into());
    p.push("233".into());
    p.push("350".into());
    p.push("30".into());
    p.push("299".into());
    p.push("590".into());
    p.push("502".into());
    p.push("224".into());
    p.push("245".into());
    p.push("595".into());
    p.push("509".into());
    p.push("504".into());
    p.push("36".into());
    p.push("354".into());
    p.push("91".into());
    p.push("62".into());
    p.push("964".into());
    p.push("353".into());
    p.push("972".into());
    p.push("39".into());
    p.push("81".into());
    p.push("962".into());
    p.push("254".into());
    p.push("686".into());
    p.push("965".into());
    p.push("996".into());
    p.push("371".into());
    p.push("961".into());
    p.push("266".into());
    p.push("231".into());
    p.push("423".into());
    p.push("370".into());
    p.push("352".into());
    p.push("261".into());
    p.push("265".into());
    p.push("60".into());
    p.push("960".into());
    p.push("223".into());
    p.push("356".into());
    p.push("692".into());
    p.push("596".into());
    p.push("222".into());
    p.push("230".into());
    p.push("262".into());
    p.push("52".into());
    p.push("377".into());
    p.push("976".into());
    p.push("382".into());
    p.push("1664".into());
    p.push("212".into());
    p.push("95".into());
    p.push("264".into());
    p.push("674".into());
    p.push("977".into());
    p.push("31".into());
    p.push("599".into());
    p.push("687".into());
    p.push("64".into());
    p.push("505".into());
    p.push("227".into());
    p.push("234".into());
    p.push("683".into());
    p.push("672".into());
    p.push("47".into());
    p.push("968".into());
    p.push("92".into());
    p.push("680".into());
    p.push("507".into());
    p.push("675".into());
    p.push("595".into());
    p.push("51".into());
    p.push("63".into());
    p.push("48".into());
    p.push("351".into());
    p.push("974".into());
    p.push("40".into());
    p.push("250".into());
    p.push("685".into());
    p.push("378".into());
    p.push("966".into());
    p.push("221".into());
    p.push("381".into());
    p.push("248".into());
    p.push("232".into());
    p.push("65".into());
    p.push("421".into());
    p.push("386".into());
    p.push("677".into());
    p.push("27".into());
    p.push("500".into());
    p.push("34".into());
    p.push("94".into());
    p.push("249".into());
    p.push("597".into());
    p.push("268".into());
    p.push("46".into());
    p.push("41".into());
    p.push("992".into());
    p.push("66".into());
    p.push("228".into());
    p.push("690".into());
    p.push("676".into());
    p.push("216".into());
    p.push("90".into());
    p.push("993".into());
    p.push("688".into());
    p.push("256".into());
    p.push("380".into());
    p.push("971".into());
    p.push("44".into());
    p.push("1".into());
    p.push("598".into());
    p.push("998".into());
    p.push("678".into());
    p.push("681".into());
    p.push("967".into());
    p.push("260".into());
    p.push("263".into());
    p.push("591".into());
    p.push("673".into());
    p.push("61".into());
    p.push("243".into());
    p.push("225".into());
    p.push("500".into());
    p.push("44".into());
    p.push("379".into());
    p.push("852".into());
    p.push("98".into());
    p.push("44".into());
    p.push("44".into());
    p.push("850".into());
    p.push("82".into());
    p.push("856".into());
    p.push("218".into());
    p.push("853".into());
    p.push("389".into());
    p.push("691".into());
    p.push("373".into());
    p.push("258".into());
    p.push("970".into());
    p.push("872".into());
    p.push("262".into());
    p.push("7".into());
    p.push("590".into());
    p.push("290".into());
    p.push("590".into());
    p.push("508".into());
    p.push("239".into());
    p.push("252".into());
    p.push("47".into());
    p.push("963".into());
    p.push("886".into());
    p.push("255".into());
    p.push("670".into());
    p.push("58".into());
    p.push("84".into());
    // normalis number
    let mut startpoint = 0;
    if phonenumber[0] == b'0' && phonenumber[1] == b'0' {
        startpoint = 2;
    }
    if phonenumber[0] == b'+' {
        startpoint = 1;
    }
    // create vec for comparison
    let mut pc3: Vec<u8> = vec![phonenumber[startpoint]];
    pc3.push(phonenumber[startpoint + 1]);
    pc3.push(phonenumber[startpoint + 2]);
    let mut pc2: Vec<u8> = vec![phonenumber[startpoint]];
    pc2.push(phonenumber[startpoint + 1]);
    let pc1: Vec<u8> = vec![phonenumber[startpoint]];
    let mut valid = false;
    for xp in p {
        if xp == pc3 || xp == pc2 || xp == pc1 {
            valid = true;
        }
    }
    valid
}
// function to validate an web url return true/false
fn validate_weburl(weburl: Vec<u8>) -> bool {
    let mut valid = false;
    let mut x = 0;
    let mut httpsflag = false;
    let mut httpflag = false;
    let mut startpoint = 0;
    let mut https: Vec<u8> = vec![b'h'];
    https.push(b't');
    https.push(b't');
    https.push(b'p');
    https.push(b's');
    https.push(b':');
    https.push(b'/');
    https.push(b'/');
    let mut http: Vec<u8> = vec![b'h'];
    http.push(b't');
    http.push(b't');
    http.push(b'p');
    http.push(b':');
    http.push(b'/');
    http.push(b'/');
    let mut httpscomp: Vec<u8> = vec![weburl[0]];
    httpscomp.push(weburl[1]);
    httpscomp.push(weburl[2]);
    httpscomp.push(weburl[3]);
    httpscomp.push(weburl[4]);
    httpscomp.push(weburl[5]);
    httpscomp.push(weburl[6]);
    httpscomp.push(weburl[7]);
    let mut httpcomp: Vec<u8> = vec![weburl[0]];
    httpcomp.push(weburl[1]);
    httpcomp.push(weburl[2]);
    httpcomp.push(weburl[3]);
    httpcomp.push(weburl[4]);
    httpcomp.push(weburl[5]);
    httpcomp.push(weburl[6]);
    if https == httpscomp {
        httpsflag = true;
    }
    if http == httpcomp {
        httpflag = true;
    }
    if !httpflag && !httpsflag {
        return false;
    }
    if httpsflag {
        startpoint = 8;
    }
    if httpflag {
        startpoint = 7;
    }
    for c in weburl {
        if x < startpoint {
            x += 1;
            continue;
        }
        // check for allowed chars
        if (32..=95).contains(&c) || (97..=126).contains(&c) {
            valid = true;
        } else {
            valid = false;
            break;
        }
    }
    valid
}

//function to validate YYYY-MM-DD date format
const DASH_AS_BYTE: u8 = 45;

fn validate_date(date_vec: &[u8]) -> bool {
    let str_date = str::from_utf8(date_vec).unwrap();
    // check date length is correct YYYY-MM-DD

    if str_date.len() != 10 {
        return false;
    }
    if date_vec.to_owned()[4] != DASH_AS_BYTE || date_vec.to_owned()[7] != DASH_AS_BYTE {
        return false;
    }

    let year = &str_date[0..=3];
    let month = &str_date[5..=6];
    let day = &str_date[8..=9];
    if !is_year_valid(year) || !is_day_valid(day) || !is_month_valid(month) {
        return false;
    }

    true
}

fn is_year_valid(year: &str) -> bool {
    let year_u16_res = year.parse();

    if year_u16_res.is_err() {
        return false;
    }
    let year_u16: u16 = year_u16_res.unwrap();

    if !(1900..=2100).contains(&year_u16) {
        return false;
    }
    true
}

fn is_day_valid(day: &str) -> bool {
    let day_u8_res = day.parse();
    if day_u8_res.is_err() {
        return false;
    }
    let day_u8: u8 = day_u8_res.unwrap();

    if !(1..=31).contains(&day_u8) {
        return false;
    }
    true
}

fn is_month_valid(month: &str) -> bool {
    let month_u8_res = month.parse();
    if month_u8_res.is_err() {
        return false;
    }
    let month_u8: u8 = month_u8_res.unwrap();

    if !(1..=12).contains(&month_u8) {
        return false;
    }
    true
}<|MERGE_RESOLUTION|>--- conflicted
+++ resolved
@@ -4,13 +4,6 @@
 
 pub use pallet::*;
 
-<<<<<<< HEAD
-#[cfg(test)]
-mod mock;
-
-#[cfg(test)]
-mod tests;
-=======
 // SBP M1 review: missing documentation, tests & benchmarks.
 // SBP M1 review: the JSON parsing code that is present in most functions
 // makes the logic very difficult to follow & hard to maintain over the long run.
@@ -18,7 +11,11 @@
 // on SCALE encoding for efficient data encoding & storage.
 
 /// Module to manage the Bonds (Debit Market) on BitGreen Blockchain
->>>>>>> 28b506d5
+#[cfg(test)]
+mod mock;
+
+#[cfg(test)]
+mod tests;
 
 use core::str;
 use core::str::FromStr;
