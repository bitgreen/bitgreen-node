#![cfg_attr(not(feature = "std"), no_std)]

#![recursion_limit="256"]

/// Module to manage the Bonds on BitGreen Blockchain

use frame_support::{decl_module, decl_storage, decl_event, decl_error, dispatch, ensure, traits::Currency,codec::Decode};
use frame_system::{ensure_root,ensure_signed};
use sp_std::prelude::*;
use core::str;
use core::str::FromStr;
#[cfg(test)]
mod mock;

#[cfg(test)]
mod tests;

/// Module configuration
pub trait Config: frame_system::Config {
//pub trait Config: frame_system::Config + Sized {
	type Event: From<Event<Self>> + Into<<Self as frame_system::Config>::Event>;
	type Currency: Currency<Self::AccountId>;
}
pub type Balance = u128;

// The runtime storage items
decl_storage! {
	trait Store for Module<T: Config> as bonds {
		// we use a safe crypto hashing with blake2_128
		// Settings configuration, we store json structure with different keys (see the function for details)
		Settings get(fn get_settings): map hasher(blake2_128_concat) Vec<u8> => Option<Vec<u8>>;
        // Know Your client Data
        Kyc get(fn get_kyc): map hasher(blake2_128_concat) T::AccountId => Option<Vec<u8>>;
        KycSignatures get(fn get_kycsignatures): double_map hasher(blake2_128_concat) T::AccountId,hasher(blake2_128_concat) T::AccountId => Option<u32>;
        KycApproved get(fn get_kycapproved): map hasher(blake2_128_concat) T::AccountId => Option<u32>;
        // Bonds data
        Bonds get(fn get_bond): map hasher(blake2_128_concat) u32 => Option<Vec<u8>>;
        BondsSignatures get(fn get_bondssignatures): double_map hasher(blake2_128_concat) u32,hasher(blake2_128_concat) T::AccountId => Option<u32>;
        BondsApproved get(fn get_bondapproved): map hasher(blake2_128_concat) u32 => Option<u32>;
        // Credit Rating
        CreditRatingAgencies get(fn get_creditrating_agency): map hasher(blake2_128_concat) T::AccountId => Option<Vec<u8>>;
        CreditRatings get(fn get_creditrating): map hasher(blake2_128_concat) u32 => Option<Vec<u8>>;
        // Collaterals
        Collaterals get(fn get_collateral): double_map hasher(blake2_128_concat) u32, hasher(blake2_128_concat) u32 => Option<Vec<u8>>;
        CollateralsApproval get(fn get_collateral_approval): double_map hasher(blake2_128_concat) u32, hasher(blake2_128_concat) u32 => Option<Vec<u8>>;
        // Funds
        Funds get(fn get_fund): map hasher(blake2_128_concat) T::AccountId => Option<Vec<u8>>;
        FundsSignatures get(fn get_fund_signatures): double_map hasher(blake2_128_concat) T::AccountId,hasher(blake2_128_concat) T::AccountId => Option<u32>;
        FundsApproved get(fn get_fund_approved): map hasher(blake2_128_concat) T::AccountId => Option<u32>;
        // Standard Iso country code and official name
        IsoCountries get(fn get_iso_country): map hasher(blake2_128_concat) Vec<u8> => Option<Vec<u8>>;
        // Currencies data
        Currencies get(fn get_currency): map hasher(blake2_128_concat) Vec<u8> => Option<Vec<u8>>;
        // Underwriters data
        Underwriters get(fn get_underwriter): map hasher(blake2_128_concat) T::AccountId => Option<Vec<u8>>;
        // Insurer data
        Insurers get(fn get_insurer): map hasher(blake2_128_concat) T::AccountId => Option<Vec<u8>>;
<<<<<<< HEAD
        // Insurance Data
        Insurances get(fn get_insurance): map hasher(blake2_128_concat) u32 => Option<Vec<u8>>;

=======
        // Lawyers data
        Lawyers get(fn get_lawyer): map hasher(blake2_128_concat) T::AccountId => Option<Vec<u8>>;
>>>>>>> 73707f5b
	}
}

// We generate events to inform the users of succesfully actions.
decl_event!(
	pub enum Event<T> where AccountId = <T as frame_system::Config>::AccountId {
	    SettingsCreated(Vec<u8>,Vec<u8>),               // New settings configuration has been created
        SettingsDestroyed(Vec<u8>),                     // A settings has been removed
        KycStored(AccountId,Vec<u8>),                   // Kyc data stored on chain
        KycSignedforApproval(AccountId,AccountId),      // Kyc has been signed for approval
        KycApproved(AccountId,AccountId),               // Kyc approved with all the required signatures
        IsoCountryCreated(Vec<u8>,Vec<u8>),             // Iso country created
        IsoCountryDestroyed(Vec<u8>),                   // Iso country destroyed
        CurrencyCodeCreated(Vec<u8>,Vec<u8>),           // a currency code has been created
        CurrencyDestroyed(Vec<u8>),                     // Currency code has been destroyed
        BondCreated(u32,Vec<u8>),                       // New bond has been created
        BondApproved(u32,AccountId),                    // A bond has been approved
        BondSignedforApproval(u32,AccountId),           // A bond has been assigned for approval
        CreditRatingAgencyStored(AccountId,Vec<u8>),    // Credit rating agency has been stored/updated
        CreditRatingStored(u32,Vec<u8>),                // New credit rating has been created
        UnderwriterCreated(AccountId, Vec<u8>),         // An underwriter has been created
        UnderwriterDestroyed(AccountId),                // An underwriter has been destroyed
        CollateralsStored(u32,u32,Vec<u8>),             // A collaterals has been stored
        CollateralsApproved(u32,u32,Vec<u8>),           // A collaterals has been approved
        FundStored(AccountId,Vec<u8>),                  // Fund data stored on chain
        FundApproved(AccountId,AccountId),              // Fund approved with all the required signatures
        FundSignedforApproval(AccountId,AccountId),     // Fund has been signed for approval
        InsurerCreated(AccountId,Vec<u8>),              // Insurer has been stored/updated
<<<<<<< HEAD
        InsurerDestroyed(AccountId),                    // Insurer has been destroyed
        InsuranceCreated(u32,Vec<u8>),                  // Insurance has been created
=======
        InsurerDestroyed(AccountId),                    // Insuere has been destroyed,
        LawyerCreated(AccountId, Vec<u8>),              // A Lawyer has been created
        LawyerDestroyed(AccountId),                     // A Lawyer opinion has been destroyed
>>>>>>> 73707f5b
	}

);

// Errors to inform users that something went wrong.
decl_error! {
	pub enum Error for Module<T: Config> {
		/// Settings key is not valid
		SettingsKeyNotValid,
        /// Settings Key has not been found on the blockchain
        SettingsKeyNotFound,
        /// Settings data is too short to be valid
        SettingsJsonTooShort,
        /// Settings data is too long to be valid
        SettingsJsonTooLong,
        /// Settings key is wrong
        SettingsKeyIsWrong,
        /// Invalid Json structure
        InvalidJson,
        /// Manager account in KYC settings is wrong
        KycManagerAccountIsWrong,
        /// Supervisor account in KYC settings is wrong
        KycSupervisorAccountIsWrong,
        /// Operators account for KYC have not been configured, minimum one account
        KycOperatorsNotConfigured,
        /// Manager account for bond approval is wrong
        BondApprovalManagerAccountIsWrong,
        /// Bond approval commitee is wrong
        BondApprovalCommitteeIsWrong,
        /// Mandatory underwriting can be Y or N only.
        BondApprovalMandatoryUnderwritingIsWrong,
        /// Mandatory credit rating can be Y or N only.
        BondApprovalMandatoryCreditRatingIsWrong,
        /// Mandatory legal opinion can be Y or N only.
        BondApprovalMandatoryLegalOpinionIsWrong,
        /// Manager account for underwriters submission is wrong
        UnderWritersSubmissionManagerAccountIsWrong,
        /// Manager account for lawyers submission is wrong
        LawyersSubmissionManagerAccountIsWrong,
        /// Committe for lawyers submission is wrong
        LawyersSubmissionCommitteeIsWrong,
        /// Manager account for collateral verification is wrong    
        CollateralVerificationManagerAccountIsWrong,
        /// Committe for collateral verification is wrong
        CollateralVerificationCommitteeIsWrong,
        ///  Account for  fund approval is wrong    
        FundApprovalManagerAccountIsWrong,
        /// Committe for fund approval  is wrong
        FundApprovalCommitteeIsWrong,
        /// Info Documents is empty
        InfoDocumentsIsWrong,
        /// Kyc Id is wrong, it cannot be zero
        KycIdIsWrongCannotBeZero,
        /// Kyc info cannot be longer of 8192 bytes
        KycInfoIsTooLong,
        /// Kyc cannot be shorter of 10 bytes
        KycNameTooShort,
        /// Kyc cannot be longer of 64 bytes
        KycNameTooLong,
        /// Kyc address cannot be shorter of 10 bytes
        KycAddressTooShort,
        /// Kyc address cannot be longer of 64 bytes
        KycAddressTooLong,
        /// Kyc zip code cannot be shorter of 3 bytes
        KycZipCodeTooShort,
        /// Kyc zip code cannot be longer of 6 bytes
        KycZipCodeTooLong,
        /// Kyc city cannot be shorter of 3 bytes
        KycCityTooShort,
        /// Kyc state cannot be longer of 64 bytes
        KycCityTooLong,
        /// Kyc state cannot be shorter of 3 bytes
        KycStateTooShort,
        /// Kyc state cannot be longer of 64 bytes
        KycStateTooLong,
        /// Kyc country cannot be shorter of 3 bytes
        KycCountryTooShort,
        /// Kyc country cannot be longer of 64 bytes
        KycCountryTooLong,
        /// Kyc website is too short
        KycWebSiteTooShort,
        /// Kyc website is too long
        KycWebSiteTooLong,
        /// Kyc website is wrong
        KycWebSiteIsWrong,
        /// Kyc phone is too short
        KycPhoneTooShort,
        /// Kyc phone is too long
        KycPhoneTooLong,
        /// Kyc phone is wrong, not international prefix is matching
        KycPhoneIsWrong,
        /// Document description is too short
        KycDocumentDescriptionTooShort,
        /// Document Ipfs address is too short
        KycDocumentIpfsAddressTooShort,
        /// Missing documents
        KycMissingDocuments,
        /// Kyc Id has not been found
        KycIdNotFound,
        /// The signer has already signed the same kyc
        KycSignatureAlreadyPresentrSameSigner,
        /// Kyc Settings not yet configured
        KycSettingsNotConfigured,
        /// The signer is not authorized to approve a KYC
        SignerIsNotAuthorizedForKycApproval,
        /// Bond id cannot be zero
        BondIdIsWrongCannotBeZero,
        /// Bond id has been already used
        BondIdAlreadyUsed,
        /// Wrong account id
        WrongAccountId,
        /// Missing kyc for the signer
        MissingKycForSigner,
        /// Missing Kyc Approval
        MissingKycApproval,
        /// Bond total amount cannot be zero
        BondTotalAmountCannotBeZero,
        /// Country code lenght is wrong
        WrongLengthCountryCode,
        /// Country name is too short
        CountryNameTooShort,
        /// Country code is already present
        CountryCodeAlreadyPresent,
        /// Country code not found
        CountryCodeNotFound,
        /// Wrong lenght of the currency code
        WrongLengthCurrencyCode,
        /// info field is too long
        SizeInfoTooLong,
        /// Currency name is too short
        CurrencyNameTooShort,
        /// Currency name is too long
        CurrencyNameTooLong,
        /// Currency category is wrong, it can be 'c' for crypto currency or 'f' for fiat currency
        CurrencyCategoryIswrong,
        /// Currency code has not been found
        CurrencyCodeNotFound,
        /// block chain name is too short
        BlockchainNameTooShort,
        /// block chain name is too long
        BlockchainNameTooLong,
        /// Currency code is already present
        CurrencyCodeAlreadyPresent,
        /// Bond interest rate cannot be zero
        BondInterestRateCannotBeZero,
        /// Bond interest type is wrong, it can be X,F,Z,I only.
        BondInterestTypeIsWrong,
        /// Bond maturity cannot be zero
        BondMaturityCannotBeZero,
        /// Bond maturity cannot be longer than 600 months (50 years)
        BondMaturityTooLong,
        /// Bond Instalments cannot be more than 600
        BondTooManyInstalments,
        /// Bond instalmnents cannot exceed Maturity
        BondInstalmentsCannotExceedMaturity,
        /// Grace period cannot exceed the maturity
        BondGracePeriodCannotExceedMaturity,
        /// Bond accepted currencies cannot be empty
        BondAcceptedCurrenciesCannotBeEmpty,
        /// Bond subordinated is wrong, it can be Y/N
        BondSubordinatedIsWrong,
        /// Bond put option is wrong, it can be Y/N
        BondPutOptionIsWrong,
        /// Bond put vesting period cannot be zero
        BondPutVestingPeriodCannotBeZero,
        /// Bond call option is wrong, it can be Y/N
        BondCallOptionIsWrong,
        /// Bond put vesting period cannot be zero
        BondCallVestingPeriodCannotBeZero,
        /// Bond put convertible option is wrong, it can be Y/N
        BondPutConvertibleOptionIsWrong,
        /// Bond call convertible option is wrong, it can be Y/N
        BondCallConvertibleOptionIsWrong,
        // The bond document description cannot be shorter of 5 bytes
        BondDocumentDescriptionTooShort,
        /// The ipfs address of the bond document is too short to be real
        BondDocumentIpfsAddressTooShort,
        /// Bond documents are missing
        BondMissingDocuments,
        /// Kyc of the signer is not present or not approved yet
        KycSignerIsNotApproved,
        /// Kyc is under process it cannot be changed
        KycUnderProcessItCannotBeChanged,
        /// Bonds Id has not been found on chain
        BondsIdNotFound,
        /// The signature for the bond approval is alredy present for the same signer
        BondsSignatureAlreadyPresentrSameSigner,
        /// Signer is not authorized for Bond approval
        SignerIsNotAuthorizedForBondApproval,
        /// The manager enabled to submit a credit rating agency is wrong
        CreditRatingAgenciesSubmissionManagerAccountIsWrong,
        /// The committee enabled to submit a credit rating agency is wrong
        CreditRatingAgenciesSubmissionCommitteeIsWrong,
        /// The signed is not authorized to submit a credit rating agency
        SignerIsNotAuthorizedForCreditRatingAgencySubmission,
        /// the json structure for credit rating agency is too long
        CreditRatingAgencyInfoIsTooLong,
        /// The name of the credit rating agency is too short
        CreditRatingAgencyNameTooShort,
        /// The name of the credit rating agency is too long
        CreditRatingAgencyNameTooLong,
        /// The account id of the credit rating agency is wrong, it shoulf be 48 bytes
        CreditRatingAgencyAccountIdIsWrong,
        /// The website of the Credit Rating Agency is wrong
        CreditRatingAgencyWebSiteIsWrong,
        /// Description of the document for the credit agency is too short
        CreditRatingAgencyDocumentDescriptionTooShort,
        /// IPFS address of the document for a credit agency is too short
        CreditRatingAgencyDocumentIpfsAddressTooShort,
        /// Documents for the credit rating agency are missing, at the least one is required
        CreditRatingAgencyMissingDocuments,
        /// The signer is not a credit rating agency
        SignerIsNotAuthorizedAsCreditRatingAgency,
        /// The credit rating info is too long, maximum 8192
        CreditRatingInfoIsTooLong,
        /// The credit rating description is too short
        CreditRatingDescriptionTooShort,
        /// The credit rating description is too long
        CreditRatingDescriptionTooLong,
        /// the credit rating document description is too long
        CreditRatingDocumentDescriptionTooShort,
        /// IPFS address of the document of credit rating is too short
        CreditRatingDocumentIpfsAddressTooShort,
        /// Documents for the credit rating  are missing, at the least one is required
        CreditRatingMissingDocuments,
        /// Underwriter account is not found on chain
        UnderwriterAccountNotFound,
        /// Underwriter account already stored on chain
        UnderwriterAlreadyPresent,
        /// The collaterals info are too long, maximum 8192 bytes
        CollateralsInfoIsTooLong,
        /// Collateral document description is too short
        CollateralDocumentDescriptionTooShort,
        /// Collateral document ipfs address is too short
        CollateralDocumentIpfsAddressTooShort,
        /// Collateral requires at least one document
        CollateralMissingDocuments,
        /// The collateral id is already present per this bond id
        CollateralIdAlreadyPresent,
        /// The signer cannot approve a collateral
        SignerIsNotAuthorizedForCollateralsApproval,
        /// Underwriter InfoDocuments Missing
        MissingUnderwriterInfoDocuments,
        /// Underwriter name is too short
        UnderwriterNameTooShort,
        /// Underwriter website is too short
        UnderwriterWebSiteTooShort,
        /// Underwriter website is too long
        UnderwriterWebSiteTooLong,
        /// Invalid Website
        InvalidWebsite,
        /// The adrresses for the underwriter from json and passed paramenters did not match
        UnmatchingUnderwriterAddress,
        /// Missing Underwriter Account ID from json input
        MissingUnderwriterAccountId,
        /// The committee enabled to submit Underwriter is wrong
        UnderwritersSubmissionCommitteeIsWrong,
        /// The signed is not authorized to submit or remove an underwriter
        SignerIsNotAuthorizedForUnderwriterSubmissionOrRemoval,
        /// Signer is not authorized for fund creation/update
        SignerIsNotAuthorizedForFundCreation,
        /// Insurer manager is not set
        InsurerSubmissionManagerAccountIsWrong,
        /// Insurer committee is empty
        InsurerSubmissionCommitteeIsWrong,
        /// Signer has not authorization to submite Insurer
        SignerIsNotAuthorizedForInsurerSubmissionOrRemoval,
        /// Fund info is long, maximum 8192 bytes
        FundInfoIsTooLong,
        /// Fund name is too short
        FundNameTooShort,
        /// Fund name is too long
        FundNameTooLong,
        /// Fund address cannot be shorter of 10 bytes
        FundAddressTooShort,
        /// Fund address cannot be longer of 64 bytes
        FundAddressTooLong,
        /// Fund zip code cannot be shorter of 3 bytes
        FundZipCodeTooShort,
        /// Fund zip code cannot be longer of 6 bytes
        FundZipCodeTooLong,
        /// Fund city cannot be shorter of 3 bytes
        FundCityTooShort,
        /// Fund city cannot be longer of 64 bytes
        FundCityTooLong,
        /// Fund state cannot be shorter of 3 bytes
        FundStateTooShort,
        /// Fund state cannot be longer of 64 bytes
        FundStateTooLong,
        /// Fund country cannot be shorter of 3 bytes
        FundCountryTooShort,
        /// Fund country cannot be longer of 64 bytes
        FundCountryTooLong,
        /// Fund website is too short
        FundWebSiteTooShort,
        /// Fund website is too long
        FundWebSiteTooLong,
        /// Fund website is wrong
        FundWebSiteIsWrong,
        /// Fund phone is too short
        FundPhoneTooShort,
        /// Fund phone is too long
        FundPhoneTooLong,
        /// Fund phone is wrong, not international prefix is matching
        FundPhoneIsWrong,
        /// Document description is too short for the fund submission
        FundDocumentDescriptionTooShort,
        /// Document Ipfs address is too short
        FundDocumentIpfsAddressTooShort,
        /// Missing documents for the fund
        FundMissingDocuments,
        /// Fund initial fee cannot be zero
        FundInitialFeesCannotBeZero,
        /// Fund yearly fees cannot be zero
        FundYearlyFeesCannotBeZero,
        /// Fund performance fees cannot be zero
        FundPerformanceFeesCannotBeZero,
        /// Fund account id is wrong
        FundAccountIdIsWrong,
        /// Account id for deposit to the fund is wrong
        FundDepositAccountIdIsWrong,
        /// Account id for fund manager is wrong
        FundManagerAccountIdIsWrong,
        /// Fund manager account is missing
        FundManagerAccountisMissing,
        /// Fund under processing cannot be changed
        FundUnderProcessItCannotBeChanged,
        /// Fund signatures is already present on chain for the same signer
        FundsSignatureAlreadyPresentrSameSigner,
        /// Signer is not authorized for fund approval
        SignerIsNotAuthorizedForFundApproval,
        /// Currency in the Insurance configuration is wrong
        InsuranceCurrencyIsWrong,
        /// Insurance Minimum Reserver Cannot Be Zero
        InsuranceMinReserveCannotBeZero,
        /// Insurer Settings is missing from the configuration
        InsurerSettingIsMissing,
        /// Insurer is already present
        InsurerAlreadyPresent,
        /// Insurer name is too short
        InsurerNameTooShort,
        /// Insurer web site is too short
        InsurerWebSiteTooShort,
        /// Insurer web site is too long
        InsurerWebSiteTooLong,
        /// The adrresses for the underwriter from json and passed paramenters did not match
        UnmatchingInsurerAddress,
        /// Insurer account not found
        InsurerAccountNotFound,
        /// Insurer account has not been found
        MissingInsurerAccountId,
        /// Info documents for the insurer are missing
        MissingInsurerInfoDocuments,
<<<<<<< HEAD
        /// Signer is not an insurer
        SignerIsNotInsurer,
        /// Max Coverage cannot be zero
        MaxCoverageCannotBeZero,
        /// Payer account is wrong
        PayerAccountIsWrong,
        /// Beneficiary account is wrong
        BeneficiaryAccountIsWrong,
        /// Insurance premium cannot be zero.
        InsurancePremiumCannotBeZero,
        /// Information documents about the insurance are missing
        MissingInsuranceInfoDocuments,
        /// Insurance id is already present in the state
        InsuranceIdAlreadyPresent,
=======
        /// Signer is not authorized for fund approval
        SignerIsNotAuthorizedForFundApproval,
        // The data is already stored on chain
        AlreadyPresent,
        /// The name is too short
        NameTooShort
        /// The website is too short
        WebSiteTooShort,
        /// The website is too short
        WebSiteTooLong,
        /// The website url is invalid
       InvalidWebsite,
       /// The account id is missing in the parameters passed
       MissingAccountId,
       /// The addresses did not match
       UnmatchingAddress,
       /// The info documents is missing
       MissingInfoDocuments,
       /// Signer Is Not Authorized For Submission Or Removal
       SignerIsNotAuthorizedForSubmissionOrRemoval

>>>>>>> 73707f5b
	}
}

// Dispatchable functions allows users to interact with the pallet BOND and invoke state changes.
decl_module! {
	pub struct Module<T: Config> for enum Call where origin: T::Origin {
		// Errors must be initialized
		type Error = Error<T>;
		// Events must be initialized
		fn deposit_event() = default;
		/// Create/change a  settings configuration. Reserved to super user
        /// We have multiple of configuration:
        /// key=="kyc" {"manager":"xxxaccountidxxx","supervisor":"xxxxaccountidxxxx","operators":["xxxxaccountidxxxx","xxxxaccountidxxxx",...]}
        /// for example: {"manager":"5GrwvaEF5zXb26Fz9rcQpDWS57CtERHpNehXCPcNoHGKutQY","supervisor":"5GrwvaEF5zXb26Fz9rcQpDWS57CtERHpNehXCPcNoHGKutQY","operators":["5GrwvaEF5zXb26Fz9rcQpDWS57CtERHpNehXCPcNoHGKutQY"]}
        /// key=="bondapproval" {"manager":"xxxaccountidxxx","committee":["xxxxaccountidxxxx","xxxxaccountidxxxx",...],"mandatoryunderwriting":"Y/N","mandatorycreditrating":"Y/N","mandatorylegalopinion":"Y/N"}
        /// for example: {"manager":"5GrwvaEF5zXb26Fz9rcQpDWS57CtERHpNehXCPcNoHGKutQY","committee":["5FLSigC9HGRKVhB9FiEo4Y3koPsNmBmLJbpXg2mp1hXcS59Y","5HpG9w8EBLe5XCrbczpwq5TSXvedjrBGCwqxK1iQ7qUsSWFc"],"mandatoryunderwriting":"Y","mandatorycreditrating":"Y","mandatorylegalopinion":"Y"}
        /// key=="underwriterssubmission" {"manager":"xxxaccountidxxx","committee":["xxxxaccountidxxxx","xxxxaccountidxxxx",...]}
        /// for example: {"manager":"5GrwvaEF5zXb26Fz9rcQpDWS57CtERHpNehXCPcNoHGKutQY","committee":["5FLSigC9HGRKVhB9FiEo4Y3koPsNmBmLJbpXg2mp1hXcS59Y","5HpG9w8EBLe5XCrbczpwq5TSXvedjrBGCwqxK1iQ7qUsSWFc"]}
        /// key=="infodocuments" {"documents:[{"document":"xxxxdescription"},{"document":"xxxxdescription"}]}
        /// for example: [{"document":"Profit&Loss Previous year"},{"document":"Board Members/Director List"}]
        #[weight = 1000]
		pub fn create_change_settings(origin, key: Vec<u8>, configuration: Vec<u8>) -> dispatch::DispatchResult {
			// check the request is signed from Super User
			let _sender = ensure_root(origin)?;
			//check configuration length
			ensure!(configuration.len() > 12, Error::<T>::SettingsJsonTooShort); 
            ensure!(configuration.len() < 8192, Error::<T>::SettingsJsonTooLong); 
            // check json validity
			let js=configuration.clone();
			ensure!(json_check_validity(js),Error::<T>::InvalidJson);
            // check for key validity
            ensure!(key=="kyc".as_bytes().to_vec() 
                || key=="bondapproval".as_bytes().to_vec() 
                || key=="underwriterssubmission".as_bytes().to_vec()
                || key=="insurerssubmission".as_bytes().to_vec()
                || key=="creditratingagencies".as_bytes().to_vec()
                || key=="collateralsverification".as_bytes().to_vec()
                || key=="fundapproval".as_bytes().to_vec()
                || key=="infodocuments".as_bytes().to_vec()
                || key=="insuranceminreserve".as_bytes().to_vec(),
                Error::<T>::SettingsKeyIsWrong);
            // check validity for kyc settings
            if key=="kyc".as_bytes().to_vec() {
                let manager=json_get_value(configuration.clone(),"manager".as_bytes().to_vec());
                ensure!(manager.len()==48 || manager.len()==0, Error::<T>::KycManagerAccountIsWrong);
                let supervisor=json_get_value(configuration.clone(),"supervisor".as_bytes().to_vec());
                ensure!(supervisor.len()==48 || supervisor.len()==0, Error::<T>::KycSupervisorAccountIsWrong);
                let operators=json_get_complexarray(configuration.clone(),"operators".as_bytes().to_vec());
                if operators.len()>2 {
                    let mut x=0;
                    loop {  
                        let w=json_get_recordvalue(operators.clone(),x);
                        if w.len()==0 {
                            break;
                        }
                        x=x+1;
                    }
                    ensure!(x>0,Error::<T>::KycOperatorsNotConfigured);
                }
            }
            // check validity for bond approval settings
            if key=="bondapproval".as_bytes().to_vec() {
                let manager=json_get_value(configuration.clone(),"manager".as_bytes().to_vec());
                ensure!(manager.len()==48 || manager.len()==0, Error::<T>::BondApprovalManagerAccountIsWrong);
                let committee=json_get_complexarray(configuration.clone(),"committee".as_bytes().to_vec());
                let mut x=0;
                if committee.len()>2 {
                    loop {  
                        let w=json_get_recordvalue(committee.clone(),x);
                        if w.len()==0 {
                            break;
                        }
                        x=x+1;
                    }
                }
                ensure!(x>0,Error::<T>::BondApprovalCommitteeIsWrong);
                let mandatoryunderwriting=json_get_value(configuration.clone(),"mandatoryunderwriting".as_bytes().to_vec());
                ensure!(mandatoryunderwriting=="Y".as_bytes().to_vec() || mandatoryunderwriting=="N".as_bytes().to_vec(), Error::<T>::BondApprovalMandatoryUnderwritingIsWrong);
                let mandatorycreditrating=json_get_value(configuration.clone(),"mandatorycreditrating".as_bytes().to_vec());
                ensure!(mandatorycreditrating=="Y".as_bytes().to_vec() || mandatorycreditrating=="N".as_bytes().to_vec(), Error::<T>::BondApprovalMandatoryCreditRatingIsWrong);
                let mandatorylegalopinion=json_get_value(configuration.clone(),"mandatorylegalopinion".as_bytes().to_vec());
                ensure!(mandatorylegalopinion=="Y".as_bytes().to_vec() || mandatorylegalopinion=="N".as_bytes().to_vec(), Error::<T>::BondApprovalMandatoryLegalOpinionIsWrong);
            }
            // check validity for under writers submission settings
            if key=="underwriterssubmission".as_bytes().to_vec() {
                let manager=json_get_value(configuration.clone(),"manager".as_bytes().to_vec());
                ensure!(manager.len()==48 || manager.len()==0, Error::<T>::UnderWritersSubmissionManagerAccountIsWrong);
                let committee=json_get_complexarray(configuration.clone(),"committee".as_bytes().to_vec());
                let mut x=0;
                if committee.len()>2 {
                    loop {  
                        let w=json_get_recordvalue(committee.clone(),x);
                        if w.len()==0 {
                            break;
                        }
                        x=x+1;
                    }
                }
                ensure!(x>0,Error::<T>::UnderwritersSubmissionCommitteeIsWrong);
            }
            // check validity for insurer submission settings
            if key=="insurerssubmission".as_bytes().to_vec() {
                let manager=json_get_value(configuration.clone(),"manager".as_bytes().to_vec());
                ensure!(manager.len()==48 || manager.len()==0, Error::<T>::InsurerSubmissionManagerAccountIsWrong);
                let committee=json_get_complexarray(configuration.clone(),"committee".as_bytes().to_vec());
                let mut x=0;
                if committee.len()>2 {
                    loop {  
                        let w=json_get_recordvalue(committee.clone(),x);
                        if w.len()==0 {
                            break;
                        }
                        x=x+1;
                    }
                }
                ensure!(x>0,Error::<T>::InsurerSubmissionCommitteeIsWrong);
            }
            // check validity for lawyers submission settings
            if key=="lawyerssubmission".as_bytes().to_vec() {
                let manager=json_get_value(configuration.clone(),"manager".as_bytes().to_vec());
                ensure!(manager.len()==48 || manager.len()==0, Error::<T>::LawyersSubmissionManagerAccountIsWrong);
                let committee=json_get_complexarray(configuration.clone(),"committee".as_bytes().to_vec());
                let mut x=0;
                if committee.len()>2 {
                    loop {  
                        let w=json_get_recordvalue(committee.clone(),x);
                        if w.len()==0 {
                            break;
                        }
                        x=x+1;
                    }
                }
                ensure!(x>0,Error::<T>::LawyersSubmissionCommitteeIsWrong);
            }
            // check validity for collateral verification settings
            if key=="collateralsverification".as_bytes().to_vec() {
                let manager=json_get_value(configuration.clone(),"manager".as_bytes().to_vec());
                ensure!(manager.len()==48 || manager.len()==0, Error::<T>::CollateralVerificationManagerAccountIsWrong);
                let committee=json_get_complexarray(configuration.clone(),"committee".as_bytes().to_vec());
                let mut x=0;
                if committee.len()>2 {
                    loop {  
                        let w=json_get_recordvalue(committee.clone(),x);
                        if w.len()==0 {
                            break;
                        }
                        x=x+1;
                    }
                }
                ensure!(x>0,Error::<T>::CollateralVerificationCommitteeIsWrong);
            }
            // check validity for enterprise/edge fund approval settings
            if key=="fundapproval".as_bytes().to_vec() {
                let manager=json_get_value(configuration.clone(),"manager".as_bytes().to_vec());
                ensure!(manager.len()==48 || manager.len()==0, Error::<T>::FundApprovalManagerAccountIsWrong);
                let committee=json_get_complexarray(configuration.clone(),"committee".as_bytes().to_vec());
                let mut x=0;
                if committee.len()>2 {
                    loop {  
                        let w=json_get_recordvalue(committee.clone(),x);
                        if w.len()==0 {
                            break;
                        }
                        x=x+1;
                    }
                }
                ensure!(x>0,Error::<T>::FundApprovalCommitteeIsWrong);
            }
            // check validity for info documents
            if key=="infodocuments".as_bytes().to_vec() {
                let documents=json_get_complexarray(configuration.clone(),"documents".as_bytes().to_vec());
                let mut x=0;
                if documents.len()>2 {
                    loop {  
                        let w=json_get_recordvalue(documents.clone(),x);
                        if w.len()==0 {
                            break;
                        }
                        x=x+1;
                    }
                }
                ensure!(x>0,Error::<T>::InfoDocumentsIsWrong);
            }
            // check validity for collateral verification settings
            if key=="insuranceminreserve".as_bytes().to_vec() {
                let currency=json_get_value(configuration.clone(),"currency".as_bytes().to_vec());
                ensure!(currency.len()>=3, Error::<T>::InsuranceCurrencyIsWrong);
                let reserve=json_get_value(configuration.clone(),"reserve".as_bytes().to_vec());
                let reservev=vecu8_to_u32(reserve);
                ensure!(reservev>0,Error::<T>::InsuranceMinReserveCannotBeZero);
            }
            //store settings on chain
            if Settings::contains_key(&key)==false {
                // Insert settings
                Settings::insert(key.clone(),configuration.clone());
            } else {
                // Replace Settings Data 
                Settings::take(key.clone());
                Settings::insert(key.clone(),configuration.clone());
            }
            // Generate event
			Self::deposit_event(RawEvent::SettingsCreated(key,configuration));
			// Return a successful DispatchResult
			Ok(())
		}
	
        // this function has the purpose to the insert or update data for KYC
        #[weight = 1000]
        pub fn create_change_kyc(origin, accountid: T::AccountId, info: Vec<u8>) -> dispatch::DispatchResult {
            let signer = ensure_signed(origin)?;
            // check the signer is one of the operators for kyc
            ensure!(Settings::contains_key("kyc".as_bytes().to_vec()),Error::<T>::KycSettingsNotConfigured);
            let json:Vec<u8>=Settings::get("kyc".as_bytes().to_vec()).unwrap();
            let mut flag=0;
            let mut signingtype=0;
            let manager=json_get_value(json.clone(),"manager".as_bytes().to_vec());
            if manager.len()>0 {
                let managervec=bs58::decode(manager).into_vec().unwrap();
                let accountidmanager=T::AccountId::decode(&mut &managervec[1..33]).unwrap_or_default();
                if signer==accountidmanager {
                    flag=1;       
                    signingtype=1;             
                }
            }
            let supervisor=json_get_value(json.clone(),"supervisor".as_bytes().to_vec());
            if supervisor.len()>0 {
                let supervisorvec=bs58::decode(supervisor).into_vec().unwrap();
                let accountidsupervisor=T::AccountId::decode(&mut &supervisorvec[1..33]).unwrap_or_default();
                if signer==accountidsupervisor {
                    flag=1;
                    if signingtype==0 {
                        signingtype=2;             
                    }
                }
            }
            let operators=json_get_complexarray(json.clone(),"operators".as_bytes().to_vec());
            let mut x=0;
            loop {  
                let operator=json_get_arrayvalue(operators.clone(),x);
                if operator.len()==0 {
                    break;
                }
                let operatorvec=bs58::decode(operator).into_vec().unwrap();
                let accountidoperator=T::AccountId::decode(&mut &operatorvec[1..33]).unwrap_or_default();
                if accountidoperator==signer {
                    flag=1;
                    if signingtype==0 {
                        signingtype=3;             
                    }
                }
                x=x+1;
            }
            ensure!(flag==1,Error::<T>::SignerIsNotAuthorizedForKycApproval);
            //check info length
            ensure!(info.len() < 8192, Error::<T>::KycInfoIsTooLong); 
            // check json validity
            let js=info.clone();
            ensure!(json_check_validity(js),Error::<T>::InvalidJson);
            // check name
            let name=json_get_value(info.clone(),"name".as_bytes().to_vec());
            ensure!(name.len()>=10,Error::<T>::KycNameTooShort);
            ensure!(name.len()<=64,Error::<T>::KycNameTooLong);
            // check Address
            let address=json_get_value(info.clone(),"address".as_bytes().to_vec());
            ensure!(address.len()>=10,Error::<T>::KycAddressTooShort);
            ensure!(address.len()<=64,Error::<T>::KycAddressTooLong);
            // check Zip code
            let zip=json_get_value(info.clone(),"zip".as_bytes().to_vec());
            ensure!(zip.len()>3,Error::<T>::KycZipCodeTooShort);
            ensure!(zip.len()<=6,Error::<T>::KycZipCodeTooLong);
            // check City
            let city=json_get_value(info.clone(),"city".as_bytes().to_vec());
            ensure!(city.len()>3,Error::<T>::KycCityTooShort);
            ensure!(city.len()<=64,Error::<T>::KycCityTooLong);
            // check State
            let state=json_get_value(info.clone(),"state".as_bytes().to_vec());
            ensure!(state.len()>3,Error::<T>::KycStateTooShort);
            ensure!(state.len()<=64,Error::<T>::KycStateTooLong);
            // check Country
            let country=json_get_value(info.clone(),"country".as_bytes().to_vec());
            ensure!(country.len()>3,Error::<T>::KycCountryTooShort);
            ensure!(country.len()<64,Error::<T>::KycCountryTooLong);
            // check Website
            let website=json_get_value(info.clone(),"website".as_bytes().to_vec());
            ensure!(website.len()>=10,Error::<T>::KycWebSiteTooShort);
            ensure!(website.len()<=64,Error::<T>::KycWebSiteTooLong);
            ensure!(validate_weburl(website),Error::<T>::KycWebSiteIsWrong);
            // check Phone 
            let phone=json_get_value(info.clone(),"phone".as_bytes().to_vec());
            ensure!(phone.len()>=10,Error::<T>::KycPhoneTooShort);
            ensure!(phone.len()<=21,Error::<T>::KycPhoneTooLong);
            ensure!(validate_phonenumber(phone),Error::<T>::KycPhoneIsWrong);
            let ipfsdocs=json_get_complexarray(info.clone(),"ipfsdocs".as_bytes().to_vec());
            if ipfsdocs.len()>2 {
                let mut x=0;
                loop {  
                    let w=json_get_recordvalue(ipfsdocs.clone(),x);
                    if w.len()==0 {
                        break;
                    }
                    let description=json_get_value(w.clone(),"description".as_bytes().to_vec());
                    ensure!(description.len()>5,Error::<T>::KycDocumentDescriptionTooShort);
                    let ipfsaddress=json_get_value(w.clone(),"ipfsaddress".as_bytes().to_vec());
                    ensure!(ipfsaddress.len()>20,Error::<T>::KycDocumentIpfsAddressTooShort);

                    x=x+1;
                }
                ensure!(x>0,Error::<T>::KycMissingDocuments);
            }
            //store Kyc on chain
            if Kyc::<T>::contains_key(&accountid)==false {
                // Insert kyc
                Kyc::<T>::insert(accountid.clone(),info.clone());
            } else {
                // check that is not already approved from anybody
                let itr=KycSignatures::<T>::iter_prefix(accountid.clone());
                ensure!(itr.count()==0,Error::<T>::KycUnderProcessItCannotBeChanged);
                // Replace Kyc Data 
                Kyc::<T>::take(accountid.clone());
                Kyc::<T>::insert(accountid.clone(),info.clone());
            }
            // Generate event
            Self::deposit_event(RawEvent::KycStored(accountid,info));
            // Return a successful DispatchResult
            Ok(())
        }
        #[weight = 1000]
        pub fn kyc_approve(origin, accountid: T::AccountId) -> dispatch::DispatchResult {
            let signer = ensure_signed(origin)?;
            let mut signingtype=0;
            //check id >0
            ensure!(Kyc::<T>::contains_key(&accountid),Error::<T>::KycIdNotFound);
            ensure!(!KycSignatures::<T>::contains_key(&accountid,&signer),Error::<T>::KycSignatureAlreadyPresentrSameSigner);
            // check the signer is one of the operators for kyc
            let json:Vec<u8>=Settings::get("kyc".as_bytes().to_vec()).unwrap();
            let mut flag=0;
            let manager=json_get_value(json.clone(),"manager".as_bytes().to_vec());
            if manager.len()>0 {
                let managervec=bs58::decode(manager).into_vec().unwrap();
                let accountidmanager=T::AccountId::decode(&mut &managervec[1..33]).unwrap_or_default();
                if signer==accountidmanager {
                    flag=1;       
                    signingtype=1;             
                }
            }
            let supervisor=json_get_value(json.clone(),"supervisor".as_bytes().to_vec());
            if supervisor.len()>0 {
                let supervisorvec=bs58::decode(supervisor).into_vec().unwrap();
                let accountidsupervisor=T::AccountId::decode(&mut &supervisorvec[1..33]).unwrap_or_default();
                if signer==accountidsupervisor {
                    flag=1;
                    if signingtype==0 {
                        signingtype=2;             
                    }
                }
            }
            let operators=json_get_complexarray(json.clone(),"operators".as_bytes().to_vec());
            let mut x=0;
            loop {  
                let operator=json_get_arrayvalue(operators.clone(),x);
                if operator.len()==0 {
                    break;
                }
                let operatorvec=bs58::decode(operator).into_vec().unwrap();
                let accountidoperator=T::AccountId::decode(&mut &operatorvec[1..33]).unwrap_or_default();
                if accountidoperator==signer {
                    flag=1;
                    if signingtype==0 {
                        signingtype=3;             
                    }
                }
                x=x+1;
            }
            ensure!(flag==1,Error::<T>::SignerIsNotAuthorizedForKycApproval);
            // write/update signature
            KycSignatures::<T>::insert(accountid.clone(),signer.clone(),signingtype);
            // check for all the approval
            let mut sigmanager=0;
            let mut sigsupervisor=0;
            let mut sigoperator=0;
            let mut itr=KycSignatures::<T>::iter_prefix(accountid.clone());
            let mut result;
            loop {
                result=itr.next();
                match result {
                    Some(x) => {
                        if x.1==1 {
                            sigmanager=1;
                        }
                        if x.1==2 {
                            sigsupervisor=1;
                        }
                        if x.1==3 {
                            sigoperator=1;
                        }
                    },
                    None => break,
                }
            }
            // store approved flag if all signatures have been received
            if sigmanager==1 && sigsupervisor==1 && sigoperator==1 {
                KycApproved::<T>::insert(accountid.clone(),1);
                // generate event for approved
                Self::deposit_event(RawEvent::KycApproved(accountid.clone(),signer.clone()));
            }
            // generate event for the approval
            Self::deposit_event(RawEvent::KycSignedforApproval(accountid,signer));
            // Return a successful DispatchResult
            Ok(())
        }  
        // this function has the purpose to the insert or update data for a Fund (hedge or enterprise)
        #[weight = 1000]
        pub fn create_change_fund(origin, accountid: T::AccountId, info: Vec<u8>) -> dispatch::DispatchResult {
            let signer = ensure_signed(origin)?;
            // check the signer is one of the operators for kyc
            let json:Vec<u8>=Settings::get("kyc".as_bytes().to_vec()).unwrap();
            let mut flag=0;
            let mut signingtype=0;
            let manager=json_get_value(json.clone(),"manager".as_bytes().to_vec());
            if manager.len()>0 {
                let managervec=bs58::decode(manager).into_vec().unwrap();
                let accountidmanager=T::AccountId::decode(&mut &managervec[1..33]).unwrap_or_default();
                if signer==accountidmanager {
                    flag=1;       
                    signingtype=1;             
                }
            }
            let supervisor=json_get_value(json.clone(),"supervisor".as_bytes().to_vec());
            if supervisor.len()>0 {
                let supervisorvec=bs58::decode(supervisor).into_vec().unwrap();
                let accountidsupervisor=T::AccountId::decode(&mut &supervisorvec[1..33]).unwrap_or_default();
                if signer==accountidsupervisor {
                    flag=1;
                    if signingtype==0 {
                        signingtype=2;             
                    }
                }
            }
            let operators=json_get_complexarray(json.clone(),"operators".as_bytes().to_vec());
            let mut x=0;
            loop {  
                let operator=json_get_arrayvalue(operators.clone(),x);
                if operator.len()==0 {
                    break;
                }
                let operatorvec=bs58::decode(operator).into_vec().unwrap();
                let accountidoperator=T::AccountId::decode(&mut &operatorvec[1..33]).unwrap_or_default();
                if accountidoperator==signer {
                    flag=1;
                    if signingtype==0 {
                        signingtype=3;             
                    }
                }
                x=x+1;
            }
            ensure!(flag==1,Error::<T>::SignerIsNotAuthorizedForFundCreation);
            //check info length
            ensure!(info.len() < 8192, Error::<T>::FundInfoIsTooLong); 
            // check json validity
            let js=info.clone();
            ensure!(json_check_validity(js),Error::<T>::InvalidJson);
            // check name
            let name=json_get_value(info.clone(),"name".as_bytes().to_vec());
            ensure!(name.len()>=10,Error::<T>::FundNameTooShort);
            ensure!(name.len()<=64,Error::<T>::FundNameTooLong);
            // check Address
            let address=json_get_value(info.clone(),"address".as_bytes().to_vec());
            ensure!(address.len()>=10,Error::<T>::FundAddressTooShort);
            ensure!(address.len()<=64,Error::<T>::FundAddressTooLong);
            // check Zip code
            let zip=json_get_value(info.clone(),"zip".as_bytes().to_vec());
            ensure!(zip.len()>3,Error::<T>::FundZipCodeTooShort);
            ensure!(zip.len()<=6,Error::<T>::FundZipCodeTooLong);
            // check City
            let city=json_get_value(info.clone(),"city".as_bytes().to_vec());
            ensure!(city.len()>3,Error::<T>::FundCityTooShort);
            ensure!(city.len()<=64,Error::<T>::FundCityTooLong);
            // check State
            let state=json_get_value(info.clone(),"state".as_bytes().to_vec());
            ensure!(state.len()>3,Error::<T>::FundStateTooShort);
            ensure!(state.len()<=64,Error::<T>::FundStateTooLong);
            // check Country
            let country=json_get_value(info.clone(),"country".as_bytes().to_vec());
            ensure!(country.len()>3,Error::<T>::FundCountryTooShort);
            ensure!(country.len()<64,Error::<T>::FundCountryTooLong);
            // check Website
            let website=json_get_value(info.clone(),"website".as_bytes().to_vec());
            ensure!(website.len()>=10,Error::<T>::FundWebSiteTooShort);
            ensure!(website.len()<=64,Error::<T>::FundWebSiteTooLong);
            ensure!(validate_weburl(website),Error::<T>::FundWebSiteIsWrong);
            // check Phone 
            let phone=json_get_value(info.clone(),"phone".as_bytes().to_vec());
            ensure!(phone.len()>=10,Error::<T>::FundPhoneTooShort);
            ensure!(phone.len()<=21,Error::<T>::FundPhoneTooLong);
            ensure!(validate_phonenumber(phone),Error::<T>::FundPhoneIsWrong);
            let ipfsdocs=json_get_complexarray(info.clone(),"ipfsdocs".as_bytes().to_vec());
            if ipfsdocs.len()>2 {
                let mut x=0;
                loop {  
                    let w=json_get_recordvalue(ipfsdocs.clone(),x);
                    if w.len()==0 {
                        break;
                    }
                    let description=json_get_value(w.clone(),"description".as_bytes().to_vec());
                    ensure!(description.len()>5,Error::<T>::FundDocumentDescriptionTooShort);
                    let ipfsaddress=json_get_value(w.clone(),"ipfsaddress".as_bytes().to_vec());
                    ensure!(ipfsaddress.len()>20,Error::<T>::FundDocumentIpfsAddressTooShort);

                    x=x+1;
                }
                ensure!(x>0,Error::<T>::FundMissingDocuments);
            }
            // check for Initial fees (considering 2 decimals as integer)
            let initialfees=json_get_value(info.clone(),"initialfees".as_bytes().to_vec());
            let initialfeesv=vecu8_to_u32(initialfees);
            ensure!(initialfeesv>0,Error::<T>::FundInitialFeesCannotBeZero);
            // check for yearly fees on capital (considering 2 decimals as integer)
            let yearlyfees=json_get_value(info.clone(),"yearlyfees".as_bytes().to_vec());
            let yearlyfeesv=vecu8_to_u32(yearlyfees);
            ensure!(yearlyfeesv>0,Error::<T>::FundYearlyFeesCannotBeZero);
            // check for performance fees on interest (considering 2 decimals as integer)
            let performancefees=json_get_value(info.clone(),"performancefees".as_bytes().to_vec());
            let performancefeesv=vecu8_to_u32(performancefees);
            ensure!(performancefeesv>0,Error::<T>::FundPerformanceFeesCannotBeZero);
            // check fund type E==Enterprise Fund  H==Hedge Fund
            let fundtype=json_get_value(info.clone(),"fundtype".as_bytes().to_vec());
            ensure!(fundtype[0]==b'E' || fundtype[0]==b'H',Error::<T>::BondInterestTypeIsWrong);
            // check deposit account id for the fund
            let depositaccountid=json_get_value(info.clone(),"depositaccountid".as_bytes().to_vec());
            ensure!(depositaccountid.len()==48, Error::<T>::FundDepositAccountIdIsWrong);
            let fundmanagers=json_get_complexarray(info.clone(),"fundmanagers".as_bytes().to_vec());
            let mut x=0;
            if fundmanagers.len()>2 {
                loop {  
                    let w=json_get_recordvalue(fundmanagers.clone(),x);
                    if w.len()==0{
                        break;
                    }
                    ensure!(w.len()==48, Error::<T>::FundManagerAccountIdIsWrong);
                    x=x+1;
                }
            }
            ensure!(x>0,Error::<T>::FundManagerAccountisMissing);
            //store Fund on chain
            if Funds::<T>::contains_key(&accountid)==false {
                // Insert fund
                Funds::<T>::insert(accountid.clone(),info.clone());
            } else {
                // check that is not already approved from anybody
                let itr=FundsSignatures::<T>::iter_prefix(accountid.clone());
                ensure!(itr.count()==0,Error::<T>::FundUnderProcessItCannotBeChanged);
                // Replace Fund Data 
                Funds::<T>::take(accountid.clone());
                Funds::<T>::insert(accountid.clone(),info.clone());
            }
            // Generate event
            Self::deposit_event(RawEvent::FundStored(accountid,info));
            // Return a successful DispatchResult
            Ok(())
        }
        #[weight = 1000]
        pub fn fund_approve(origin, accountid: T::AccountId) -> dispatch::DispatchResult {
            let signer = ensure_signed(origin)?;
            let mut signingtype=0;
            //check id >0
            ensure!(Funds::<T>::contains_key(&accountid),Error::<T>::KycIdNotFound);
            ensure!(!FundsSignatures::<T>::contains_key(&accountid,&signer),Error::<T>::FundsSignatureAlreadyPresentrSameSigner);
            // check the signer is one of the operators for fundapproval
            let json:Vec<u8>=Settings::get("fundapproval".as_bytes().to_vec()).unwrap();
            let mut flag=0;
            let manager=json_get_value(json.clone(),"manager".as_bytes().to_vec());
            if manager.len()>0 {
                let managervec=bs58::decode(manager).into_vec().unwrap();
                let accountidmanager=T::AccountId::decode(&mut &managervec[1..33]).unwrap_or_default();
                if signer==accountidmanager {
                    flag=1;       
                    signingtype=1;             
                }
            }
            let supervisor=json_get_value(json.clone(),"supervisor".as_bytes().to_vec());
            if supervisor.len()>0 {
                let supervisorvec=bs58::decode(supervisor).into_vec().unwrap();
                let accountidsupervisor=T::AccountId::decode(&mut &supervisorvec[1..33]).unwrap_or_default();
                if signer==accountidsupervisor {
                    flag=1;
                    if signingtype==0 {
                        signingtype=2;             
                    }
                }
            }
            let operators=json_get_complexarray(json.clone(),"operators".as_bytes().to_vec());
            let mut x=0;
            loop {  
                let operator=json_get_arrayvalue(operators.clone(),x);
                if operator.len()==0 {
                    break;
                }
                let operatorvec=bs58::decode(operator).into_vec().unwrap();
                let accountidoperator=T::AccountId::decode(&mut &operatorvec[1..33]).unwrap_or_default();
                if accountidoperator==signer {
                    flag=1;
                    if signingtype==0 {
                        signingtype=3;             
                    }
                }
                x=x+1;
            }
            ensure!(flag==1,Error::<T>::SignerIsNotAuthorizedForFundApproval);
            // write/update signature
            FundsSignatures::<T>::insert(accountid.clone(),signer.clone(),signingtype);
            // check for all the approval
            let mut sigmanager=0;
            let mut sigsupervisor=0;
            let mut sigoperator=0;
            let mut itr=FundsSignatures::<T>::iter_prefix(accountid.clone());
            let mut result;
            loop {
                result=itr.next();
                match result {
                    Some(x) => {
                        if x.1==1 {
                            sigmanager=1;
                        }
                        if x.1==2 {
                            sigsupervisor=1;
                        }
                        if x.1==3 {
                            sigoperator=1;
                        }
                    },
                    None => break,
                }
            }
            // store approved flag if all signatures have been received
            if sigmanager==1 && sigsupervisor==1 && sigoperator==1 {
                FundsApproved::<T>::insert(accountid.clone(),1);
                // generate event for approved
                Self::deposit_event(RawEvent::FundApproved(accountid.clone(),signer.clone()));
            }
            // generate event for the approval
            Self::deposit_event(RawEvent::FundSignedforApproval(accountid,signer));
            // Return a successful DispatchResult
            Ok(())
        }  
        // Function to create a new bond subject to approval. The info field is a json structure with the following fields:
        // totalamount: total amount considering 0 decimals
        // currency: is the currency code as from the blockchain storage "Currencies"
        // country: is the the iso conty code as from blockchain storage "IsoCountries"
        // interestrate: is the interest rate expressed in an integer assumin 2 decimals, for example 200 is equivalent to 2.00 %
        // interest type: X=Fixed Rate / F=Floating Rate /Z= Zero Interest/ I= Inflation Linked
        // TODO - Oracle to get Inflation rate
        // for example: 
        // {"totalamount":100000000,
        #[weight = 1000]
        pub fn bond_create(origin, id: u32,info: Vec<u8>) -> dispatch::DispatchResult {
            let signer = ensure_signed(origin)?;
            //check id >0
            ensure!(id>0, Error::<T>::BondIdIsWrongCannotBeZero); 
            ensure!(!Bonds::contains_key(&id),Error::<T>::BondIdAlreadyUsed);
            // check the signer has been subject to KYC approval
            ensure!(Kyc::<T>::contains_key(&signer),Error::<T>::MissingKycForSigner);
            // check the Kyc has been approved
            ensure!(KycApproved::<T>::contains_key(&signer),Error::<T>::KycSignerIsNotApproved);
            // check total amount
            let totalamount=json_get_value(info.clone(),"totalamount".as_bytes().to_vec());
            let totalamountv=vecu8_to_u32(totalamount);
            ensure!(totalamountv>0,Error::<T>::BondTotalAmountCannotBeZero);
            // check currency
            let currency=json_get_value(info.clone(),"currency".as_bytes().to_vec());
            ensure!(Currencies::contains_key(&currency), Error::<T>::CurrencyCodeNotFound);
            // check country
            let country=json_get_value(info.clone(),"country".as_bytes().to_vec());
            ensure!(IsoCountries::contains_key(&country), Error::<T>::CountryCodeNotFound);
            let country=json_get_value(info.clone(),"country".as_bytes().to_vec());
            ensure!(IsoCountries::contains_key(&country), Error::<T>::CountryCodeNotFound);
            // check interest rate
            let interestrate=json_get_value(info.clone(),"interestrate".as_bytes().to_vec());
            let interestratev=vecu8_to_u32(interestrate);
            ensure!(interestratev>0,Error::<T>::BondInterestRateCannotBeZero);
            // check interest type
            let interestype=json_get_value(info.clone(),"interestype".as_bytes().to_vec());
            ensure!(interestype[0]==b'X' 
                || interestype[0]==b'F'  
                || interestype[0]==b'Z' 
                || interestype[0]==b'I' 
                ,Error::<T>::BondInterestTypeIsWrong);
            // check maturity
            let maturity=json_get_value(info.clone(),"maturity".as_bytes().to_vec());
            let maturityv=vecu8_to_u32(maturity);
            ensure!(maturityv>0,Error::<T>::BondMaturityCannotBeZero);
            ensure!(maturityv<=600,Error::<T>::BondMaturityTooLong);  // 50 years maximum
            // check Instalments 
            let instalments=json_get_value(info.clone(),"instalments".as_bytes().to_vec());
            let instalmentsv=vecu8_to_u32(instalments);
            ensure!(instalmentsv<=600,Error::<T>::BondTooManyInstalments);  
            ensure!(instalmentsv<=maturityv,Error::<T>::BondInstalmentsCannotExceedMaturity); 
            // check Grace Period 
            let graceperiod=json_get_value(info.clone(),"graceperiod".as_bytes().to_vec());
            let graceperiodv=vecu8_to_u32(graceperiod);
            ensure!(graceperiodv<maturityv,Error::<T>::BondGracePeriodCannotExceedMaturity); 
            // check accepted currencies
            let acceptedcurrencies=json_get_value(info.clone(),"acceptedcurrencies".as_bytes().to_vec());
            if acceptedcurrencies.len()>2 {
                let mut x=0;
                loop {  
                    let ac=json_get_arrayvalue(acceptedcurrencies.clone(),x);
                    if ac.len()==0 {
                        break;
                    }
                    // check crypto currency on blockchain
                    ensure!(Currencies::contains_key(&ac), Error::<T>::CurrencyCodeNotFound);
                    x=x+1;
                }
                ensure!(x>0, Error::<T>::BondAcceptedCurrenciesCannotBeEmpty);
            }
            // check subordinated field
            let subordinated=json_get_value(info.clone(),"subordinated".as_bytes().to_vec());
            ensure!(subordinated[0]==b'Y'  || subordinated[0]==b'N',Error::<T>::BondSubordinatedIsWrong);
            // check put option field
            let putoption=json_get_value(info.clone(),"putoption".as_bytes().to_vec());
            ensure!(putoption[0]==b'Y'  || putoption[0]==b'N',Error::<T>::BondPutOptionIsWrong);
            // check vesting period for put option
            if putoption[0]==b'Y' {
                let putvestingperiod=json_get_value(info.clone(),"putvestingperiod".as_bytes().to_vec());
                let putvestingperiodv=vecu8_to_u32(putvestingperiod);
                ensure!(putvestingperiodv>0,Error::<T>::BondPutVestingPeriodCannotBeZero);
            }
            // check call option field
            let calloption=json_get_value(info.clone(),"calloption".as_bytes().to_vec());
            ensure!(calloption[0]==b'Y'  || calloption[0]==b'Y',Error::<T>::BondCallOptionIsWrong);
            // check vesting period for call option
            if calloption[0]==b'Y' {
                let callvestingperiod=json_get_value(info.clone(),"callvestingperiod".as_bytes().to_vec());
                let callvestingperiodv=vecu8_to_u32(callvestingperiod);
                ensure!(callvestingperiodv>0,Error::<T>::BondCallVestingPeriodCannotBeZero);
            }
            // check put convertible option field
            let putconvertibleoption=json_get_value(info.clone(),"putconvertibleoption".as_bytes().to_vec());
            ensure!(putconvertibleoption[0]==b'Y'  || putconvertibleoption[0]==b'N',Error::<T>::BondPutConvertibleOptionIsWrong);
             // check call convertible option field
             let callconvertibleoption=json_get_value(info.clone(),"callconvertibleoption".as_bytes().to_vec());
             ensure!(callconvertibleoption[0]==b'Y'  || callconvertibleoption[0]==b'N',Error::<T>::BondCallConvertibleOptionIsWrong);
            // check the info documents
            // get required documents          
            let mut settingdocs="".as_bytes().to_vec();
            let mut settingconf=0;
            let mut ndocuments=0;
            if Settings::contains_key("infodocuments".as_bytes().to_vec()){
                settingdocs=Settings::get("infodocuments".as_bytes().to_vec()).unwrap();
                settingconf=1;
                let documents=json_get_complexarray(settingdocs.clone(),"documents".as_bytes().to_vec());
                if documents.len()>2 {
                    loop {  
                        let w=json_get_recordvalue(documents.clone(),ndocuments);
                        if w.len()==0 {
                            break;
                        }
                        ndocuments=ndocuments+1;
                    }
                }
            }
            let ipfsdocs=json_get_complexarray(info.clone(),"ipfsdocs".as_bytes().to_vec());
            if ipfsdocs.len()>2 {
                let mut x=0;
                loop {  
                    let w=json_get_recordvalue(ipfsdocs.clone(),x);
                    if w.len()==0 {
                        break;
                    }
                    let description=json_get_value(w.clone(),"description".as_bytes().to_vec());
                    ensure!(description.len()>5,Error::<T>::BondDocumentDescriptionTooShort);
                    let ipfsaddress=json_get_value(w.clone(),"ipfsaddress".as_bytes().to_vec());
                    ensure!(ipfsaddress.len()>20,Error::<T>::BondDocumentIpfsAddressTooShort);
                    //check if one of the mandatory documents
                    if settingconf==1 {
                        let documents=json_get_complexarray(settingdocs.clone(),"documents".as_bytes().to_vec());
                        if documents.len()>2 {
                            loop {  
                                let ww=json_get_recordvalue(documents.clone(),ndocuments);
                                if ww.len()==0 {
                                    break;
                                }
                                let wdescription=json_get_value(ww.clone(),"description".as_bytes().to_vec());

                                if wdescription==description {
                                    ndocuments=ndocuments-1;
                                }
                            }
                        }
                    }
                    x=x+1;
                }
                ensure!(x>0 && ndocuments==0,Error::<T>::BondMissingDocuments);
            }
            //store bond
            Bonds::insert(id,info.clone());
            // Generate event
            Self::deposit_event(RawEvent::BondCreated(id,info));
            // Return a successful DispatchResult
            Ok(())
        }  
        #[weight = 1000]
        pub fn bond_approve(origin, bondid: u32) -> dispatch::DispatchResult {
            let signer = ensure_signed(origin)?;
            let mut signingtype=0;
            //check id >0
            ensure!(Bonds::contains_key(&bondid),Error::<T>::BondsIdNotFound);
            ensure!(!BondsSignatures::<T>::contains_key(&bondid,&signer),Error::<T>::BondsSignatureAlreadyPresentrSameSigner);
            // check the signer is one of the operators for Bonds approval
            let json:Vec<u8>=Settings::get("bondapproval".as_bytes().to_vec()).unwrap();
            let mut flag=0;
            let manager=json_get_value(json.clone(),"manager".as_bytes().to_vec());
            if manager.len()>0 {
                let managervec=bs58::decode(manager).into_vec().unwrap();
                let accountidmanager=T::AccountId::decode(&mut &managervec[1..33]).unwrap_or_default();
                if signer==accountidmanager {
                    flag=1;       
                    signingtype=1;             
                }
            }
            let committee=json_get_complexarray(json.clone(),"committee".as_bytes().to_vec());
            let mut x=0;
            loop {  
                let committeem=json_get_arrayvalue(committee.clone(),x);
                if committeem.len()==0 {
                    break;
                }
                let committeemvec=bs58::decode(committeem).into_vec().unwrap();
                let accountidoperator=T::AccountId::decode(&mut &committeemvec[1..33]).unwrap_or_default();
                if accountidoperator==signer {
                    flag=1;
                    if signingtype==0 {
                        signingtype=2;             
                    }
                }
                x=x+1;
            }
            ensure!(flag==1,Error::<T>::SignerIsNotAuthorizedForBondApproval);
            // write/update signature
            BondsSignatures::<T>::insert(bondid.clone(),signer.clone(),signingtype);
            // check for all the approval
            // TODO? actually one committe member is enough to reach the "approved" status. It may be necessary to let sign a minimum quorum
            let mut sigmanager=0;
            let mut sigcommitee=0;
            let mut itr=BondsSignatures::<T>::iter_prefix(bondid.clone());
            let mut result;
            loop {
                result=itr.next();
                match result {
                    Some(x) => {
                        if x.1==1 {
                            sigmanager=1;
                        }
                        if x.1==2 {
                            sigcommitee=1;
                        }
                    },
                    None => break,
                }
            }
            // store approved flag if all signatures have been received
            if sigmanager==1 && sigcommitee==1 {
                BondsApproved::insert(bondid.clone(),1);
                // generate event for approved
                Self::deposit_event(RawEvent::BondApproved(bondid.clone(),signer.clone()));
            }
            // generate event for the approval
            Self::deposit_event(RawEvent::BondSignedforApproval(bondid,signer));
            // Return a successful DispatchResult
            Ok(())
        }  
        // this function has the purpose to the insert or update data for Credit Rating (reserved to Credit Rating Agencies)
        #[weight = 1000]
        pub fn create_change_credit_rating_agency(origin, accountid: T::AccountId, info: Vec<u8>) -> dispatch::DispatchResult {
             let signer = ensure_signed(origin)?;
             // check the signer is one of the manager or a member of the committee
             let json:Vec<u8>=Settings::get("creditratingagencies".as_bytes().to_vec()).unwrap();
             let mut flag=0;
             let mut signingtype=0;
             let manager=json_get_value(json.clone(),"manager".as_bytes().to_vec());
             if manager.len()>0 {
                 let managervec=bs58::decode(manager).into_vec().unwrap();
                 let accountidmanager=T::AccountId::decode(&mut &managervec[1..33]).unwrap_or_default();
                 if signer==accountidmanager {
                     flag=1;       
                     signingtype=1;             
                 }
             }
             let operators=json_get_complexarray(json.clone(),"committee".as_bytes().to_vec());
             let mut x=0;
             loop {  
                 let operator=json_get_arrayvalue(operators.clone(),x);
                 if operator.len()==0 {
                     break;
                 }
                 let operatorvec=bs58::decode(operator).into_vec().unwrap();
                 let accountidoperator=T::AccountId::decode(&mut &operatorvec[1..33]).unwrap_or_default();
                 if accountidoperator==signer {
                     flag=1;
                     if signingtype==0 {
                         signingtype=3;             
                     }
                 }
                 x=x+1;
             }
             ensure!(flag==1,Error::<T>::SignerIsNotAuthorizedForCreditRatingAgencySubmission);
             //check info length
             ensure!(info.len() < 8192, Error::<T>::CreditRatingAgencyInfoIsTooLong); 
             // check json validity
             let js=info.clone();
             ensure!(json_check_validity(js),Error::<T>::InvalidJson);
             // check name
             let name=json_get_value(info.clone(),"name".as_bytes().to_vec());
             ensure!(name.len()>=10,Error::<T>::CreditRatingAgencyNameTooShort);
             ensure!(name.len()<=64,Error::<T>::CreditRatingAgencyNameTooLong);
             // check Website
             let website=json_get_value(info.clone(),"website".as_bytes().to_vec());
             ensure!(validate_weburl(website),Error::<T>::CreditRatingAgencyWebSiteIsWrong);
             let ipfsdocs=json_get_complexarray(info.clone(),"ipfsdocs".as_bytes().to_vec());
             if ipfsdocs.len()>2 {
                 let mut x=0;
                 loop {  
                     let w=json_get_recordvalue(ipfsdocs.clone(),x);
                     if w.len()==0 {
                         break;
                     }
                     let description=json_get_value(w.clone(),"description".as_bytes().to_vec());
                     ensure!(description.len()>5,Error::<T>::CreditRatingAgencyDocumentDescriptionTooShort);
                     let ipfsaddress=json_get_value(w.clone(),"ipfsaddress".as_bytes().to_vec());
                     ensure!(ipfsaddress.len()>20,Error::<T>::CreditRatingAgencyDocumentIpfsAddressTooShort);
                     x=x+1;
                 }
                 ensure!(x>0,Error::<T>::CreditRatingAgencyMissingDocuments);
             }
             if CreditRatingAgencies::<T>::contains_key(&accountid)==false {
                 // Insert Credit Rating Agency
                 CreditRatingAgencies::<T>::insert(accountid.clone(),info.clone());
             } else {
                 // Replace Credit Rating Agency Data 
                 CreditRatingAgencies::<T>::take(accountid.clone());
                 CreditRatingAgencies::<T>::insert(accountid.clone(),info.clone());
             }
             // Generate event
             Self::deposit_event(RawEvent::CreditRatingAgencyStored(accountid,info));
             // Return a successful DispatchResult
             Ok(())
        }
        // this function has the purpose to the insert or update data for Credit Rating 
        #[weight = 1000]
        pub fn create_credit_rating(origin, bondid: u32, info: Vec<u8>) -> dispatch::DispatchResult {
             let signer = ensure_signed(origin)?;
             // check the signer is a credit rating agency
             ensure!(CreditRatingAgencies::<T>::contains_key(&signer),Error::<T>::SignerIsNotAuthorizedAsCreditRatingAgency);
             //check info length
             ensure!(info.len() < 8192, Error::<T>::CreditRatingInfoIsTooLong); 
             // check json validity
             let js=info.clone();
             ensure!(json_check_validity(js),Error::<T>::InvalidJson);
             // check name
             let description=json_get_value(info.clone(),"description".as_bytes().to_vec());
             ensure!(description.len()>=10,Error::<T>::CreditRatingDescriptionTooShort);
             ensure!(description.len()<=64,Error::<T>::CreditRatingDescriptionTooLong);
             let ipfsdocs=json_get_complexarray(info.clone(),"ipfsdocs".as_bytes().to_vec());
             if ipfsdocs.len()>2 {
                 let mut x=0;
                 loop {  
                     let w=json_get_recordvalue(ipfsdocs.clone(),x);
                     if w.len()==0 {
                         break;
                     }
                     let description=json_get_value(w.clone(),"description".as_bytes().to_vec());
                     ensure!(description.len()>5,Error::<T>::CreditRatingDocumentDescriptionTooShort);
                     let ipfsaddress=json_get_value(w.clone(),"ipfsaddress".as_bytes().to_vec());
                     ensure!(ipfsaddress.len()>20,Error::<T>::CreditRatingDocumentIpfsAddressTooShort);
                     x=x+1;
                 }
                 ensure!(x>0,Error::<T>::CreditRatingMissingDocuments);
             }
             // Insert Credit Rating 
             CreditRatings::insert(bondid.clone(),info.clone());
             // Generate event
             Self::deposit_event(RawEvent::CreditRatingStored(bondid,info));
             // Return a successful DispatchResult
             Ok(())
        }
        // this function has the purpose to the insert collaterals document for a bond
        #[weight = 1000]
        pub fn create_collaterals(origin, bondid: u32, collateralid: u32, info: Vec<u8>) -> dispatch::DispatchResult {
             let _signer = ensure_signed(origin)?;
             // check for bond id
             ensure!(Bonds::contains_key(&bondid),Error::<T>::BondsIdNotFound);
             // check for collateral id  not already present
             ensure!(!Collaterals::contains_key(&bondid,&collateralid),Error::<T>::CollateralIdAlreadyPresent);
             //check info length
             ensure!(info.len() < 8192, Error::<T>::CollateralsInfoIsTooLong); 
             // check json validity
             let js=info.clone();
             ensure!(json_check_validity(js),Error::<T>::InvalidJson);
             // check documents
             let ipfsdocs=json_get_complexarray(info.clone(),"ipfsdocs".as_bytes().to_vec());
             if ipfsdocs.len()>2 {
                 let mut x=0;
                 loop {  
                     let w=json_get_recordvalue(ipfsdocs.clone(),x);
                     if w.len()==0 {
                         break;
                     }
                     let description=json_get_value(w.clone(),"description".as_bytes().to_vec());
                     ensure!(description.len()>5,Error::<T>::CollateralDocumentDescriptionTooShort);
                     let ipfsaddress=json_get_value(w.clone(),"ipfsaddress".as_bytes().to_vec());
                     ensure!(ipfsaddress.len()>20,Error::<T>::CollateralDocumentIpfsAddressTooShort);
                     x=x+1;
                 }
                 ensure!(x>0,Error::<T>::CollateralMissingDocuments);
             }
             // Insert Collateral
             Collaterals::insert(bondid.clone(),collateralid.clone(),info.clone());
             // Generate event
             Self::deposit_event(RawEvent::CollateralsStored(bondid,collateralid,info));
             // Return a successful DispatchResult
             Ok(())
        }
        // this function has the purpose to the insert collaterals document for a bond
        #[weight = 1000]
        pub fn confirm_collaterals(origin, bondid: u32, collateralid: u32, info: Vec<u8>) -> dispatch::DispatchResult {
             let signer = ensure_signed(origin)?;
             // check the signer is one of the manager or a member of the committee
             let json:Vec<u8>=Settings::get("collateralsverification".as_bytes().to_vec()).unwrap();
             let mut flag=0;
             let mut signingtype=0;
             let manager=json_get_value(json.clone(),"manager".as_bytes().to_vec());
             if manager.len()>0 {
                 let managervec=bs58::decode(manager).into_vec().unwrap();
                 let accountidmanager=T::AccountId::decode(&mut &managervec[1..33]).unwrap_or_default();
                 if signer==accountidmanager {
                     flag=1;       
                     signingtype=1;             
                 }
             }
             let operators=json_get_complexarray(json.clone(),"committee".as_bytes().to_vec());
             let mut x=0;
             loop {  
                 let operator=json_get_arrayvalue(operators.clone(),x);
                 if operator.len()==0 {
                     break;
                 }
                 let operatorvec=bs58::decode(operator).into_vec().unwrap();
                 let accountidoperator=T::AccountId::decode(&mut &operatorvec[1..33]).unwrap_or_default();
                 if accountidoperator==signer {
                     flag=1;
                     if signingtype==0 {
                         signingtype=3;             
                     }
                 }
                 x=x+1;
             }
             ensure!(flag==1,Error::<T>::SignerIsNotAuthorizedForCollateralsApproval);
             // check for bond id
             ensure!(Bonds::contains_key(&bondid),Error::<T>::BondsIdNotFound);
             // check for collateral id  not already present
             ensure!(!CollateralsApproval::contains_key(&bondid,&collateralid),Error::<T>::CollateralIdAlreadyPresent);
             //check info length
             ensure!(info.len() < 8192, Error::<T>::CollateralsInfoIsTooLong); 
             // check json validity
             let js=info.clone();
             ensure!(json_check_validity(js),Error::<T>::InvalidJson);
             // check documents
             let ipfsdocs=json_get_complexarray(info.clone(),"ipfsdocs".as_bytes().to_vec());
             if ipfsdocs.len()>2 {
                 let mut x=0;
                 loop {  
                     let w=json_get_recordvalue(ipfsdocs.clone(),x);
                     if w.len()==0 {
                         break;
                     }
                     let description=json_get_value(w.clone(),"description".as_bytes().to_vec());
                     ensure!(description.len()>5,Error::<T>::CollateralDocumentDescriptionTooShort);
                     let ipfsaddress=json_get_value(w.clone(),"ipfsaddress".as_bytes().to_vec());
                     ensure!(ipfsaddress.len()>20,Error::<T>::CollateralDocumentIpfsAddressTooShort);
                     x=x+1;
                 }
                 ensure!(x>0,Error::<T>::CollateralMissingDocuments);
             }
             // Insert Collateral
             CollateralsApproval::insert(bondid.clone(),collateralid.clone(),info.clone());
             // Generate event
             Self::deposit_event(RawEvent::CollateralsApproved(bondid,collateralid,info));
             // Return a successful DispatchResult
             Ok(())
        }
        /// Create a new Iso country code and name
        #[weight = 1000]
        pub fn iso_country_create(origin, countrycode: Vec<u8>, countryname: Vec<u8>) -> dispatch::DispatchResult {
            // check the request is signed from the Super User
            let _sender = ensure_root(origin)?;
            // check country code length == 2
            ensure!(countrycode.len()==2, Error::<T>::WrongLengthCountryCode);
            // check country name length  >= 3
            ensure!(countryname.len()>=3, Error::<T>::CountryNameTooShort);
            // check the country is not alreay present on chain
            ensure!(IsoCountries::contains_key(&countrycode)==false, Error::<T>::CountryCodeAlreadyPresent);
            // store the Iso Country Code and Name
            IsoCountries::insert(countrycode.clone(),countryname.clone());
            // Generate event
            Self::deposit_event(RawEvent::IsoCountryCreated(countrycode,countryname));
            // Return a successful DispatchResult
            Ok(())
        }
        /// Destroy an Iso country code and name
        #[weight = 1000]
        pub fn iso_country_destroy(origin, countrycode: Vec<u8>,) -> dispatch::DispatchResult {
            // check the request is signed from the Super User
            let _sender = ensure_root(origin)?;
            // verify the country code exists
            ensure!(IsoCountries::contains_key(&countrycode)==true, Error::<T>::CountryCodeNotFound);
            // Remove country code
            IsoCountries::take(countrycode.clone());
            // Generate event
            //it can leave orphans, anyway it's a decision of the super user
            Self::deposit_event(RawEvent::IsoCountryDestroyed(countrycode));
            // Return a successful DispatchResult
            Ok(())
        }
        /// Create a new Currency code with name and other info in a json structure
         /// {"name":"Bitcoin","category":"c(rypto)/f(iat)","country":"countryisocode","blockchain":"Ethereum(...)","address":"xxxfor_crypto_currencyxxx"}
         /// for example: {"name":"Bitcoin","category":"c","country":"AE","blockchain":"Bitcoin","address":"not applicable"}
         /// {"name":"American Dollars","category":"f","country":"US","blockchain":"not applicable","address":"not applicable"}
         #[weight = 1000]
         pub fn currency_create(origin, currencycode: Vec<u8>, info: Vec<u8>) -> dispatch::DispatchResult {
             // check the request is signed from the Super User
             let _sender = ensure_root(origin)?;
             // check currency code length is between 3 and 5 bytes
             ensure!((currencycode.len()>=3 && currencycode.len()<=5), Error::<T>::WrongLengthCurrencyCode);
             // check the info field is not longer 1024 bytes
             ensure!((info.len()<=1024), Error::<T>::SizeInfoTooLong);
             // check for a valid json structure
             ensure!(json_check_validity(info.clone()),Error::<T>::InvalidJson);
             // check for name
             let name=json_get_value(info.clone(),"name".as_bytes().to_vec());
             ensure!(name.len()>=3, Error::<T>::CurrencyNameTooShort);
             ensure!(name.len()<=32, Error::<T>::CurrencyNameTooLong);
             // check for type of currency (fiat/crypto)
             let category=json_get_value(info.clone(),"category".as_bytes().to_vec());
             let mut c: Vec<u8>= Vec::new();
             c.push(b'c');
             let mut f: Vec<u8>= Vec::new();
             f.push(b'f');
             ensure!((category==c || category==f),Error::<T>::CurrencyCategoryIswrong);
             // check for the country code in case of Fiat currency
             if category==f {
                 let countrycode=json_get_value(info.clone(),"country".as_bytes().to_vec());
                 ensure!(IsoCountries::contains_key(&countrycode), Error::<T>::CountryCodeNotFound);
             }
             // check for the blockchain in case of Crypto currency
             if category==c {
                 let blockchain=json_get_value(info.clone(),"blockchain".as_bytes().to_vec());
                 ensure!(blockchain.len()>=3, Error::<T>::BlockchainNameTooShort);
                 ensure!(blockchain.len()<=32, Error::<T>::BlockchainNameTooLong);
             }
             // check the currency is not alreay present on chain
             ensure!(!Currencies::contains_key(&currencycode), Error::<T>::CurrencyCodeAlreadyPresent);
             // store the Currency Code and info
             Currencies::insert(currencycode.clone(),info.clone());
             // Generate event
             Self::deposit_event(RawEvent::CurrencyCodeCreated(currencycode,info));
             // Return a successful DispatchResult
             Ok(())
         }
         /// Destroy a currency
         #[weight = 1000]
         pub fn currency_destroy(origin, currencycode: Vec<u8>,) -> dispatch::DispatchResult {
             // check the request is signed from the Super User
             let _sender = ensure_root(origin)?;
             // verify the currency code exists
             ensure!(Currencies::contains_key(&currencycode), Error::<T>::CurrencyCodeNotFound);
             // Remove currency code
             Currencies::take(currencycode.clone());
             // Generate event
             //it can leave orphans, anyway it's a decision of the super user
             Self::deposit_event(RawEvent::CurrencyDestroyed(currencycode));
             // Return a successful DispatchResult
             Ok(())
         }
    
        /// Create an Underwriter
        #[weight = 1000]
        pub fn undwerwriter_create(origin, underwriter_account: T::AccountId, info: Vec<u8>) -> dispatch::DispatchResult {

          let signer =  ensure_signed(origin)?;

          // check for a valid json structure
          ensure!(json_check_validity(info.clone()),Error::<T>::InvalidJson);

            // check the signer is one of the manager or a member of the committee
            let json:Vec<u8>=Settings::get("underwriterssubmission".as_bytes().to_vec()).unwrap();
            let mut flag=0;
            let mut signingtype=0;
            let manager=json_get_value(json.clone(),"manager".as_bytes().to_vec());
            if manager.len()>0 {
                let managervec=bs58::decode(manager).into_vec().unwrap();
                let accountidmanager=T::AccountId::decode(&mut &managervec[1..33]).unwrap_or_default();
                if signer==accountidmanager {
                    flag=1;       
                    signingtype=1;             
                }
            }
            let operators=json_get_complexarray(json.clone(),"committee".as_bytes().to_vec());
            let mut x=0;
            loop {  
                let operator=json_get_arrayvalue(operators.clone(),x);
                if operator.len()==0 {
                    break;
                }
                let operatorvec=bs58::decode(operator).into_vec().unwrap();
                let accountidoperator=T::AccountId::decode(&mut &operatorvec[1..33]).unwrap_or_default();
                if accountidoperator==signer {
                    flag=1;
                    if signingtype==0 {
                        signingtype=3;             
                    }
                }
                x=x+1;
            }
            ensure!(flag==1,Error::<T>::SignerIsNotAuthorizedForUnderwriterSubmissionOrRemoval);

            //Check if Underwriter not already stored on chain
            ensure!(!Underwriters::<T>::contains_key(&underwriter_account), Error::<T>::UnderwriterAlreadyPresent);

             // check for name
             let name=json_get_value(info.clone(),"name".as_bytes().to_vec());
             ensure!(name.len()>=3, Error::<T>::UnderwriterNameTooShort);

            // check Website
            let website=json_get_value(info.clone(),"website".as_bytes().to_vec());
            ensure!(website.len()>=10,Error::<T>::UnderwriterWebSiteTooShort);
            ensure!(website.len()<=64,Error::<T>::UnderwriterWebSiteTooLong);
            ensure!(validate_weburl(website),Error::<T>::InvalidWebsite);

             // Check for account ID for underwriter from info json match
             let accountid_from_info=json_get_value(info.clone(),"accountid".as_bytes().to_vec());
             ensure!(accountid_from_info.len() > 0,  Error::<T>::MissingUnderwriterAccountId);
             if accountid_from_info.len()>0 {
                 let accountid_from_info_vec=bs58::decode(accountid_from_info).into_vec().unwrap();
                 let accountid_address=T::AccountId::decode(&mut &accountid_from_info_vec[1..33]).unwrap_or_default();
                 ensure!(accountid_address == underwriter_account, Error::<T>::UnmatchingUnderwriterAddress);
             }

            // Check infodocs 
            let infodocs=json_get_value(info.clone(),"infodocuments".as_bytes().to_vec());
            ensure!(infodocs.len()>=1, Error::<T>::MissingUnderwriterInfoDocuments);

            Underwriters::<T>::insert(underwriter_account.clone(),info.clone());

            // Generate event
            Self::deposit_event(RawEvent::UnderwriterCreated(underwriter_account, info));
            // Return a successful DispatchResult
            Ok(())
        }

        /// Destroy an Underwriter
        #[weight = 1000]
        pub fn undwerwriter_destroy(origin, underwriter_account: T::AccountId) -> dispatch::DispatchResult {
            let signer =  ensure_signed(origin)?;
            // verify the underwriter  exists
            ensure!(Underwriters::<T>::contains_key(&underwriter_account), Error::<T>::UnderwriterAccountNotFound);

            // check the signer is one of the manager or a member of the committee
            let json:Vec<u8>=Settings::get("underwriterssubmission".as_bytes().to_vec()).unwrap();
            let mut flag=0;
            let mut signingtype=0;
            let manager=json_get_value(json.clone(),"manager".as_bytes().to_vec());
            if manager.len()>0 {
                let managervec=bs58::decode(manager).into_vec().unwrap();
                let accountidmanager=T::AccountId::decode(&mut &managervec[1..33]).unwrap_or_default();
                if signer==accountidmanager {
                    flag=1;       
                    signingtype=1;             
                }
            }
            let operators=json_get_complexarray(json.clone(),"committee".as_bytes().to_vec());
            let mut x=0;
            loop {  
                let operator=json_get_arrayvalue(operators.clone(),x);
                if operator.len()==0 {
                    break;
                }
                let operatorvec=bs58::decode(operator).into_vec().unwrap();
                let accountidoperator=T::AccountId::decode(&mut &operatorvec[1..33]).unwrap_or_default();
                if accountidoperator==signer {
                    flag=1;
                    if signingtype==0 {
                        signingtype=3;             
                    }
                }
                x=x+1;
            }
            ensure!(flag==1,Error::<T>::SignerIsNotAuthorizedForUnderwriterSubmissionOrRemoval);
            
            // Remove the underwriter
            Underwriters::<T>::take(underwriter_account.clone());
            // Generate event
            Self::deposit_event(RawEvent::UnderwriterDestroyed(underwriter_account));
            // Return a successful DispatchResult
            Ok(())
        }
        /// Create an Insurer
        #[weight = 1000]
        pub fn insurer_create(origin, insurer_account: T::AccountId, info: Vec<u8>) -> dispatch::DispatchResult {

            let signer =  ensure_signed(origin)?;
            // check for a valid json structure
            ensure!(json_check_validity(info.clone()),Error::<T>::InvalidJson);
            ensure!(Settings::contains_key("insurersubmission".as_bytes().to_vec()),Error::<T>::InsurerSettingIsMissing);
            // check the signer is one of the manager or a member of the committee
            let json:Vec<u8>=Settings::get("insurersubmission".as_bytes().to_vec()).unwrap();
            let mut flag=0;
            let mut signingtype=0;
            let manager=json_get_value(json.clone(),"manager".as_bytes().to_vec());
            if manager.len()>0 {
                let managervec=bs58::decode(manager).into_vec().unwrap();
                let accountidmanager=T::AccountId::decode(&mut &managervec[1..33]).unwrap_or_default();
                if signer==accountidmanager {
                    flag=1;       
                    signingtype=1;             
                }
            }
            let operators=json_get_complexarray(json.clone(),"committee".as_bytes().to_vec());
            let mut x=0;
            loop {  
                let operator=json_get_arrayvalue(operators.clone(),x);
                if operator.len()==0 {
                    break;
                }
                let operatorvec=bs58::decode(operator).into_vec().unwrap();
                let accountidoperator=T::AccountId::decode(&mut &operatorvec[1..33]).unwrap_or_default();
                if accountidoperator==signer {
                    flag=1;
                    if signingtype==0 {
                        signingtype=3;             
                    }
                }
                x=x+1;
            }
            ensure!(flag==1,Error::<T>::SignerIsNotAuthorizedForInsurerSubmissionOrRemoval);

            //Check if Insurer not already stored on chain
            ensure!(!Insurers::<T>::contains_key(&insurer_account), Error::<T>::InsurerAlreadyPresent);
             // check for name
             let name=json_get_value(info.clone(),"name".as_bytes().to_vec());
             ensure!(name.len()>=3, Error::<T>::InsurerNameTooShort);

            // check Website
            let website=json_get_value(info.clone(),"website".as_bytes().to_vec());
            ensure!(website.len()>=10,Error::<T>::InsurerWebSiteTooShort);
            ensure!(website.len()<=64,Error::<T>::UnderwriterWebSiteTooLong);
            ensure!(validate_weburl(website),Error::<T>::InvalidWebsite);

             // Check for account ID for insuere from info json match
             let accountid_from_info=json_get_value(info.clone(),"accountid".as_bytes().to_vec());
             ensure!(accountid_from_info.len() > 0,  Error::<T>::MissingInsurerAccountId);
             if accountid_from_info.len()>0 {
                 let accountid_from_info_vec=bs58::decode(accountid_from_info).into_vec().unwrap();
                 let accountid_address=T::AccountId::decode(&mut &accountid_from_info_vec[1..33]).unwrap_or_default();
                 ensure!(accountid_address == insurer_account, Error::<T>::UnmatchingInsurerAddress);
             }
            // Check infodocs 
            let infodocs=json_get_value(info.clone(),"infodocuments".as_bytes().to_vec());
            ensure!(infodocs.len()>=1, Error::<T>::MissingInsurerInfoDocuments);
            Insurers::<T>::insert(insurer_account.clone(),info.clone());
            // Generate event
            Self::deposit_event(RawEvent::InsurerCreated(insurer_account, info));
            // Return a successful DispatchResult
            Ok(())
        }
        /// Destroy an Insurer
        #[weight = 1000]
        pub fn insurer_destroy(origin, insurer_account: T::AccountId) -> dispatch::DispatchResult {
            let signer =  ensure_signed(origin)?;
            // verify the underwriter  exists
            ensure!(Underwriters::<T>::contains_key(&insurer_account), Error::<T>::InsurerAccountNotFound);

            // check the signer is one of the manager or a member of the committee
            let json:Vec<u8>=Settings::get("insurerssubmission".as_bytes().to_vec()).unwrap();
            let mut flag=0;
            let mut signingtype=0;
            let manager=json_get_value(json.clone(),"manager".as_bytes().to_vec());
            if manager.len()>0 {
                let managervec=bs58::decode(manager).into_vec().unwrap();
                let accountidmanager=T::AccountId::decode(&mut &managervec[1..33]).unwrap_or_default();
                if signer==accountidmanager {
                    flag=1;       
                    signingtype=1;             
                }
            }
            let operators=json_get_complexarray(json.clone(),"committee".as_bytes().to_vec());
            let mut x=0;
            loop {  
                let operator=json_get_arrayvalue(operators.clone(),x);
                if operator.len()==0 {
                    break;
                }
                let operatorvec=bs58::decode(operator).into_vec().unwrap();
                let accountidoperator=T::AccountId::decode(&mut &operatorvec[1..33]).unwrap_or_default();
                if accountidoperator==signer {
                    flag=1;
                    if signingtype==0 {
                        signingtype=3;             
                    }
                }
                x=x+1;
            }
            ensure!(flag==1,Error::<T>::SignerIsNotAuthorizedForInsurerSubmissionOrRemoval);
            
            // Remove the Insurer
            Insurers::<T>::take(insurer_account.clone());
            // Generate event
            Self::deposit_event(RawEvent::InsurerDestroyed(insurer_account));
            // Return a successful DispatchResult
            Ok(())
        }
<<<<<<< HEAD
        /// Create an Insurance - Initially as proposal, it's confirmed once signed and the premium paid from the payer
        /// {"bondid":xxx,"maxcoverage":xxxx,"payer":"xxxxxxxxx","beneficiary":"xxxxoptionalxxxx","premium":xxxxxx,"infodocuments":"xxxxxx"}
        #[weight = 1000]
        pub fn insurance_create(origin, uid: u32, info: Vec<u8>) -> dispatch::DispatchResult {
            let signer =  ensure_signed(origin)?;
            // check for a valid json structure
            ensure!(json_check_validity(info.clone()),Error::<T>::InvalidJson);
            // check the signer is one of the insurers
            ensure!(Insurers::<T>::contains_key(&signer), Error::<T>::SignerIsNotInsurer);
            // check for bondid
            let bondid=json_get_value(info.clone(),"bondid".as_bytes().to_vec());
            ensure!(bondid.len()>0, Error::<T>::BondIdIsWrongCannotBeZero);
            let bondidv=vecu8_to_u32(bondid);
            ensure!(!Bonds::contains_key(&bondidv), Error::<T>::BondsIdNotFound);
            // check max coverage
            let maxcoverage=json_get_value(info.clone(),"maxcoverage".as_bytes().to_vec());
            ensure!(maxcoverage.len()>0, Error::<T>::MaxCoverageCannotBeZero);
            let maxcoveragev=vecu8_to_u32(maxcoverage);
            ensure!(maxcoveragev>0,Error::<T>::MaxCoverageCannotBeZero);
            // check payer account
            let payer=json_get_value(info.clone(),"payer".as_bytes().to_vec());
            ensure!(payer.len()==48,  Error::<T>::PayerAccountIsWrong);
            // check beneficiary account
            let beneficiary=json_get_value(info.clone(),"beneficiary".as_bytes().to_vec());
            ensure!(beneficiary.len()==48,  Error::<T>::BeneficiaryAccountIsWrong);
            // check premium amount
            let premium=json_get_value(info.clone(),"premium".as_bytes().to_vec());
            ensure!(premium.len()>0, Error::<T>::InsurancePremiumCannotBeZero);
            let premiumv=vecu8_to_u32(premium);
            ensure!(premiumv>0,Error::<T>::InsurancePremiumCannotBeZero);
            // Check infodocuments 
            let infodocuments=json_get_value(info.clone(),"infodocuments".as_bytes().to_vec());
            ensure!(infodocuments.len()>=1, Error::<T>::MissingInsuranceInfoDocuments);
            //check insurance Id is not already present
            ensure!(!Insurances::contains_key(&uid), Error::<T>::InsuranceIdAlreadyPresent);
            // store insurance
            Insurances::insert(uid.clone(),info.clone());
            // Generate event
            Self::deposit_event(RawEvent::InsuranceCreated(uid, info));
            // Return a successful DispatchResult
            Ok(())
        }
=======
    
        // TODO REFACTOR ERRORS TO USE MORE GENERIC
        // TODO: REFACTOR Storage for similar entities like Underwriters, Legal Opinion etc with double hashmap 
        // like (accountid,"underwriter") or (accountid,1) 1 represents underwriter
        // TODO: REFACTOR Creation and destruction event in similar ways
        // like RawEvent::EntityDestroyed(xxx_account, 1)

        /// Create a lawyer
        #[weight = 1000]
        pub fn lawyer_create(origin, lawyer_account: T::AccountId, info: Vec<u8>) -> dispatch::DispatchResult {

          let signer =  ensure_signed(origin)?;

          // check for a valid json structure
          ensure!(json_check_validity(info.clone()),Error::<T>::InvalidJson);

            // check the signer is one of the manager or a member of the committee
            let json:Vec<u8>=Settings::get("lawyerssubmission".as_bytes().to_vec()).unwrap();
            let mut flag=0;
            let mut signingtype=0;
            let manager=json_get_value(json.clone(),"manager".as_bytes().to_vec());
            if manager.len()>0 {
                let managervec=bs58::decode(manager).into_vec().unwrap();
                let accountidmanager=T::AccountId::decode(&mut &managervec[1..33]).unwrap_or_default();
                if signer==accountidmanager {
                    flag=1;       
                    signingtype=1;             
                }
            }
            let operators=json_get_complexarray(json.clone(),"committee".as_bytes().to_vec());
            let mut x=0;
            loop {  
                let operator=json_get_arrayvalue(operators.clone(),x);
                if operator.len()==0 {
                    break;
                }
                let operatorvec=bs58::decode(operator).into_vec().unwrap();
                let accountidoperator=T::AccountId::decode(&mut &operatorvec[1..33]).unwrap_or_default();
                if accountidoperator==signer {
                    flag=1;
                    if signingtype==0 {
                        signingtype=3;             
                    }
                }
                x=x+1;
            }
            ensure!(flag==1,Error::<T>::SignerIsNotAuthorizedForSubmissionOrRemoval);

            //Check if lawyer not already stored on chain
            ensure!(!Lawyers::<T>::contains_key(&lawyer_account), Error::<T>::AlreadyPresent);

             // check for name
             let name=json_get_value(info.clone(),"name".as_bytes().to_vec());
             ensure!(name.len()>=3, Error::<T>::NameTooShort);

            // check Website
            let website=json_get_value(info.clone(),"website".as_bytes().to_vec());
            ensure!(website.len()>=10,Error::<T>::WebSiteTooShort);
            ensure!(website.len()<=64,Error::<T>::WebSiteTooLong);
            ensure!(validate_weburl(website),Error::<T>::InvalidWebsite);

             // Check for account ID for lawyer from info json match
             let accountid_from_info=json_get_value(info.clone(),"accountid".as_bytes().to_vec());
             ensure!(accountid_from_info.len() > 0,  Error::<T>::MissingAccountId);
             if accountid_from_info.len()>0 {
                 let accountid_from_info_vec=bs58::decode(accountid_from_info).into_vec().unwrap();
                 let accountid_address=T::AccountId::decode(&mut &accountid_from_info_vec[1..33]).unwrap_or_default();
                 ensure!(accountid_address == lawyer_account, Error::<T>::UnmatchingAddress);
             }

            // Check infodocs 
            let infodocs=json_get_value(info.clone(),"infodocuments".as_bytes().to_vec());
            ensure!(infodocs.len()>=1, Error::<T>::MissingInfoDocuments);

            Lawyers::<T>::insert(lawyer_account.clone(),info.clone());

            // Generate event LawyerCreated
            Self::deposit_event(RawEvent::LawyerCreated(lawyer_account, info));
            // Return a successful DispatchResult
            Ok(())
        }

         /// Destroy a lawyer
         #[weight = 1000]
         pub fn lawyer_destroy(origin, lawyer_account: T::AccountId) -> dispatch::DispatchResult {
             let signer =  ensure_signed(origin)?;
             // verify the lawyer  exists
             ensure!(Lawyers::<T>::contains_key(&lawyer_account), Error::<T>::AccountNotFound);
 
             // check the signer is one of the manager or a member of the committee
             let json:Vec<u8>=Settings::get("lawyerssubmission".as_bytes().to_vec()).unwrap();
             let mut flag=0;
             let mut signingtype=0;
             let manager=json_get_value(json.clone(),"manager".as_bytes().to_vec());
             if manager.len()>0 {
                 let managervec=bs58::decode(manager).into_vec().unwrap();
                 let accountidmanager=T::AccountId::decode(&mut &managervec[1..33]).unwrap_or_default();
                 if signer==accountidmanager {
                     flag=1;       
                     signingtype=1;             
                 }
             }
             let operators=json_get_complexarray(json.clone(),"committee".as_bytes().to_vec());
             let mut x=0;
             loop {  
                 let operator=json_get_arrayvalue(operators.clone(),x);
                 if operator.len()==0 {
                     break;
                 }
                 let operatorvec=bs58::decode(operator).into_vec().unwrap();
                 let accountidoperator=T::AccountId::decode(&mut &operatorvec[1..33]).unwrap_or_default();
                 if accountidoperator==signer {
                     flag=1;
                     if signingtype==0 {
                         signingtype=3;             
                     }
                 }
                 x=x+1;
             }
             ensure!(flag==1,Error::<T>::SignerIsNotAuthorizedForSubmissionOrRemoval);
 
             // Remove the lawyer
             Lawyers::<T>::take(lawyer_account.clone());
             // Generate event
             Self::deposit_event(RawEvent::LawyerDestroyed(lawyer_account));
             // Return a successful DispatchResult
             Ok(())
         }
    
>>>>>>> 73707f5b
    }
}
// function to validate a json string for no/std. It does not allocate of memory
fn json_check_validity(j:Vec<u8>) -> bool{	
    // minimum lenght of 2
    if j.len()<2 {
        return false;
    }
    // checks star/end with {}
    if *j.get(0).unwrap()==b'{' && *j.get(j.len()-1).unwrap()!=b'}' {
        return false;
    }
    // checks start/end with []
    if *j.get(0).unwrap()==b'[' && *j.get(j.len()-1).unwrap()!=b']' {
        return false;
    }
    // check that the start is { or [
    if *j.get(0).unwrap()!=b'{' && *j.get(0).unwrap()!=b'[' {
            return false;
    }
    //checks that end is } or ]
    if *j.get(j.len()-1).unwrap()!=b'}' && *j.get(j.len()-1).unwrap()!=b']' {
        return false;
    }
    //checks " opening/closing and : as separator between name and values
    let mut s:bool=true;
    let mut d:bool=true;
    let mut pg:bool=true;
    let mut ps:bool=true;
    let mut bp = b' ';
    for b in j {
        if b==b'[' && s {
            ps=false;
        }
        if b==b']' && s && ps==false {
            ps=true;
        }

        if b==b'{' && s {
            pg=false;
        }
        if b==b'}' && s && pg==false {
            pg=true;
        }

        if b == b'"' && s && bp != b'\\' {
            s=false;
            bp=b;
            d=false;
            continue;
        }
        if b == b':' && s {
            d=true;
            bp=b;
            continue;
        }
        if b == b'"' && !s && bp != b'\\' {
            s=true;
            bp=b;
            d=true;
            continue;
        }
        bp=b;
    }

    //fields are not closed properly
    if !s {
        return false;
    }
    //fields are not closed properly
    if !d {
        return false;
    }
    //fields are not closed properly
    if !ps {
        return false;
    }
    //fields are not closed properly
    if !pg {
        return false;
    }
    // every ok returns true
    return true;
}
// function to get record {} from multirecord json structure [{..},{.. }], it returns an empty Vec when the records is not present
fn json_get_recordvalue(ar:Vec<u8>,p:i32) -> Vec<u8> {
    let mut result=Vec::new();
    let mut op=true;
    let mut cn=0;
    let mut lb=b' ';
    for b in ar {
        if b==b',' && op==true {
            cn=cn+1;
            continue;
        }
        if b==b'[' && op==true && lb!=b'\\' {
            continue;
        }
        if b==b']' && op==true && lb!=b'\\' {
            continue;
        }
        if b==b'{' && op==true && lb!=b'\\' { 
            op=false;
        }
        if b==b'}' && op==false && lb!=b'\\' {
            op=true;
        }
        // field found
        if cn==p {
            result.push(b);
        }
        lb=b.clone();
    }
    return result;
}
// function to get a field value from array field [1,2,3,4,100], it returns an empty Vec when the records is not present
fn json_get_arrayvalue(ar:Vec<u8>,p:i32) -> Vec<u8> {
    let mut result=Vec::new();
    let mut op=true;
    let mut cn=0;
    let mut lb=b' ';
    for b in ar {
        if b==b',' && op==true {
            cn=cn+1;
            continue;
        }
        if b==b'[' && op==true && lb!=b'\\' {
            continue;
        }
        if b==b']' && op==true && lb!=b'\\' {
            continue;
        }
        if b==b'"' && op==true && lb!=b'\\' {
            continue;
        }
        if b==b'"' && op==true && lb!=b'\\' { 
            op=false;
        }
        if b==b'"' && op==false && lb!=b'\\' {
            op=true;
        }
        // field found
        if cn==p {
            result.push(b);
        }
        lb=b.clone();
    }
    return result;
}

// function to get value of a field for Substrate runtime (no std library and no variable allocation)
fn json_get_value(j:Vec<u8>,key:Vec<u8>) -> Vec<u8> {
    let mut result=Vec::new();
    let mut k=Vec::new();
    let keyl = key.len();
    let jl = j.len();
    k.push(b'"');
    for xk in 0..keyl{
        k.push(*key.get(xk).unwrap());
    }
    k.push(b'"');
    k.push(b':');
    let kl = k.len();
    for x in  0..jl {
        let mut m=0;
        let mut xx=0;
        if x+kl>jl {
            break;
        }
        for i in x..x+kl {
            if *j.get(i).unwrap()== *k.get(xx).unwrap() {
                m=m+1;
            }
            xx=xx+1;
        }
        if m==kl{
            let mut lb=b' ';
            let mut op=true;
            let mut os=true;
            for i in x+kl..jl-1 {
                if *j.get(i).unwrap()==b'[' && op==true && os==true{
                    os=false;
                }
                if *j.get(i).unwrap()==b'}' && op==true && os==false{
                    os=true;
                }
                if *j.get(i).unwrap()==b':' && op==true{
                    continue;
                }
                if *j.get(i).unwrap()==b'"' && op==true && lb!=b'\\' {
                    op=false;
                    continue
                }
                if *j.get(i).unwrap()==b'"' && op==false && lb!=b'\\' {
                    break;
                }
                if *j.get(i).unwrap()==b'}' && op==true{
                    break;
                }
                if *j.get(i).unwrap()==b']' && op==true{
                    break;
                }
                if *j.get(i).unwrap()==b',' && op==true && os==true{
                    break;
                }
                result.push(j.get(i).unwrap().clone());
                lb=j.get(i).unwrap().clone();
            }   
            break;
        }
    }
    return result;
}
// function to get value of a field with a complex array like [{....},{.....}] for Substrate runtime (no std library and no variable allocation)
fn json_get_complexarray(j:Vec<u8>,key:Vec<u8>) -> Vec<u8> {
    let mut result=Vec::new();
    let mut k=Vec::new();
    let keyl = key.len();
    let jl = j.len();
    k.push(b'"');
    for xk in 0..keyl{
        k.push(*key.get(xk).unwrap());
    }
    k.push(b'"');
    k.push(b':');
    let kl = k.len();
    for x in  0..jl {
        let mut m=0;
        let mut xx=0;
        if x+kl>jl {
            break;
        }
        for i in x..x+kl {
            if *j.get(i).unwrap()== *k.get(xx).unwrap() {
                m=m+1;
            }
            xx=xx+1;
        }
        if m==kl{
            let mut os=true;
            for i in x+kl..jl-1 {
                if *j.get(i).unwrap()==b'[' && os==true{
                    os=false;
                }
                result.push(j.get(i).unwrap().clone());
                if *j.get(i).unwrap()==b']' && os==false {
                    break;
                }
            }   
            break;
        }
    }
    return result;
}
// function to convert vec<u8> to u32
fn vecu8_to_u32(v: Vec<u8>) -> u32 {
    let vslice = v.as_slice();
    let vstr = str::from_utf8(&vslice).unwrap_or("0");
    let vvalue: u32 = u32::from_str(vstr).unwrap_or(0);
    vvalue
}
// function to validate a phone number
fn validate_phonenumber(phonenumber:Vec<u8>) -> bool {
    // check maximum lenght
    if phonenumber.len()>23{
        return false;
    }
    // check admitted bytes
    let mut x=0;
    for v in phonenumber.clone() {
        if (v>=48 && v<=57) || (v==43 && x==0){
            x=x+1;
        }else {
            return false;
        }
    }
    // load international prefixes table
    let mut p: Vec<Vec<u8>> = Vec::new();
    p.push("972".into());
    p.push("93".into());
    p.push("355".into());
    p.push("213".into());
    p.push("376".into());
    p.push("244".into());
    p.push("54".into());
    p.push("374".into());
    p.push("297".into());
    p.push("61".into());
    p.push("43".into());
    p.push("994".into());
    p.push("973".into());
    p.push("880".into());
    p.push("375".into());
    p.push("32".into());
    p.push("501".into());
    p.push("229".into());
    p.push("975".into());
    p.push("387".into());
    p.push("267".into());
    p.push("55".into());
    p.push("246".into());
    p.push("359".into());
    p.push("226".into());
    p.push("257".into());
    p.push("855".into());
    p.push("237".into());
    p.push("1".into());
    p.push("238".into());
    p.push("345".into());
    p.push("236".into());
    p.push("235".into());
    p.push("56".into());
    p.push("86".into());
    p.push("61".into());
    p.push("57".into());
    p.push("269".into());
    p.push("242".into());
    p.push("682".into());
    p.push("506".into());
    p.push("385".into());
    p.push("53".into());
    p.push("537".into());
    p.push("420".into());
    p.push("45".into());
    p.push("253".into());
    p.push("593".into());
    p.push("20".into());
    p.push("503".into());
    p.push("240".into());
    p.push("291".into());
    p.push("372".into());
    p.push("251".into());
    p.push("298".into());
    p.push("679".into());
    p.push("358".into());
    p.push("33".into());
    p.push("594".into());
    p.push("689".into());
    p.push("241".into());
    p.push("220".into());
    p.push("995".into());
    p.push("49".into());
    p.push("233".into());
    p.push("350".into());
    p.push("30".into());
    p.push("299".into());
    p.push("590".into());
    p.push("502".into());
    p.push("224".into());
    p.push("245".into());
    p.push("595".into());
    p.push("509".into());
    p.push("504".into());
    p.push("36".into());
    p.push("354".into());
    p.push("91".into());
    p.push("62".into());
    p.push("964".into());
    p.push("353".into());
    p.push("972".into());
    p.push("39".into());
    p.push("81".into());
    p.push("962".into());
    p.push("254".into());
    p.push("686".into());
    p.push("965".into());
    p.push("996".into());
    p.push("371".into());
    p.push("961".into());
    p.push("266".into());
    p.push("231".into());
    p.push("423".into());
    p.push("370".into());
    p.push("352".into());
    p.push("261".into());
    p.push("265".into());
    p.push("60".into());
    p.push("960".into());
    p.push("223".into());
    p.push("356".into());
    p.push("692".into());
    p.push("596".into());
    p.push("222".into());
    p.push("230".into());
    p.push("262".into());
    p.push("52".into());
    p.push("377".into());
    p.push("976".into());
    p.push("382".into());
    p.push("1664".into());
    p.push("212".into());
    p.push("95".into());
    p.push("264".into());
    p.push("674".into());
    p.push("977".into());
    p.push("31".into());
    p.push("599".into());
    p.push("687".into());
    p.push("64".into());
    p.push("505".into());
    p.push("227".into());
    p.push("234".into());
    p.push("683".into());
    p.push("672".into());
    p.push("47".into());
    p.push("968".into());
    p.push("92".into());
    p.push("680".into());
    p.push("507".into());
    p.push("675".into());
    p.push("595".into());
    p.push("51".into());
    p.push("63".into());
    p.push("48".into());
    p.push("351".into());
    p.push("974".into());
    p.push("40".into());
    p.push("250".into());
    p.push("685".into());
    p.push("378".into());
    p.push("966".into());
    p.push("221".into());
    p.push("381".into());
    p.push("248".into());
    p.push("232".into());
    p.push("65".into());
    p.push("421".into());
    p.push("386".into());
    p.push("677".into());
    p.push("27".into());
    p.push("500".into());
    p.push("34".into());
    p.push("94".into());
    p.push("249".into());
    p.push("597".into());
    p.push("268".into());
    p.push("46".into());
    p.push("41".into());
    p.push("992".into());
    p.push("66".into());
    p.push("228".into());
    p.push("690".into());
    p.push("676".into());
    p.push("216".into());
    p.push("90".into());
    p.push("993".into());
    p.push("688".into());
    p.push("256".into());
    p.push("380".into());
    p.push("971".into());
    p.push("44".into());
    p.push("1".into());
    p.push("598".into());
    p.push("998".into());
    p.push("678".into());
    p.push("681".into());
    p.push("967".into());
    p.push("260".into());
    p.push("263".into());
    p.push("591".into());
    p.push("673".into());
    p.push("61".into());
    p.push("243".into());
    p.push("225".into());
    p.push("500".into());
    p.push("44".into());
    p.push("379".into());
    p.push("852".into());
    p.push("98".into());
    p.push("44".into());
    p.push("44".into());
    p.push("850".into());
    p.push("82".into());
    p.push("856".into());
    p.push("218".into());
    p.push("853".into());
    p.push("389".into());
    p.push("691".into());
    p.push("373".into());
    p.push("258".into());
    p.push("970".into());
    p.push("872".into());
    p.push("262".into());
    p.push("7".into());
    p.push("590".into());
    p.push("290".into());
    p.push("590".into());
    p.push("508".into());
    p.push("239".into());
    p.push("252".into());
    p.push("47".into());
    p.push("963".into());
    p.push("886".into());
    p.push("255".into());
    p.push("670".into());
    p.push("58".into());
    p.push("84".into());
    // normalis number
    let mut startpoint=0;
    if phonenumber[0]==b'0' && phonenumber[1]==b'0' {
        startpoint=2;
    }
    if phonenumber[0]==b'+' {
        startpoint=1;
    }
    // create vec for comparison
    let mut pc3:Vec<u8>= Vec::new();
    pc3.push(phonenumber[startpoint]);
    pc3.push(phonenumber[startpoint+1]);
    pc3.push(phonenumber[startpoint+2]);
    let mut pc2:Vec<u8>= Vec::new();
    pc2.push(phonenumber[startpoint]);
    pc2.push(phonenumber[startpoint+1]);
    let mut pc1:Vec<u8>= Vec::new();
    pc1.push(phonenumber[startpoint]);
    let mut valid=false;
    for xp in p {
        if xp==pc3 || xp==pc2 || xp==pc1 {
            valid =true;
        }
    }
    valid
}
// function to validate an web url return true/false
fn validate_weburl(weburl:Vec<u8>) -> bool {
    let mut valid=false;
    let mut x=0;
    let mut httpsflag=false;
    let mut httpflag=false;
    let mut startpoint=0;
    let mut https: Vec<u8>= Vec::new();
    https.push(b'h');
    https.push(b't');
    https.push(b't');
    https.push(b'p');
    https.push(b's');
    https.push(b':');
    https.push(b'/');
    https.push(b'/');
    let mut http: Vec<u8>= Vec::new();
    http.push(b'h');
    http.push(b't');
    http.push(b't');
    http.push(b'p');
    http.push(b':');
    http.push(b'/');
    http.push(b'/');
    let mut httpscomp: Vec<u8> =Vec::new();
    httpscomp.push(weburl[0]);
    httpscomp.push(weburl[1]);
    httpscomp.push(weburl[2]);
    httpscomp.push(weburl[3]);
    httpscomp.push(weburl[4]);
    httpscomp.push(weburl[5]);
    httpscomp.push(weburl[6]);
    httpscomp.push(weburl[7]);
    let mut httpcomp: Vec<u8> =Vec::new();
    httpcomp.push(weburl[0]);
    httpcomp.push(weburl[1]);
    httpcomp.push(weburl[2]);
    httpcomp.push(weburl[3]);
    httpcomp.push(weburl[4]);
    httpcomp.push(weburl[5]);
    httpcomp.push(weburl[6]);
    if https==httpscomp {
        httpsflag=true;
    }
    if http==httpcomp {
        httpflag=true;
    }
    if httpflag==false && httpsflag==false {
        return false;
    }
    if httpsflag==true{
        startpoint=8;
    }
    if httpflag==true{
        startpoint=7;
    }
    for c in weburl {    
        if x<startpoint {
            x=x+1;
            continue;
        }
        // check for allowed chars    
        if  (c>=32 && c<=95) ||
            (c>=97 && c<=126) {
            valid=true;
        }else{
            valid=false;
            break;
        }
    }
    return valid;
}

<|MERGE_RESOLUTION|>--- conflicted
+++ resolved
@@ -55,14 +55,10 @@
         Underwriters get(fn get_underwriter): map hasher(blake2_128_concat) T::AccountId => Option<Vec<u8>>;
         // Insurer data
         Insurers get(fn get_insurer): map hasher(blake2_128_concat) T::AccountId => Option<Vec<u8>>;
-<<<<<<< HEAD
         // Insurance Data
         Insurances get(fn get_insurance): map hasher(blake2_128_concat) u32 => Option<Vec<u8>>;
-
-=======
         // Lawyers data
         Lawyers get(fn get_lawyer): map hasher(blake2_128_concat) T::AccountId => Option<Vec<u8>>;
->>>>>>> 73707f5b
 	}
 }
 
@@ -91,14 +87,11 @@
         FundApproved(AccountId,AccountId),              // Fund approved with all the required signatures
         FundSignedforApproval(AccountId,AccountId),     // Fund has been signed for approval
         InsurerCreated(AccountId,Vec<u8>),              // Insurer has been stored/updated
-<<<<<<< HEAD
         InsurerDestroyed(AccountId),                    // Insurer has been destroyed
         InsuranceCreated(u32,Vec<u8>),                  // Insurance has been created
-=======
         InsurerDestroyed(AccountId),                    // Insuere has been destroyed,
         LawyerCreated(AccountId, Vec<u8>),              // A Lawyer has been created
         LawyerDestroyed(AccountId),                     // A Lawyer opinion has been destroyed
->>>>>>> 73707f5b
 	}
 
 );
@@ -452,7 +445,6 @@
         MissingInsurerAccountId,
         /// Info documents for the insurer are missing
         MissingInsurerInfoDocuments,
-<<<<<<< HEAD
         /// Signer is not an insurer
         SignerIsNotInsurer,
         /// Max Coverage cannot be zero
@@ -467,7 +459,6 @@
         MissingInsuranceInfoDocuments,
         /// Insurance id is already present in the state
         InsuranceIdAlreadyPresent,
-=======
         /// Signer is not authorized for fund approval
         SignerIsNotAuthorizedForFundApproval,
         // The data is already stored on chain
@@ -489,7 +480,6 @@
        /// Signer Is Not Authorized For Submission Or Removal
        SignerIsNotAuthorizedForSubmissionOrRemoval
 
->>>>>>> 73707f5b
 	}
 }
 
@@ -1910,7 +1900,6 @@
             // Return a successful DispatchResult
             Ok(())
         }
-<<<<<<< HEAD
         /// Create an Insurance - Initially as proposal, it's confirmed once signed and the premium paid from the payer
         /// {"bondid":xxx,"maxcoverage":xxxx,"payer":"xxxxxxxxx","beneficiary":"xxxxoptionalxxxx","premium":xxxxxx,"infodocuments":"xxxxxx"}
         #[weight = 1000]
@@ -1953,13 +1942,6 @@
             // Return a successful DispatchResult
             Ok(())
         }
-=======
-    
-        // TODO REFACTOR ERRORS TO USE MORE GENERIC
-        // TODO: REFACTOR Storage for similar entities like Underwriters, Legal Opinion etc with double hashmap 
-        // like (accountid,"underwriter") or (accountid,1) 1 represents underwriter
-        // TODO: REFACTOR Creation and destruction event in similar ways
-        // like RawEvent::EntityDestroyed(xxx_account, 1)
 
         /// Create a lawyer
         #[weight = 1000]
@@ -2083,7 +2065,6 @@
              Ok(())
          }
     
->>>>>>> 73707f5b
     }
 }
 // function to validate a json string for no/std. It does not allocate of memory
