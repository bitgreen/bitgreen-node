#![cfg_attr(not(feature = "std"), no_std)]
#![recursion_limit = "256"]

use core::str;
use core::str::FromStr;
/// Module to manage the Bonds (Debit Market) on BitGreen Blockchain
use frame_support::{
	codec::Decode, decl_error, decl_event, decl_module, decl_storage, dispatch, ensure,
	traits::Currency,
};
use frame_system::RawOrigin;
use frame_system::{ensure_root, ensure_signed};
use sp_runtime::traits::StaticLookup;
use sp_runtime::DispatchResult;
use sp_std::borrow::ToOwned;
use sp_std::prelude::*;

#[cfg(test)]
mod mock;

#[cfg(test)]
mod tests;

pub type Balance = u128;

/// Module configuration
//pub trait Config: frame_system::Config + Sized + pallet_assets::Config{
pub trait Config:
	frame_system::Config + Sized + pallet_assets::Config<AssetId = u32, Balance = u128>
{
	type Event: From<Event<Self>> + Into<<Self as frame_system::Config>::Event>;
	type Currency: Currency<Self::AccountId, Balance = Balance>;
}

// The runtime storage items
decl_storage! {
	trait Store for Module<T: Config> as bonds {
		// we use a strong crypto hashing with blake2_128
		// Settings configuration, we store json structure with different keys (see the function for details)
		Settings get(fn get_settings): map hasher(blake2_128_concat) Vec<u8> => Option<Vec<u8>>;
		// Know Your client Data
		Kyc get(fn get_kyc): map hasher(blake2_128_concat) T::AccountId => Option<Vec<u8>>;
		KycSignatures get(fn get_kycsignatures): double_map hasher(blake2_128_concat) T::AccountId,hasher(blake2_128_concat) T::AccountId => Option<u32>;
		KycApproved get(fn get_kycapproved): map hasher(blake2_128_concat) T::AccountId => Option<u32>;
		// Bonds data
		Bonds get(fn get_bond): map hasher(blake2_128_concat) u32 => Option<Vec<u8>>;
		// Bonds Approval signatures
		BondsSignatures get(fn get_bondssignatures): double_map hasher(blake2_128_concat) u32,hasher(blake2_128_concat) T::AccountId => Option<u32>;
		// Bonds Approved
		BondsApproved get(fn get_bondapproved): map hasher(blake2_128_concat) u32 => Option<u32>;
		// Bond Shares (subscription )
		BondsShares get(fn get_bondsshares): double_map hasher(blake2_128_concat) u32,hasher(blake2_128_concat) T::AccountId => Option<u32>;
		// Bond Total Subscribed
		BondsTotalShares get(fn get_bondstotalshares): map hasher(blake2_128_concat) u32 => Option<u32>;
		// Credit Rating Agencies
		CreditRatingAgencies get(fn get_creditrating_agency): map hasher(blake2_128_concat) T::AccountId => Option<Vec<u8>>;
		CreditRatings get(fn get_creditrating): map hasher(blake2_128_concat) u32 => Option<Vec<u8>>;
		// Collaterals
		Collaterals get(fn get_collateral): double_map hasher(blake2_128_concat) u32, hasher(blake2_128_concat) u32 => Option<Vec<u8>>;
		//Approval Signatures
		CollateralsApproval get(fn get_collateral_approval): double_map hasher(blake2_128_concat) u32, hasher(blake2_128_concat) u32 => Option<Vec<u8>>;
		// Funds
		Funds get(fn get_fund): map hasher(blake2_128_concat) T::AccountId => Option<Vec<u8>>;
		FundsSignatures get(fn get_fund_signatures): double_map hasher(blake2_128_concat) T::AccountId,hasher(blake2_128_concat) T::AccountId => Option<u32>;
		FundsApproved get(fn get_fund_approved): map hasher(blake2_128_concat) T::AccountId => Option<u32>;
		// Standard Iso country code and official name
		IsoCountries get(fn get_iso_country): map hasher(blake2_128_concat) Vec<u8> => Option<Vec<u8>>;
		// Currencies data
		Currencies get(fn get_currency): map hasher(blake2_128_concat) Vec<u8> => Option<Vec<u8>>;
		// Underwriters data
		Underwriters get(fn get_underwriter): map hasher(blake2_128_concat) T::AccountId => Option<Vec<u8>>;
		// Insurer data
		Insurers get(fn get_insurer): map hasher(blake2_128_concat) T::AccountId => Option<Vec<u8>>;
		// Insurance Data
		Insurances get(fn get_insurance): double_map hasher(blake2_128_concat) T::AccountId, hasher(blake2_128_concat) u32 => Option<Vec<u8>>;
		//Frozen funds in an Pool Account according to the percentage of mandatory reserves
		InsurerReserves get(fn get_insurer_reserves): map hasher(blake2_128_concat) T::AccountId => Balance;
		// Insurances Signed from Payer
		InsurancesSigned get(fn get_insurance_signature): double_map hasher(blake2_128_concat) T::AccountId, hasher(blake2_128_concat) u32 => Option<T::AccountId>;
		// Lawyers data
		Lawyers get(fn get_lawyer): map hasher(blake2_128_concat) T::AccountId => Option<Vec<u8>>;
		// InterbankRate data
		InterbankRates get(fn get_interbank_rate): double_map hasher(blake2_128_concat) Vec<u8>, hasher(blake2_128_concat) Vec<u8> => Option<u32>;
		 // InterbankRate data
		InflationRates get(fn get_inflation_rate): double_map hasher(blake2_128_concat) Vec<u8>, hasher(blake2_128_concat) Vec<u8> => Option<u32>;
		// Total Risks Covered
		InsurerRisksCovered get(fn get_insurer_risks_covered): map hasher(blake2_128_concat) T::AccountId => Balance;
		// Order book
		OrderBook get(fn get_order_book): map hasher(blake2_128_concat) u32 => Option<Vec<u8>>;
	}
}

// We generate events to inform the users of succesfully actions.
decl_event!(
	pub enum Event<T>
	where
		AccountId = <T as frame_system::Config>::AccountId,
	{
		SettingsCreated(Vec<u8>, Vec<u8>), // New settings configuration has been created
		SettingsDestroyed(Vec<u8>),        // A settings has been removed
		KycStored(AccountId, Vec<u8>),     // Kyc data stored on chain
		KycSignedforApproval(AccountId, AccountId), // Kyc has been signed for approval
		KycApproved(AccountId, AccountId), // Kyc approved with all the required signatures
		IsoCountryCreated(Vec<u8>, Vec<u8>), // Iso country created
		IsoCountryDestroyed(Vec<u8>),      // Iso country destroyed
		CurrencyCodeCreated(Vec<u8>, Vec<u8>), // a currency code has been created
		CurrencyDestroyed(Vec<u8>),        // Currency code has been destroyed
		BondCreated(AccountId, u32, Vec<u8>), // New bond has been created
		BondApproved(u32, AccountId),      // A bond has been approved
		BondSignedforApproval(u32, AccountId), // A bond has been assigned for approval
		CreditRatingAgencyStored(AccountId, Vec<u8>), // Credit rating agency has been stored/updated
		CreditRatingStored(u32, Vec<u8>),  // New credit rating has been created
		UnderwriterCreated(AccountId, Vec<u8>), // An underwriter has been created
		UnderwriterDestroyed(AccountId),   // An underwriter has been destroyed
		CollateralsStored(u32, u32, Vec<u8>), // A collaterals has been stored
		CollateralsDestroyed(u32, u32),    // A collaterals has been destroyed
		CollateralsApproved(u32, u32, Vec<u8>), // A collaterals has been approved
		FundStored(AccountId, Vec<u8>),    // Fund data stored on chain
		FundApproved(AccountId, AccountId), // Fund approved with all the required signatures
		FundSignedforApproval(AccountId, AccountId), // Fund has been signed for approval
		InsurerCreated(AccountId, Vec<u8>), // Insurer has been stored/updated
		InsurerDestroyed(AccountId),       // Insurer has been destroyed
		InsuranceCreated(AccountId, u32, Vec<u8>), // Insurance has been created
		InsuranceDestroyed(AccountId, u32), // Insurance has been destroyed
		InsuranceSigned(AccountId, u32, AccountId), // Insurance signed
		LawyerCreated(AccountId, Vec<u8>), // A Lawyer has been created
		LawyerDestroyed(AccountId),        // A Lawyer opinion has been destroyed
		InterbankRateCreated(Vec<u8>, Vec<u8>), // An InterbankRate has been created
		InterbankRateDestroyed(Vec<u8>, Vec<u8>), // An InterbankRate has been destroyed
		InflationRateCreated(Vec<u8>, Vec<u8>), // An Inflation Rate has been created
		InflationRateDestroyed(Vec<u8>, Vec<u8>), // An Inflation Rate has been destroyed
		CreditRatingAgencyDestroyed(AccountId), // A credit agency ahs been deleted
		InsuranceFundStaken(AccountId, Balance), // Some funds have been stake for Insurer reserve
		InsuranceFundUnstaken(AccountId, Balance), // Some funds have been unstaken from Insurer reserve
		BondSubscribed(u32, AccountId, u32), // Subscription of shares of a bond
	}
);

// Errors to inform users that something went wrong.
decl_error! {
	pub enum Error for Module<T: Config> {
		/// Settings key is not valid
		SettingsKeyNotValid,
		/// Settings Key has not been found on the blockchain
		SettingsKeyNotFound,
		/// Settings data is too short to be valid
		SettingsJsonTooShort,
		/// Settings data is too long to be valid
		SettingsJsonTooLong,
		/// Settings key is wrong
		SettingsKeyIsWrong,
		/// Invalid Json structure
		InvalidJson,
		/// Manager account in KYC settings is wrong
		KycManagerAccountIsWrong,
		/// Supervisor account in KYC settings is wrong
		KycSupervisorAccountIsWrong,
		/// Operators account for KYC have not been configured, minimum one account
		KycOperatorsNotConfigured,
		/// Manager account for bond approval is wrong
		BondApprovalManagerAccountIsWrong,
		/// Bond approval commitee is wrong
		BondApprovalCommitteeIsWrong,
		/// Mandatory underwriting can be Y or N only.
		BondApprovalMandatoryUnderwritingIsWrong,
		/// Mandatory credit rating can be Y or N only.
		BondApprovalMandatoryCreditRatingIsWrong,
		/// Mandatory legal opinion can be Y or N only.
		BondApprovalMandatoryLegalOpinionIsWrong,
		/// Manager account for underwriters submission is wrong
		UnderWritersSubmissionManagerAccountIsWrong,
		/// Manager account for lawyers submission is wrong
		LawyersSubmissionManagerAccountIsWrong,
		/// Committe for lawyers submission is wrong
		LawyersSubmissionCommitteeIsWrong,
		/// Manager account for collateral verification is wrong
		CollateralVerificationManagerAccountIsWrong,
		/// Committe for collateral verification is wrong
		CollateralVerificationCommitteeIsWrong,
		///  Account for  fund approval is wrong
		FundApprovalManagerAccountIsWrong,
		/// Committe for fund approval  is wrong
		FundApprovalCommitteeIsWrong,
		/// Info Documents is empty
		InfoDocumentsIsWrong,
		/// Kyc Id is wrong, it cannot be zero
		KycIdIsWrongCannotBeZero,
		/// Kyc info cannot be longer of 8192 bytes
		KycInfoIsTooLong,
		/// Kyc cannot be shorter of 10 bytes
		KycNameTooShort,
		/// Kyc cannot be longer of 64 bytes
		KycNameTooLong,
		/// Kyc address cannot be shorter of 10 bytes
		KycAddressTooShort,
		/// Kyc address cannot be longer of 64 bytes
		KycAddressTooLong,
		/// Kyc zip code cannot be shorter of 3 bytes
		KycZipCodeTooShort,
		/// Kyc zip code cannot be longer of 6 bytes
		KycZipCodeTooLong,
		/// Kyc city cannot be shorter of 3 bytes
		KycCityTooShort,
		/// Kyc state cannot be longer of 64 bytes
		KycCityTooLong,
		/// Kyc state cannot be shorter of 3 bytes
		KycStateTooShort,
		/// Kyc state cannot be longer of 64 bytes
		KycStateTooLong,
		/// Kyc country cannot be shorter of 3 bytes
		KycCountryTooShort,
		/// Kyc country cannot be longer of 64 bytes
		KycCountryTooLong,
		/// Kyc website is too short
		KycWebSiteTooShort,
		/// Kyc website is too long
		KycWebSiteTooLong,
		/// Kyc website is wrong
		KycWebSiteIsWrong,
		/// Kyc phone is too short
		KycPhoneTooShort,
		/// Kyc phone is too long
		KycPhoneTooLong,
		/// Kyc phone is wrong, not international prefix is matching
		KycPhoneIsWrong,
		/// Document description is too short
		KycDocumentDescriptionTooShort,
		/// Document Ipfs address is too short
		KycDocumentIpfsAddressTooShort,
		/// Missing documents
		KycMissingDocuments,
		/// Kyc Id has not been found
		KycIdNotFound,
		/// The signer has already signed the same kyc
		KycSignatureAlreadyPresentrSameSigner,
		/// Kyc Settings not yet configured
		KycSettingsNotConfigured,
		/// The signer is not authorized to approve a KYC
		SignerIsNotAuthorizedForKycApproval,
		/// The signer is not authorized to delet a KYC
		SignerIsNotAuthorizedForKycCancellation,
		/// Bond id cannot be zero
		BondIdIsWrongCannotBeZero,
		/// Bond id has been already used
		BondIdAlreadyUsed,
		/// Wrong account id
		WrongAccountId,
		/// Missing kyc for the signer
		MissingKycForSigner,
		/// Missing Kyc Approval
		MissingKycApproval,
		/// Bond total amount cannot be zero
		BondTotalAmountCannotBeZero,
		/// Country code lenght is wrong
		WrongLengthCountryCode,
		/// Country name is too short
		CountryNameTooShort,
		/// Country code is already present
		CountryCodeAlreadyPresent,
		/// Country code not found
		CountryCodeNotFound,
		/// Wrong lenght of the currency code
		WrongLengthCurrencyCode,
		/// info field is too long
		SizeInfoTooLong,
		/// Currency name is too short
		CurrencyNameTooShort,
		/// Currency name is too long
		CurrencyNameTooLong,
		/// Currency category is wrong, it can be 'c' for crypto currency or 'f' for fiat currency
		CurrencyCategoryIswrong,
		/// Currency code has not been found
		CurrencyCodeNotFound,
		/// block chain name is too short
		BlockchainNameTooShort,
		/// block chain name is too long
		BlockchainNameTooLong,
		/// Currency code is already present
		CurrencyCodeAlreadyPresent,
		/// Bond interest rate cannot be zero
		BondInterestRateIsWrong,
		/// Bond interest type is wrong, it can be X,F,Z,I only.
		BondInterestTypeIsWrong,
		/// Bond maturity cannot be zero
		BondMaturityCannotBeZero,
		/// Bond maturity cannot be longer than 600 months (50 years)
		BondMaturityTooLong,
		/// Bond Instalments cannot be more than 600
		BondTooManyInstalments,
		/// Bond instalmnents cannot exceed Maturity
		BondInstalmentsCannotExceedMaturity,
		/// Grace period cannot exceed the maturity
		BondGracePeriodCannotExceedMaturity,
		/// Bond accepted currencies cannot be empty
		BondAcceptedCurrenciesCannotBeEmpty,
		/// Bond subordinated is wrong, it can be Y/N
		BondSubordinatedIsWrong,
		/// Bond put option is wrong, it can be Y/N
		BondPutOptionIsWrong,
		/// Bond put vesting period cannot be zero
		BondPutVestingPeriodCannotBeZero,
		/// Bond call option is wrong, it can be Y/N
		BondCallOptionIsWrong,
		/// Bond put vesting period cannot be zero
		BondCallVestingPeriodCannotBeZero,
		/// Bond put convertible option is wrong, it can be Y/N
		BondPutConvertibleOptionIsWrong,
		/// Bond call convertible option is wrong, it can be Y/N
		BondCallConvertibleOptionIsWrong,
		// The bond document description cannot be shorter of 5 bytes
		BondDocumentDescriptionTooShort,
		/// The ipfs address of the bond document is too short to be real
		BondDocumentIpfsAddressTooShort,
		/// Bond documents are missing
		BondMissingDocuments,
		/// Kyc of the signer is not present or not approved yet
		KycSignerIsNotApproved,
		/// Kyc is under process it cannot be changed
		KycUnderProcessItCannotBeChanged,
		/// Bonds Id has not been found on chain
		BondsIdNotFound,
		/// The signature for the bond approval is alredy present for the same signer
		BondsSignatureAlreadyPresentrSameSigner,
		/// Signer is not authorized for Bond approval
		SignerIsNotAuthorizedForBondApproval,
		/// The manager enabled to submit a credit rating agency is wrong
		CreditRatingAgenciesSubmissionManagerAccountIsWrong,
		/// The committee enabled to submit a credit rating agency is wrong
		CreditRatingAgenciesSubmissionCommitteeIsWrong,
		/// The signed is not authorized to submit a credit rating agency
		SignerIsNotAuthorizedForCreditRatingAgencySubmission,
		/// the json structure for credit rating agency is too long
		CreditRatingAgencyInfoIsTooLong,
		/// The name of the credit rating agency is too short
		CreditRatingAgencyNameTooShort,
		/// The name of the credit rating agency is too long
		CreditRatingAgencyNameTooLong,
		/// The account id of the credit rating agency is wrong, it shoulf be 48 bytes
		CreditRatingAgencyAccountIdIsWrong,
		/// The website of the Credit Rating Agency is wrong
		CreditRatingAgencyWebSiteIsWrong,
		/// Description of the document for the credit agency is too short
		CreditRatingAgencyDocumentDescriptionTooShort,
		/// IPFS address of the document for a credit agency is too short
		CreditRatingAgencyDocumentIpfsAddressTooShort,
		/// Documents for the credit rating agency are missing, at the least one is required
		CreditRatingAgencyMissingDocuments,
		/// The signer is not a credit rating agency
		SignerIsNotAuthorizedAsCreditRatingAgency,
		/// The credit rating info is too long, maximum 8192
		CreditRatingInfoIsTooLong,
		/// The credit rating description is too short
		CreditRatingDescriptionTooShort,
		/// The credit rating description is too long
		CreditRatingDescriptionTooLong,
		/// the credit rating document description is too long
		CreditRatingDocumentDescriptionTooShort,
		/// IPFS address of the document of credit rating is too short
		CreditRatingDocumentIpfsAddressTooShort,
		/// Documents for the credit rating  are missing, at the least one is required
		CreditRatingMissingDocuments,
		/// Underwriter account is not found on chain
		UnderwriterAccountNotFound,
		/// Underwriter account already stored on chain
		UnderwriterAlreadyPresent,
		/// The collaterals info are too long, maximum 8192 bytes
		CollateralsInfoIsTooLong,
		/// Collateral document description is too short
		CollateralDocumentDescriptionTooShort,
		/// Collateral document ipfs address is too short
		CollateralDocumentIpfsAddressTooShort,
		/// Collateral requires at least one document
		CollateralMissingDocuments,
		/// The collateral id is already present per this bond id
		CollateralIdAlreadyPresent,
		/// The signer cannot approve a collateral
		SignerIsNotAuthorizedForCollateralsApproval,
		/// Underwriter InfoDocuments Missing
		MissingUnderwriterInfoDocuments,
		/// Underwriter name is too short
		UnderwriterNameTooShort,
		/// Underwriter website is too short
		UnderwriterWebSiteTooShort,
		/// Underwriter website is too long
		UnderwriterWebSiteTooLong,
		/// Invalid Website
		InvalidWebsite,
		/// The adrresses for the underwriter from json and passed paramenters did not match
		UnmatchingUnderwriterAddress,
		/// Missing Underwriter Account ID from json input
		MissingUnderwriterAccountId,
		/// The committee enabled to submit Underwriter is wrong
		UnderwritersSubmissionCommitteeIsWrong,
		/// The signed is not authorized to submit or remove an underwriter
		SignerIsNotAuthorizedForUnderwriterSubmissionOrRemoval,
		/// Signer is not authorized for fund creation/update
		SignerIsNotAuthorizedForFundCreation,
		/// Insurer manager is not set
		InsurerSubmissionManagerAccountIsWrong,
		/// Insurer committee is empty
		InsurerSubmissionCommitteeIsWrong,
		/// Signer has not authorization to submite Insurer
		SignerIsNotAuthorizedForInsurerSubmissionOrRemoval,
		/// Fund info is long, maximum 8192 bytes
		FundInfoIsTooLong,
		/// Fund name is too short
		FundNameTooShort,
		/// Fund name is too long
		FundNameTooLong,
		/// Fund address cannot be shorter of 10 bytes
		FundAddressTooShort,
		/// Fund address cannot be longer of 64 bytes
		FundAddressTooLong,
		/// Fund zip code cannot be shorter of 3 bytes
		FundZipCodeTooShort,
		/// Fund zip code cannot be longer of 6 bytes
		FundZipCodeTooLong,
		/// Fund city cannot be shorter of 3 bytes
		FundCityTooShort,
		/// Fund city cannot be longer of 64 bytes
		FundCityTooLong,
		/// Fund state cannot be shorter of 3 bytes
		FundStateTooShort,
		/// Fund state cannot be longer of 64 bytes
		FundStateTooLong,
		/// Fund country cannot be shorter of 3 bytes
		FundCountryTooShort,
		/// Fund country cannot be longer of 64 bytes
		FundCountryTooLong,
		/// Fund website is too short
		FundWebSiteTooShort,
		/// Fund website is too long
		FundWebSiteTooLong,
		/// Fund website is wrong
		FundWebSiteIsWrong,
		/// Fund phone is too short
		FundPhoneTooShort,
		/// Fund phone is too long
		FundPhoneTooLong,
		/// Fund phone is wrong, not international prefix is matching
		FundPhoneIsWrong,
		/// Document description is too short for the fund submission
		FundDocumentDescriptionTooShort,
		/// Document Ipfs address is too short
		FundDocumentIpfsAddressTooShort,
		/// Missing documents for the fund
		FundMissingDocuments,
		/// Fund initial fee cannot be zero
		FundInitialFeesCannotBeZero,
		/// Fund yearly fees cannot be zero
		FundYearlyFeesCannotBeZero,
		/// Fund performance fees cannot be zero
		FundPerformanceFeesCannotBeZero,
		/// Fund account id is wrong
		FundAccountIdIsWrong,
		/// Account id for deposit to the fund is wrong
		FundDepositAccountIdIsWrong,
		/// Account id for fund manager is wrong
		FundManagerAccountIdIsWrong,
		/// Fund manager account is missing
		FundManagerAccountisMissing,
		/// Fund under processing cannot be changed
		FundUnderProcessItCannotBeChanged,
		/// Fund signatures is already present on chain for the same signer
		FundsSignatureAlreadyPresentrSameSigner,
		/// Fund type is wrong it can be H for Hedge Fund or E for Enterprise fund
		FundTypeIsWrong,
		/// Signer is not authorized for fund approval
		SignerIsNotAuthorizedForFundApproval,
		/// Currency in the Insurance configuration is wrong
		InsuranceCurrencyIsWrong,
		/// Insurance Minimum Reserver Cannot Be Zero
		InsuranceMinReserveCannotBeZero,
		/// Insurer Settings is missing from the configuration
		InsurerSettingIsMissing,
		/// Insurer is already present
		InsurerAlreadyPresent,
		/// Insurer name is too short
		InsurerNameTooShort,
		/// Insurer web site is too short
		InsurerWebSiteTooShort,
		/// Insurer web site is too long
		InsurerWebSiteTooLong,
		/// The adrresses for the underwriter from json and passed paramenters did not match
		UnmatchingInsurerAddress,
		/// Insurer account not found
		InsurerAccountNotFound,
		/// Insurer account has not been found
		MissingInsurerAccountId,
		/// Info documents for the insurer are missing
		MissingInsurerInfoDocuments,
		/// Signer is not an insurer
		SignerIsNotInsurer,
		/// Max Coverage cannot be zero
		MaxCoverageCannotBeZero,
		/// Payer account is wrong
		PayerAccountIsWrong,
		/// Beneficiary account is wrong
		BeneficiaryAccountIsWrong,
		/// Insurance premium cannot be zero.
		InsurancePremiumCannotBeZero,
		/// Information documents about the insurance are missing
		MissingInsuranceInfoDocuments,
		/// Insurance id is already present in the state
		InsuranceIdAlreadyPresent,
		/// The data is already stored on chain
		AlreadyPresent,
		/// The name is too short
		NameTooShort,
		/// The website is too short
		WebSiteTooShort,
		/// The website is too short
		WebSiteTooLong,
		/// The account id is missing in the parameters passed
		MissingAccountId,
		/// The addresses did not match
		UnmatchingAddress,
		/// The info documents is missing
		MissingInfoDocuments,
		/// Signer Is Not Authorized For Submission Or Removal
		SignerIsNotAuthorizedForSubmissionOrRemoval,
		/// Account if has not  been found
		AccountNotFound,
		///Current insurer reserves below minimum insurer requirement
		BelowMinimumReserve,
		/// The current reserve is not enough for the additional insurance
		InsufficientReserve,
		/// Insurance cannot be found
		InsuranceNotFound,
		///Insurer reserve not found
		ReserveNotFound,
		/// Insurance has been already signed
		InsuranceAlreadySigned,
		/// The date format is not in  YYYY-MM-DD format
		InvalidDateFormat,
		/// Settings does not exist
		SettingsDoesNotExist,
		/// Got an overflow after adding
		Overflow,
		/// Underflow after substrate
		Underflow,
		/// The signer is not owning any approved Fund
		FundNotFoundforSigner,
		/// The fund owned from the signer is not yet approved
		FundNotYetApproved,
		/// Signer is not matching the Owner account in the json structure.
		SignerIsNotMatchingOwnerAccount,
		/// The owner account field is mandatory, it must match the signer of the transaction
		OwnerAccountIsMissing,
		/// Bond is under approval it cannot be changed more
		BondUnderApprovalCannotBeChanged,
		/// Bond has been already approved
		BondAlreadyApproved,
		/// Only the manager can delete a credit rating agency.
		SignerIsNotAuthorizedForCreditRatingAgencyCancellation,
		/// Credit Rating Agency has not been found
		CreditRatingAgencyNotFound,
		/// Credit rating documents are mandatory
		CreditRatingDocumentsAreMissing,
		/// Collateral Id cannot be found on chain
		CollateralIdNotFound,
		/// Collater has been already approved
		CollateralAlreadyApproved,
		/// Underwriter document description is too short
		UnderwriterDocumentDescriptionTooShort,
		/// Underwriter document ipfs address is too short
		UnderwriterDocumentIpfsAddressTooShort,
		/// Underwriter requires at least one document
		UnderwriterMissingDocuments,
		/// Insurer document description is too short
		InsurerDocumentDescriptionTooShort,
		/// Insurer document ipfs address is too short
		InsurerDocumentIpfsAddressTooShort,
		/// Insurer requires at least one document
		InsurerMissingDocuments,
		/// Lawyer document description is too short
		LawyerDocumentDescriptionTooShort,
		/// Lawyer document ipfs address is too short
		LawyerDocumentIpfsAddressTooShort,
		/// Lawyer requires at least one document
		LawyerMissingDocuments,
		/// Interbank rate is already stored for the same date of reference.
		InterbankRateAlreadyPresent,
		/// Inflation rate is already stored for the same date of reference.
		InflationRateAlreadyPresent,
		/// Insurance reserve account is wrong
		InsuranceReserveAccountIswrong,
		/// Insurance reserve account is not set
		InsuranceReserveAccountNotSet,
		/// Current reserve is not enough
		CurrentReserveIsNotEnough,
		/// Insufficient funds available for the payment
		InsufficientFunds,
		/// Currency code has not a valid address in the blockchain
		CurrencyCodeHasNotValidAddress,
		///Default Token id cannot be zero
		TokenidCannotBeZero,
		/// Total shares available are not enough
		TotalShareAvailablesNotEnough,
		// Stable coin has not been configured
		MissingStableCoinConfiguration,
	}
}

// Dispatchable functions allows users to interact with the pallet BOND and invoke state changes.
decl_module! {
	pub struct Module<T: Config> for enum Call where origin: T::Origin {
		// Errors must be initialized
		type Error = Error<T>;
		// Events must be initialized
		fn deposit_event() = default;

		/// Create/change a  settings configuration. Reserved to super user
		/// We have multiple of configuration:
		/// key=="kyc" {"manager":"xxxaccountidxxx","supervisor":"xxxxaccountidxxxx","operators":["xxxxaccountidxxxx","xxxxaccountidxxxx",...]}
		/// for example: {"manager":"5GrwvaEF5zXb26Fz9rcQpDWS57CtERHpNehXCPcNoHGKutQY","supervisor":"5GrwvaEF5zXb26Fz9rcQpDWS57CtERHpNehXCPcNoHGKutQY","operators":["5GrwvaEF5zXb26Fz9rcQpDWS57CtERHpNehXCPcNoHGKutQY"]}
		/// key=="bondapproval" {"manager":"xxxaccountidxxx","committee":["xxxxaccountidxxxx","xxxxaccountidxxxx",...],"mandatoryunderwriting":"Y/N","mandatorycreditrating":"Y/N","mandatorylegalopinion":"Y/N"}
		/// for example: {"manager":"5GrwvaEF5zXb26Fz9rcQpDWS57CtERHpNehXCPcNoHGKutQY","committee":["5FLSigC9HGRKVhB9FiEo4Y3koPsNmBmLJbpXg2mp1hXcS59Y","5HpG9w8EBLe5XCrbczpwq5TSXvedjrBGCwqxK1iQ7qUsSWFc"],"mandatoryunderwriting":"Y","mandatorycreditrating":"Y","mandatorylegalopinion":"Y"}
		/// key=="underwriterssubmission" {"manager":"xxxaccountidxxx","committee":["xxxxaccountidxxxx","xxxxaccountidxxxx",...]}
		/// for example: {"manager":"5GrwvaEF5zXb26Fz9rcQpDWS57CtERHpNehXCPcNoHGKutQY","committee":["5FLSigC9HGRKVhB9FiEo4Y3koPsNmBmLJbpXg2mp1hXcS59Y","5HpG9w8EBLe5XCrbczpwq5TSXvedjrBGCwqxK1iQ7qUsSWFc"]}
		/// key=="infodocuments" {"documents:[{"document":"xxxxdescription"},{"document":"xxxxdescription"}]}
		/// for example: [{"document":"Profit&Loss Previous year"},{"document":"Board Members/Director List"}]
		#[weight = 1000]
		pub fn create_change_settings(origin, key: Vec<u8>, configuration: Vec<u8>) -> dispatch::DispatchResult {
			// check the request is signed from Super User
			let _sender = ensure_root(origin)?;
			//check configuration length
			ensure!(configuration.len() > 12, Error::<T>::SettingsJsonTooShort);
			ensure!(configuration.len() < 8192, Error::<T>::SettingsJsonTooLong);
			// check json validity
			let js=configuration.clone();
			ensure!(json_check_validity(js),Error::<T>::InvalidJson);
			// check for key validity
			ensure!(key=="kyc".as_bytes().to_vec()
				|| key=="bondapproval".as_bytes().to_vec()
				|| key=="underwriterssubmission".as_bytes().to_vec()
				|| key=="insurerssubmission".as_bytes().to_vec()
				|| key=="creditratingagencies".as_bytes().to_vec()
				|| key=="collateralsverification".as_bytes().to_vec()
				|| key=="fundapproval".as_bytes().to_vec()
				|| key=="lawyerssubmission".as_bytes().to_vec()
				|| key=="infodocuments".as_bytes().to_vec()
				|| key=="insuranceminreserve".as_bytes().to_vec()
				|| key=="stablecoin".as_bytes().to_vec(),
				Error::<T>::SettingsKeyIsWrong);
			// check validity for kyc settings
			if key=="kyc".as_bytes().to_vec() {
				let manager=json_get_value(configuration.clone(),"manager".as_bytes().to_vec());
				ensure!(manager.len()==48 || manager.is_empty(), Error::<T>::KycManagerAccountIsWrong);
				let supervisor=json_get_value(configuration.clone(),"supervisor".as_bytes().to_vec());
				ensure!(supervisor.len()==48 || supervisor.is_empty(), Error::<T>::KycSupervisorAccountIsWrong);
				let operators=json_get_complexarray(configuration.clone(),"operators".as_bytes().to_vec());
				if operators.len()>=2 {
					let mut x=0;
					loop {
						let w=json_get_recordvalue(operators.clone(),x);
						if w.is_empty() {
							break;
						}
						x += 1;
					}
					// at the least one operator is required for this configuration.
					ensure!(x>0,Error::<T>::KycOperatorsNotConfigured);
				}
			}
			// check validity for bond approval settings
			if key=="bondapproval".as_bytes().to_vec() {
				let manager=json_get_value(configuration.clone(),"manager".as_bytes().to_vec());
				ensure!(manager.len()==48 || manager.is_empty(), Error::<T>::BondApprovalManagerAccountIsWrong);
				let committee=json_get_complexarray(configuration.clone(),"committee".as_bytes().to_vec());
				let mut x=0;
				if committee.len()>2 {
					loop {
						let w=json_get_recordvalue(committee.clone(),x);
						if w.is_empty() {
							break;
						}
						x += 1;
					}
				}
				ensure!(x>0,Error::<T>::BondApprovalCommitteeIsWrong);
				let mandatoryunderwriting=json_get_value(configuration.clone(),"mandatoryunderwriting".as_bytes().to_vec());
				ensure!(mandatoryunderwriting=="Y".as_bytes().to_vec() || mandatoryunderwriting=="N".as_bytes().to_vec(), Error::<T>::BondApprovalMandatoryUnderwritingIsWrong);
				let mandatorycreditrating=json_get_value(configuration.clone(),"mandatorycreditrating".as_bytes().to_vec());
				ensure!(mandatorycreditrating=="Y".as_bytes().to_vec() || mandatorycreditrating=="N".as_bytes().to_vec(), Error::<T>::BondApprovalMandatoryCreditRatingIsWrong);
				let mandatorylegalopinion=json_get_value(configuration.clone(),"mandatorylegalopinion".as_bytes().to_vec());
				ensure!(mandatorylegalopinion=="Y".as_bytes().to_vec() || mandatorylegalopinion=="N".as_bytes().to_vec(), Error::<T>::BondApprovalMandatoryLegalOpinionIsWrong);
			}
			// check validity for Under Writers submission settings
			if key=="underwriterssubmission".as_bytes().to_vec() {
				let manager=json_get_value(configuration.clone(),"manager".as_bytes().to_vec());
				ensure!(manager.len()==48 || manager.is_empty(), Error::<T>::UnderWritersSubmissionManagerAccountIsWrong);
				let committee=json_get_complexarray(configuration.clone(),"committee".as_bytes().to_vec());
				let mut x=0;
				if committee.len()>2 {
					loop {
						let w=json_get_recordvalue(committee.clone(),x);
						if w.is_empty() {
							break;
						}
						x += 1;
					}
				}
				ensure!(x>0,Error::<T>::UnderwritersSubmissionCommitteeIsWrong);
			}
			// check validity for insurer submission settings
			if key=="insurerssubmission".as_bytes().to_vec() {
				let manager=json_get_value(configuration.clone(),"manager".as_bytes().to_vec());
				ensure!(manager.len()==48 || manager.is_empty(), Error::<T>::InsurerSubmissionManagerAccountIsWrong);
				let committee=json_get_complexarray(configuration.clone(),"committee".as_bytes().to_vec());
				let mut x=0;
				if committee.len()>2 {
					loop {
						let w=json_get_recordvalue(committee.clone(),x);
						if w.is_empty() {
							break;
						}
						x += 1;
					}
				}
				ensure!(x>0,Error::<T>::InsurerSubmissionCommitteeIsWrong);
			}
			// check validity for insurance reserve account
			if key=="insurancereserve".as_bytes().to_vec() {
				let account=json_get_value(configuration.clone(),"account".as_bytes().to_vec());
				ensure!(account.len()==48 || account.is_empty(), Error::<T>::InsuranceReserveAccountIswrong);
			}
			// check validity for the submission settings of credit rating agencies
			if key=="creditratingagencies".as_bytes().to_vec() {
				let manager=json_get_value(configuration.clone(),"manager".as_bytes().to_vec());
				ensure!(manager.len()==48 || manager.is_empty(), Error::<T>::CreditRatingAgenciesSubmissionManagerAccountIsWrong);
				let committee=json_get_complexarray(configuration.clone(),"committee".as_bytes().to_vec());
				let mut x=0;
				if committee.len()>2 {
					loop {
						let w=json_get_recordvalue(committee.clone(),x);
						if w.is_empty() {
							break;
						}
						x += 1;
					}
				}
				ensure!(x>0,Error::<T>::CreditRatingAgenciesSubmissionCommitteeIsWrong);
			}
			// check validity for lawyers submission settings
			if key=="lawyerssubmission".as_bytes().to_vec() {
				let manager=json_get_value(configuration.clone(),"manager".as_bytes().to_vec());
				ensure!(manager.len()==48 || manager.is_empty(), Error::<T>::LawyersSubmissionManagerAccountIsWrong);
				let committee=json_get_complexarray(configuration.clone(),"committee".as_bytes().to_vec());
				let mut x=0;
				if committee.len()>2 {
					loop {
						let w=json_get_recordvalue(committee.clone(),x);
						if w.is_empty() {
							break;
						}
						x += 1;
					}
				}
				ensure!(x>0,Error::<T>::LawyersSubmissionCommitteeIsWrong);
			}
			// check validity for collateral verification settings
			if key=="collateralsverification".as_bytes().to_vec() {
				let manager=json_get_value(configuration.clone(),"manager".as_bytes().to_vec());
				ensure!(manager.len()==48 || manager.is_empty(), Error::<T>::CollateralVerificationManagerAccountIsWrong);
				let committee=json_get_complexarray(configuration.clone(),"committee".as_bytes().to_vec());
				let mut x=0;
				if committee.len()>2 {
					loop {
						let w=json_get_recordvalue(committee.clone(),x);
						if w.is_empty() {
							break;
						}
						x += 1;
					}
				}
				ensure!(x>0,Error::<T>::CollateralVerificationCommitteeIsWrong);
			}
			// check validity for enterprise/edge fund approval settings
			if key=="fundapproval".as_bytes().to_vec() {
				let manager=json_get_value(configuration.clone(),"manager".as_bytes().to_vec());
				ensure!(manager.len()==48 || manager.is_empty(), Error::<T>::FundApprovalManagerAccountIsWrong);
				let committee=json_get_complexarray(configuration.clone(),"committee".as_bytes().to_vec());
				let mut x=0;
				if committee.len()>2 {
					loop {
						let w=json_get_recordvalue(committee.clone(),x);
						if w.is_empty() {
							break;
						}
						x += 1;
					}
				}
				ensure!(x>0,Error::<T>::FundApprovalCommitteeIsWrong);
			}
			// check validity for stable coin settings
			if key=="stablecoin".as_bytes().to_vec() {
				let tokenid=json_get_value(configuration.clone(),"tokenid".as_bytes().to_vec());
				let tokenidv=vecu8_to_u32(tokenid);
				ensure!(tokenidv>0, Error::<T>::TokenidCannotBeZero);
			}
			// check validity for info documents, with this option you can configure the mandatory documents required when creating a bond.
			if key=="infodocuments".as_bytes().to_vec() {
				let documents=json_get_complexarray(configuration.clone(),"documents".as_bytes().to_vec());
				let mut x=0;
				if documents.len()>2 {
					loop {
						let w=json_get_recordvalue(documents.clone(),x);
						if w.is_empty() {
							break;
						}
						x += 1;
					}
				}
				ensure!(x>0,Error::<T>::InfoDocumentsIsWrong);
			}
			// check validity for collateral verification settings
			if key=="insuranceminreserve".as_bytes().to_vec() {
				let currency=json_get_value(configuration.clone(),"currency".as_bytes().to_vec());
				ensure!(currency.len()>=3, Error::<T>::InsuranceCurrencyIsWrong);
				let reserve=json_get_value(configuration.clone(),"reserve".as_bytes().to_vec());
				let reservev=vecu8_to_u32(reserve);
				ensure!(reservev>0,Error::<T>::InsuranceMinReserveCannotBeZero);
			}
			//store settings on chain
			if Settings::contains_key(&key) {
				// Replace Settings Data
				Settings::take(key.clone());
			}
			Settings::insert(key.clone(),configuration.clone());
			// Generate event
			Self::deposit_event(RawEvent::SettingsCreated(key,configuration));
			// Return a successful DispatchResult
			Ok(())
		}

		// this function has the purpose to the insert or update data for KYC
		#[weight = 1000]
		pub fn create_change_kyc(origin, accountid: T::AccountId, info: Vec<u8>) -> dispatch::DispatchResult {
			let signer = ensure_signed(origin)?;
			// check the signer is one of the operators for kyc
			ensure!(Settings::contains_key("kyc".as_bytes().to_vec()),Error::<T>::KycSettingsNotConfigured);
			let json:Vec<u8>=Settings::get("kyc".as_bytes().to_vec()).unwrap();
			let mut flag=0;
			let mut signingtype=0;
			// check the signer is  the manager for kyc
			let manager=json_get_value(json.clone(),"manager".as_bytes().to_vec());
			if !manager.is_empty() {
				let managervec=bs58::decode(manager).into_vec().unwrap();
				let accountidmanager=T::AccountId::decode(&mut &managervec[1..33]).unwrap_or_default();
				if signer==accountidmanager {
					flag=1;
					signingtype=1;
				}
			}
			// check the signer is is the supervisor for kyc
			let supervisor=json_get_value(json.clone(),"supervisor".as_bytes().to_vec());
			if !supervisor.is_empty() {
				let supervisorvec=bs58::decode(supervisor).into_vec().unwrap();
				let accountidsupervisor=T::AccountId::decode(&mut &supervisorvec[1..33]).unwrap_or_default();
				if signer==accountidsupervisor {
					flag=1;
					if signingtype==0 {
						signingtype=2;
					}
				}
			}
			// check the signer is one of the operators for kyc
			let operators=json_get_complexarray(json,"operators".as_bytes().to_vec());
			let mut x=0;
			loop {
				let operator=json_get_arrayvalue(operators.clone(),x);
				if operator.is_empty() {
					break;
				}
				let operatorvec=bs58::decode(operator).into_vec().unwrap();
				let accountidoperator=T::AccountId::decode(&mut &operatorvec[1..33]).unwrap_or_default();
				if accountidoperator==signer {
					flag=1;
					if signingtype==0 {
						signingtype=3;
					}
				}
				x += 1;
			}
			ensure!(flag==1,Error::<T>::SignerIsNotAuthorizedForKycApproval);
			//check info length
			ensure!(info.len() < 8192, Error::<T>::KycInfoIsTooLong);
			// check json validity
			let js=info.clone();
			ensure!(json_check_validity(js),Error::<T>::InvalidJson);
			// check name
			let name=json_get_value(info.clone(),"name".as_bytes().to_vec());
			ensure!(name.len()>=3,Error::<T>::KycNameTooShort);
			ensure!(name.len()<=64,Error::<T>::KycNameTooLong);
			// check Address
			let address=json_get_value(info.clone(),"address".as_bytes().to_vec());
			ensure!(address.len()>=3,Error::<T>::KycAddressTooShort);
			ensure!(address.len()<=64,Error::<T>::KycAddressTooLong);
			// check Zip code
			let zip=json_get_value(info.clone(),"zip".as_bytes().to_vec());
			ensure!(zip.len()>3,Error::<T>::KycZipCodeTooShort);
			ensure!(zip.len()<=6,Error::<T>::KycZipCodeTooLong);
			// check City
			let city=json_get_value(info.clone(),"city".as_bytes().to_vec());
			ensure!(city.len()>3,Error::<T>::KycCityTooShort);
			ensure!(city.len()<=64,Error::<T>::KycCityTooLong);
			// check State
			let state=json_get_value(info.clone(),"state".as_bytes().to_vec());
			ensure!(state.len()>3,Error::<T>::KycStateTooShort);
			ensure!(state.len()<=64,Error::<T>::KycStateTooLong);
			// check Country
			let country=json_get_value(info.clone(),"country".as_bytes().to_vec());
			ensure!(country.len()>2,Error::<T>::KycCountryTooShort);
			ensure!(country.len()<64,Error::<T>::KycCountryTooLong);
			// check Website
			let website=json_get_value(info.clone(),"website".as_bytes().to_vec());
			ensure!(website.len()>=5,Error::<T>::KycWebSiteTooShort);
			ensure!(website.len()<=64,Error::<T>::KycWebSiteTooLong);
			ensure!(validate_weburl(website),Error::<T>::KycWebSiteIsWrong);
			// check Phone
			let phone=json_get_value(info.clone(),"phone".as_bytes().to_vec());
			ensure!(phone.len()>=10,Error::<T>::KycPhoneTooShort);
			ensure!(phone.len()<=21,Error::<T>::KycPhoneTooLong);
			ensure!(validate_phonenumber(phone),Error::<T>::KycPhoneIsWrong);
			let ipfsdocs=json_get_complexarray(info.clone(),"ipfsdocs".as_bytes().to_vec());
			if ipfsdocs.len()>2 {
				let mut x=0;
				loop {
					let w=json_get_recordvalue(ipfsdocs.clone(),x);
					if w.is_empty() {
						break;
					}
					let description=json_get_value(w.clone(),"description".as_bytes().to_vec());
					ensure!(description.len()>5,Error::<T>::KycDocumentDescriptionTooShort);
					let ipfsaddress=json_get_value(w.clone(),"ipfsaddress".as_bytes().to_vec());
					ensure!(ipfsaddress.len()>20,Error::<T>::KycDocumentIpfsAddressTooShort);

					x += 1;
				}
				ensure!(x>0,Error::<T>::KycMissingDocuments);
			}
			//store Kyc on chain subject to further approval
			if Kyc::<T>::contains_key(&accountid) {
				// check that is not already approved from anybody
				let itr=KycSignatures::<T>::iter_prefix(accountid.clone());
				ensure!(itr.count()==0,Error::<T>::KycUnderProcessItCannotBeChanged);
				// Replace Kyc Data
				Kyc::<T>::take(accountid.clone());
			}
			 Kyc::<T>::insert(accountid.clone(),info.clone());
			// Generate event
			Self::deposit_event(RawEvent::KycStored(accountid,info));
			// Return a successful DispatchResult
			Ok(())
		}
		#[weight = 1000]
		pub fn kyc_approve(origin, accountid: T::AccountId) -> dispatch::DispatchResult {
			let signer = ensure_signed(origin)?;
			let mut signingtype=0;
			//check id >0
			ensure!(Kyc::<T>::contains_key(&accountid),Error::<T>::KycIdNotFound);
			ensure!(!KycSignatures::<T>::contains_key(&accountid,&signer),Error::<T>::KycSignatureAlreadyPresentrSameSigner);
			// check the signer is one of the supervisors or manager for kyc
			let json:Vec<u8>=Settings::get("kyc".as_bytes().to_vec()).unwrap();
			let mut flag=0;
			let manager=json_get_value(json.clone(),"manager".as_bytes().to_vec());
			if !manager.is_empty() {
				let managervec=bs58::decode(manager).into_vec().unwrap();
				let accountidmanager=T::AccountId::decode(&mut &managervec[1..33]).unwrap_or_default();
				if signer==accountidmanager {
					flag=1;
					signingtype=1;
				}
			}
			// signed from supervisor
			let supervisor=json_get_value(json.clone(),"supervisor".as_bytes().to_vec());
			if !supervisor.is_empty() {
				let supervisorvec=bs58::decode(supervisor).into_vec().unwrap();
				let accountidsupervisor=T::AccountId::decode(&mut &supervisorvec[1..33]).unwrap_or_default();
				if signer==accountidsupervisor {
					flag=1;
					if signingtype==0 {
						signingtype=2;
					}
				}
			}
			let operators=json_get_complexarray(json,"operators".as_bytes().to_vec());
			let mut x=0;
			loop {
				let operator=json_get_arrayvalue(operators.clone(),x);
				if operator.is_empty() {
					break;
				}
				let operatorvec=bs58::decode(operator).into_vec().unwrap();
				let accountidoperator=T::AccountId::decode(&mut &operatorvec[1..33]).unwrap_or_default();
				if accountidoperator==signer {
					flag=1;
					if signingtype==0 {
						signingtype=3;
					}
				}
				x += 1;
			}
			ensure!(flag==1,Error::<T>::SignerIsNotAuthorizedForKycApproval);
			// write/update signature
			KycSignatures::<T>::insert(accountid.clone(),signer.clone(),signingtype);
			// check for all the approval
			let mut sigmanager=0;
			let mut sigsupervisor=0;
			let mut itr=KycSignatures::<T>::iter_prefix(accountid.clone());
			let mut result;
			loop {
				result=itr.next();
				match result {
					Some(x) => {
						if x.1==1 {
							sigmanager=1;
						}
						if x.1==2 {
							sigsupervisor=1;
						}
					},
					None => break,
				}
			}
			// store approved flag if all signatures have been received
			if sigmanager==1 && sigsupervisor==1  {
				KycApproved::<T>::insert(accountid.clone(),1);
				// generate event for approved
				Self::deposit_event(RawEvent::KycApproved(accountid.clone(),signer.clone()));
			}
			// generate event for the approval
			Self::deposit_event(RawEvent::KycSignedforApproval(accountid,signer));
			// Return a successful DispatchResult
			Ok(())
		}
		// function to delete a KYC data set, it can be executed only frm the manager or supervisor of KYC till the KYC is not yet fully approved.
		#[weight = 1000]
		pub fn kyc_delete(origin, accountid: T::AccountId) -> dispatch::DispatchResult {
			let signer = ensure_signed(origin)?;
			//check id >0
			ensure!(Kyc::<T>::contains_key(&accountid),Error::<T>::KycIdNotFound);
			// check the signer is one of the supervisors or manager for kyc
			let json:Vec<u8>=Settings::get("kyc".as_bytes().to_vec()).unwrap();
			let mut flag=0;
			let manager=json_get_value(json.clone(),"manager".as_bytes().to_vec());
			if !manager.is_empty() {
				let managervec=bs58::decode(manager).into_vec().unwrap();
				let accountidmanager=T::AccountId::decode(&mut &managervec[1..33]).unwrap_or_default();
				if signer==accountidmanager {
					flag=1;
				}
			}
			// signed from supervisor
			let supervisor=json_get_value(json.clone(),"supervisor".as_bytes().to_vec());
			if !supervisor.is_empty() {
				let supervisorvec=bs58::decode(supervisor).into_vec().unwrap();
				let accountidsupervisor=T::AccountId::decode(&mut &supervisorvec[1..33]).unwrap_or_default();
				if signer==accountidsupervisor {
					flag=1;
				}
			}
			ensure!(flag==1,Error::<T>::SignerIsNotAuthorizedForKycCancellation);
			// delete the KYC
			Kyc::<T>::take(&accountid).unwrap();
			// generate event for the cancellation
			Self::deposit_event(RawEvent::KycSignedforApproval(accountid,signer));
			// Return a successful DispatchResult
			Ok(())
		}
		// this function has the purpose to the insert or update data for a Fund (hedge or enterprise)
		#[weight = 1000]
		pub fn fund_create_change(origin, accountid: T::AccountId, info: Vec<u8>) -> dispatch::DispatchResult {
			let signer = ensure_signed(origin)?;
			// check the signer is one of the operators for kyc
			ensure!(Settings::contains_key("kyc".as_bytes().to_vec()),Error::<T>::SettingsDoesNotExist);
			let json:Vec<u8>=Settings::get("kyc".as_bytes().to_vec()).unwrap();
			let mut flag=0;
			let mut signingtype=0;
			let manager=json_get_value(json.clone(),"manager".as_bytes().to_vec());
			if !manager.is_empty() {
				let managervec=bs58::decode(manager).into_vec().unwrap();
				let accountidmanager=T::AccountId::decode(&mut &managervec[1..33]).unwrap_or_default();
				if signer==accountidmanager {
					flag=1;
					signingtype=1;
				}
			}
			let supervisor=json_get_value(json.clone(),"supervisor".as_bytes().to_vec());
			if !supervisor.is_empty() {
				let supervisorvec=bs58::decode(supervisor).into_vec().unwrap();
				let accountidsupervisor=T::AccountId::decode(&mut &supervisorvec[1..33]).unwrap_or_default();
				if signer==accountidsupervisor {
					flag=1;
					if signingtype==0 {
						signingtype=2;
					}
				}
			}
			let operators=json_get_complexarray(json,"operators".as_bytes().to_vec());
			let mut x=0;
			loop {
				let operator=json_get_arrayvalue(operators.clone(),x);
				if operator.is_empty() {
					break;
				}
				let operatorvec=bs58::decode(operator).into_vec().unwrap();
				let accountidoperator=T::AccountId::decode(&mut &operatorvec[1..33]).unwrap_or_default();
				if accountidoperator==signer {
					flag=1;
					if signingtype==0 {
						signingtype=3;
					}
				}
				x += 1;
			}
			ensure!(flag==1,Error::<T>::SignerIsNotAuthorizedForFundCreation);
			//check info length
			ensure!(info.len() < 8192, Error::<T>::FundInfoIsTooLong);
			// check json validity
			let js=info.clone();
			ensure!(json_check_validity(js),Error::<T>::InvalidJson);
			// check name
			let name=json_get_value(info.clone(),"name".as_bytes().to_vec());
			ensure!(name.len()>=10,Error::<T>::FundNameTooShort);
			ensure!(name.len()<=64,Error::<T>::FundNameTooLong);
			// check Address
			let address=json_get_value(info.clone(),"address".as_bytes().to_vec());
			ensure!(address.len()>=10,Error::<T>::FundAddressTooShort);
			ensure!(address.len()<=64,Error::<T>::FundAddressTooLong);
			// check Zip code
			let zip=json_get_value(info.clone(),"zip".as_bytes().to_vec());
			ensure!(zip.len()>3,Error::<T>::FundZipCodeTooShort);
			ensure!(zip.len()<=6,Error::<T>::FundZipCodeTooLong);
			// check City
			let city=json_get_value(info.clone(),"city".as_bytes().to_vec());
			ensure!(city.len()>3,Error::<T>::FundCityTooShort);
			ensure!(city.len()<=64,Error::<T>::FundCityTooLong);
			// check State
			let state=json_get_value(info.clone(),"state".as_bytes().to_vec());
			ensure!(state.len()>3,Error::<T>::FundStateTooShort);
			ensure!(state.len()<=64,Error::<T>::FundStateTooLong);
			// check Country
			let country=json_get_value(info.clone(),"country".as_bytes().to_vec());
			ensure!(country.len()>3,Error::<T>::FundCountryTooShort);
			ensure!(country.len()<64,Error::<T>::FundCountryTooLong);
			// check Website
			let website=json_get_value(info.clone(),"website".as_bytes().to_vec());
			ensure!(website.len()>=10,Error::<T>::FundWebSiteTooShort);
			ensure!(website.len()<=64,Error::<T>::FundWebSiteTooLong);
			ensure!(validate_weburl(website),Error::<T>::FundWebSiteIsWrong);
			// check Phone
			let phone=json_get_value(info.clone(),"phone".as_bytes().to_vec());
			ensure!(phone.len()>=10,Error::<T>::FundPhoneTooShort);
			ensure!(phone.len()<=21,Error::<T>::FundPhoneTooLong);
			ensure!(validate_phonenumber(phone),Error::<T>::FundPhoneIsWrong);
			let ipfsdocs=json_get_complexarray(info.clone(),"ipfsdocs".as_bytes().to_vec());
			if ipfsdocs.len()>2 {
				let mut x=0;
				loop {
					let w=json_get_recordvalue(ipfsdocs.clone(),x);
					if w.is_empty() {
						break;
					}
					let description=json_get_value(w.clone(),"description".as_bytes().to_vec());
					ensure!(description.len()>5,Error::<T>::FundDocumentDescriptionTooShort);
					let ipfsaddress=json_get_value(w.clone(),"ipfsaddress".as_bytes().to_vec());
					ensure!(ipfsaddress.len()>20,Error::<T>::FundDocumentIpfsAddressTooShort);

					x += 1;
				}
				ensure!(x>0,Error::<T>::FundMissingDocuments);
			}
			// check for Initial fees (considering 2 decimals as integer)
			let initialfees=json_get_value(info.clone(),"initialfees".as_bytes().to_vec());
			let initialfeesv=vecu8_to_u32(initialfees);
			ensure!(initialfeesv>0,Error::<T>::FundInitialFeesCannotBeZero);
			// check for yearly fees on capital (considering 2 decimals as integer)
			let yearlyfees=json_get_value(info.clone(),"yearlyfees".as_bytes().to_vec());
			let yearlyfeesv=vecu8_to_u32(yearlyfees);
			ensure!(yearlyfeesv>0,Error::<T>::FundYearlyFeesCannotBeZero);
			// check for performance fees on interest (considering 2 decimals as integer)
			let performancefees=json_get_value(info.clone(),"performancefees".as_bytes().to_vec());
			let performancefeesv=vecu8_to_u32(performancefees);
			ensure!(performancefeesv>0,Error::<T>::FundPerformanceFeesCannotBeZero);
			// check fund type E==Enterprise Fund  H==Hedge Fund
			let fundtype=json_get_value(info.clone(),"fundtype".as_bytes().to_vec());
			ensure!(fundtype[0]==b'E' || fundtype[0]==b'H',Error::<T>::FundTypeIsWrong);
			// check deposit account id for the fund (Wallet Address)
			let depositaccountid=json_get_value(info.clone(),"depositaccountid".as_bytes().to_vec());
			ensure!(depositaccountid.len()==48, Error::<T>::FundDepositAccountIdIsWrong);
			// check fund managers id for the fund (Wallet Addresses) - At the least one is mandatory
			let fundmanagers=json_get_complexarray(info.clone(),"fundmanagers".as_bytes().to_vec());
			let mut x=0;
			if fundmanagers.len()>2 {
				loop {
					let w=json_get_recordvalue(fundmanagers.clone(),x);
					if w.is_empty(){
						break;
					}
					ensure!(w.len()==48, Error::<T>::FundManagerAccountIdIsWrong);
					x += 1;
				}
			}
			ensure!(x>0,Error::<T>::FundManagerAccountisMissing);
			//store Fund on chain
			if Funds::<T>::contains_key(&accountid) {
				// check that is not already approved from anybody
				let itr=FundsSignatures::<T>::iter_prefix(accountid.clone());
				ensure!(itr.count()==0,Error::<T>::FundUnderProcessItCannotBeChanged);
				// Replace Fund Data
				Funds::<T>::take(accountid.clone());
			}
			Funds::<T>::insert(accountid.clone(),info.clone());
			// Generate event
			Self::deposit_event(RawEvent::FundStored(accountid,info));
			// Return a successful DispatchResult
			Ok(())
		}
		// This function allow the manager/supervisors for fund approval, to approve a new fund
		#[weight = 1000]
		pub fn fund_approve(origin, accountid: T::AccountId) -> dispatch::DispatchResult {
			let signer = ensure_signed(origin)?;
			let mut signingtype=0;
			//check that the fund Id exists
			ensure!(Funds::<T>::contains_key(&accountid),Error::<T>::KycIdNotFound);
			// check for possibile duplicated signatures
			ensure!(!FundsSignatures::<T>::contains_key(&accountid,&signer),Error::<T>::FundsSignatureAlreadyPresentrSameSigner);
			// check the signer is one of the operators for fund approval
			let json:Vec<u8>=Settings::get("fundapproval".as_bytes().to_vec()).unwrap();
			let mut flag=0;
			let manager=json_get_value(json.clone(),"manager".as_bytes().to_vec());
			if !manager.is_empty() {
				let managervec=bs58::decode(manager).into_vec().unwrap();
				let accountidmanager=T::AccountId::decode(&mut &managervec[1..33]).unwrap_or_default();
				if signer==accountidmanager {
					flag=1;
					signingtype=1;
				}
			}
			let supervisor=json_get_value(json.clone(),"supervisor".as_bytes().to_vec());
			if !supervisor.is_empty() {
				let supervisorvec=bs58::decode(supervisor).into_vec().unwrap();
				let accountidsupervisor=T::AccountId::decode(&mut &supervisorvec[1..33]).unwrap_or_default();
				if signer==accountidsupervisor {
					flag=1;
					if signingtype==0 {
						signingtype=2;
					}
				}
			}
			ensure!(flag==1,Error::<T>::SignerIsNotAuthorizedForFundApproval);
			// write/update signature
			FundsSignatures::<T>::insert(accountid.clone(),signer.clone(),signingtype);
			// check for all the approval
			let mut sigmanager=0;
			let mut sigsupervisor=0;
			let mut itr=FundsSignatures::<T>::iter_prefix(accountid.clone());
			let mut result;
			loop {
				result=itr.next();
				match result {
					Some(x) => {
						if x.1==1 {
							sigmanager=1;
						}
						if x.1==2 {
							sigsupervisor=1;
						}
					},
					None => break,
				}
			}
			// store approved flag if all signatures have been received
			if sigmanager==1 && sigsupervisor==1 {
				FundsApproved::<T>::insert(accountid.clone(),1);
				// generate event for approved
				Self::deposit_event(RawEvent::FundApproved(accountid.clone(),signer.clone()));
			}
			// generate event for the approval
			Self::deposit_event(RawEvent::FundSignedforApproval(accountid,signer));
			// Return a successful DispatchResult
			Ok(())
		}
		// Function to create a new bond subject to approval. The info field is a json structure with the following fields:
		// totalamount: total amount considering 0 decimals
		// currency: is the currency code as from the blockchain storage "Currencies"
		// country: is the the iso conty code as from blockchain storage "IsoCountries"
		// interestrate: is the interest rate expressed in an integer assumin 2 decimals, for example 200 is equivalent to 2.00 %
		// interest type: X=Fixed Rate / F=Floating Rate /Z= Zero Interest/ I= Inflation Linked
		// for example:
		//
		#[weight = 1000]
		pub fn bond_create_change(origin, id: u32,info: Vec<u8>) -> dispatch::DispatchResult {
			let signer = ensure_signed(origin)?;
			//check id >0
			ensure!(id>0, Error::<T>::BondIdIsWrongCannotBeZero);
			// check that the signer is the Owner of an authorized Fund
			ensure!(Funds::<T>::contains_key(&signer),Error::<T>::FundNotFoundforSigner);
			ensure!(FundsApproved::<T>::contains_key(&signer),Error::<T>::FundNotYetApproved);
			// check the signer has been subject has a KYC
			ensure!(Kyc::<T>::contains_key(&signer),Error::<T>::MissingKycForSigner);
			// check the Kyc has been approved
			ensure!(KycApproved::<T>::contains_key(&signer),Error::<T>::KycSignerIsNotApproved);
			// check owner field
			let owner=json_get_value(info.clone(),"owner".as_bytes().to_vec());
			ensure!(owner.len()==48,Error::<T>::OwnerAccountIsMissing);
			let ownervec=bs58::decode(owner).into_vec().unwrap();
			let accountidowner=T::AccountId::decode(&mut &ownervec[1..33]).unwrap_or_default();
			// check that the owner matches the signer of the transaction
			ensure!(signer==accountidowner,Error::<T>::SignerIsNotMatchingOwnerAccount);
			// check if the bond exists is not yet under approval and belong to the signer
			if Bonds::contains_key(&id){
				// check there are not yet approval signatures
				let itrs=BondsSignatures::<T>::iter_prefix(id);
				ensure!(itrs.count()==0,Error::<T>::BondUnderApprovalCannotBeChanged);
				// check owner stored is matching the signer
				let cinfo=Bonds::get(&id).unwrap();
				let cowner=json_get_value(cinfo.clone(),"owner".as_bytes().to_vec());
				let cownervec=bs58::decode(cowner).into_vec().unwrap();
				let caccountidowner=T::AccountId::decode(&mut &cownervec[1..33]).unwrap_or_default();
				ensure!(caccountidowner==signer,Error::<T>::SignerIsNotMatchingOwnerAccount);
			}
			// check total amount >0
			let totalamount=json_get_value(info.clone(),"totalamount".as_bytes().to_vec());
			let totalamountv=vecu8_to_u32(totalamount);
			ensure!(totalamountv>0,Error::<T>::BondTotalAmountCannotBeZero);
			// check currency is one of the ISO set
			let currency=json_get_value(info.clone(),"currency".as_bytes().to_vec());
			ensure!(Currencies::contains_key(&currency), Error::<T>::CurrencyCodeNotFound);
			// check country is a valid ISO set
			let country=json_get_value(info.clone(),"country".as_bytes().to_vec());
			ensure!(IsoCountries::contains_key(&country), Error::<T>::CountryCodeNotFound);
			let country=json_get_value(info.clone(),"country".as_bytes().to_vec());
			ensure!(IsoCountries::contains_key(&country), Error::<T>::CountryCodeNotFound);
			// check interest rate >0 considering 2 decimals as integer
			let interestrate=json_get_value(info.clone(),"interestrate".as_bytes().to_vec());
			let interestratev=vecu8_to_u32(interestrate);
			let interestype=json_get_value(info.clone(),"interestype".as_bytes().to_vec());
			ensure!(interestratev>0 || (interestratev==0 && interestype[0]==b'Z'),Error::<T>::BondInterestRateIsWrong); // Zero Interest Rate must be possible
			// check interest type where X= FiXed Rate, F=Floating Rate, Z= Zero Interest Rate, I=Inflation Linked Rate
			ensure!(interestype[0]==b'X'
				|| interestype[0]==b'F'
				|| interestype[0]==b'Z'
				|| interestype[0]==b'I'
				,Error::<T>::BondInterestTypeIsWrong);
			// check maturity in months from the approval time
			let maturity=json_get_value(info.clone(),"maturity".as_bytes().to_vec());
			let maturityv=vecu8_to_u32(maturity);
			ensure!(maturityv>0,Error::<T>::BondMaturityCannotBeZero);
			// 50 years maximum for any bond type
			ensure!(maturityv<=600,Error::<T>::BondMaturityTooLong);
			// check Instalments
			let instalments=json_get_value(info.clone(),"instalments".as_bytes().to_vec());
			let instalmentsv=vecu8_to_u32(instalments);
			ensure!(instalmentsv<=600,Error::<T>::BondTooManyInstalments);
			ensure!(instalmentsv<=maturityv,Error::<T>::BondInstalmentsCannotExceedMaturity);
			// check Grace Period
			let graceperiod=json_get_value(info.clone(),"graceperiod".as_bytes().to_vec());
			let graceperiodv=vecu8_to_u32(graceperiod);
			ensure!(graceperiodv<maturityv,Error::<T>::BondGracePeriodCannotExceedMaturity);
			// check accepted currencies
			let acceptedcurrencies=json_get_value(info.clone(),"acceptedcurrencies".as_bytes().to_vec());
			if acceptedcurrencies.len()>2 {
				let mut x=0;
				loop {
					let ac=json_get_arrayvalue(acceptedcurrencies.clone(),x);
					if ac.is_empty() {
						break;
					}
					// check crypto currency on blockchain
					ensure!(Currencies::contains_key(&ac), Error::<T>::CurrencyCodeNotFound);
					x += 1;
				}
				ensure!(x>0, Error::<T>::BondAcceptedCurrenciesCannotBeEmpty);
			}
			// check subordinated field Y/N
			let subordinated=json_get_value(info.clone(),"subordinated".as_bytes().to_vec());
			ensure!(subordinated[0]==b'Y'  || subordinated[0]==b'N',Error::<T>::BondSubordinatedIsWrong);
			// check put option field Y/N
			let putoption=json_get_value(info.clone(),"putoption".as_bytes().to_vec());
			ensure!(putoption[0]==b'Y'  || putoption[0]==b'N',Error::<T>::BondPutOptionIsWrong);
			// check vesting period for put option
			if putoption[0]==b'Y' {
				let putvestingperiod=json_get_value(info.clone(),"putvestingperiod".as_bytes().to_vec());
				let putvestingperiodv=vecu8_to_u32(putvestingperiod);
				ensure!(putvestingperiodv>0,Error::<T>::BondPutVestingPeriodCannotBeZero);
			}
			// check call option field Y/N
			let calloption=json_get_value(info.clone(),"calloption".as_bytes().to_vec());
			ensure!(calloption[0]==b'Y'  || calloption[0]==b'N',Error::<T>::BondCallOptionIsWrong);
			// check vesting period for call option
			if calloption[0]==b'Y' {
				let callvestingperiod=json_get_value(info.clone(),"callvestingperiod".as_bytes().to_vec());
				let callvestingperiodv=vecu8_to_u32(callvestingperiod);
				ensure!(callvestingperiodv>0,Error::<T>::BondCallVestingPeriodCannotBeZero);
			}
			// check put convertible option field Y/N
			let putconvertibleoption=json_get_value(info.clone(),"putconvertibleoption".as_bytes().to_vec());
			ensure!(putconvertibleoption[0]==b'Y'  || putconvertibleoption[0]==b'N',Error::<T>::BondPutConvertibleOptionIsWrong);
			 // check call convertible option field Y/N
			 let callconvertibleoption=json_get_value(info.clone(),"callconvertibleoption".as_bytes().to_vec());
			 ensure!(callconvertibleoption[0]==b'Y'  || callconvertibleoption[0]==b'N',Error::<T>::BondCallConvertibleOptionIsWrong);
			// check the info documents
			// get required documents as from settings
			let mut settingdocs="".as_bytes().to_vec();
			let mut settingconf=0;
			let mut ndocuments=0;
			if Settings::contains_key("infodocuments".as_bytes().to_vec()){
				settingdocs=Settings::get("infodocuments".as_bytes().to_vec()).unwrap();
				settingconf=1;
				let documents=json_get_complexarray(settingdocs.clone(),"documents".as_bytes().to_vec());
				if documents.len()>2 {
					loop {
						let w=json_get_recordvalue(documents.clone(),ndocuments);
						if w.is_empty() {
							break;
						}
						ndocuments += 1;
					}
				}
			}
			let ipfsdocs=json_get_complexarray(info.clone(),"ipfsdocs".as_bytes().to_vec());
			if ipfsdocs.len()>2 {
				let mut x=0;
				loop {
					let w=json_get_recordvalue(ipfsdocs.clone(),x);
					if w.is_empty() {
						break;
					}
					let description=json_get_value(w.clone(),"description".as_bytes().to_vec());
					ensure!(description.len()>5,Error::<T>::BondDocumentDescriptionTooShort);
					let ipfsaddress=json_get_value(w.clone(),"ipfsaddress".as_bytes().to_vec());
					ensure!(ipfsaddress.len()>20,Error::<T>::BondDocumentIpfsAddressTooShort);
					//check if one of the mandatory documents
					if settingconf==1 {
						let documents=json_get_complexarray(settingdocs.clone(),"documents".as_bytes().to_vec());
						if documents.len()>2 {
							loop {
								let ww=json_get_recordvalue(documents.clone(),ndocuments);
								if ww.is_empty() {
									break;
								}
								let wdescription=json_get_value(ww.clone(),"description".as_bytes().to_vec());
								if wdescription==description {
									ndocuments -= 1;
								}
							}
						}
					}
					x += 1;
				}
				ensure!(x>0 && ndocuments==0,Error::<T>::BondMissingDocuments);
			}
			// remove previous data if any
			if Bonds::contains_key(&id){
				Bonds::take(&id);
			}
			//store bond
			Bonds::insert(id,info.clone());
			// Generate event
			Self::deposit_event(RawEvent::BondCreated(signer,id,info));
			// Return a successful DispatchResult
			Ok(())
		}
		// function to approve the bond from manager or members of the committee
		#[weight = 1000]
		pub fn bond_approve(origin,bondid: u32) -> dispatch::DispatchResult {
			let signer = ensure_signed(origin)?;
			let mut signingtype=0;
			//check id >0
			ensure!(Bonds::contains_key(&bondid),Error::<T>::BondsIdNotFound);
			// check for already approved bond
			ensure!(!BondsApproved::contains_key(bondid),Error::<T>::BondAlreadyApproved);
			//check for duplicated signatures
			ensure!(!BondsSignatures::<T>::contains_key(&bondid,&signer),Error::<T>::BondsSignatureAlreadyPresentrSameSigner);
			// check the signer is one of the operators for Bonds approval
			let json:Vec<u8>=Settings::get("bondapproval".as_bytes().to_vec()).unwrap();
			let mut flag=0;
			let manager=json_get_value(json.clone(),"manager".as_bytes().to_vec());
			if !manager.is_empty() {
				let managervec=bs58::decode(manager).into_vec().unwrap();
				let accountidmanager=T::AccountId::decode(&mut &managervec[1..33]).unwrap_or_default();
				if signer==accountidmanager {
					flag=1;
					signingtype=1;
				}
			}
			let committee=json_get_complexarray(json,"committee".as_bytes().to_vec());
			let mut x=0;
			loop {
				let committeem=json_get_arrayvalue(committee.clone(),x);
				if committeem.is_empty() {
					break;
				}
				let committeemvec=bs58::decode(committeem).into_vec().unwrap();
				let accountidoperator=T::AccountId::decode(&mut &committeemvec[1..33]).unwrap_or_default();
				if accountidoperator==signer {
					flag=1;
					if signingtype==0 {
						signingtype=2;
					}
				}
				x += 1;
			}
			ensure!(flag==1,Error::<T>::SignerIsNotAuthorizedForBondApproval);
			// write/update signature
			BondsSignatures::<T>::insert(bondid,signer.clone(),signingtype);
			// check for all the approval
			// TODO? actually one committe member is enough to reach the "approved" status. It may be necessary to let sign a minimum quorum
			let mut sigmanager=0;
			let mut sigcommitee=0;
			let mut itr=BondsSignatures::<T>::iter_prefix(bondid);
			let mut result;
			loop {
				result=itr.next();
				match result {
					Some(x) => {
						if x.1==1 {
							sigmanager=1;
						}
						if x.1==2 {
							sigcommitee=1;
						}
					},
					None => break,
				}
			}
			// store approved flag if all signatures have been received
			if sigmanager==1 && sigcommitee==1 {
				BondsApproved::insert(bondid,1);
				// generate event for approved
				Self::deposit_event(RawEvent::BondApproved(bondid,signer.clone()));
			}
			// generate event for the approval
			Self::deposit_event(RawEvent::BondSignedforApproval(bondid,signer));
			// Return a successful DispatchResult
			Ok(())
		}
		// function to a bond paying for the amount requested
		#[weight = 1000]
		pub fn bond_subscribe(origin,bondid: u32,amount: u32) -> dispatch::DispatchResult {
			// veryfy the transaction is signed
			let signer = ensure_signed(origin)?;
			//check bondid
			ensure!(Bonds::contains_key(&bondid),Error::<T>::BondsIdNotFound);
			// check for already approved bond
			ensure!(!BondsApproved::contains_key(bondid),Error::<T>::BondAlreadyApproved);
			// get the currency address (tokenid) from the bond
			let bondv=Bonds::get(&bondid).unwrap();
			let currency=json_get_value(bondv.clone(),"currency".as_bytes().to_vec());
			// search for the currency
			ensure!(!Currencies::contains_key(currency.clone()),Error::<T>::CurrencyCodeNotFound);
			let currencyv=Currencies::get(currency).unwrap();
			let tokenidv=json_get_value(currencyv,"address".as_bytes().to_vec());
			let tokenid=vecu8_to_u32(tokenidv);
			ensure!(tokenid>0,Error::<T>::CurrencyCodeHasNotValidAddress);
			// check for enough balance in the stable coin
			let depositstablecoin = pallet_assets::Module::<T>::balance(tokenid, signer.clone());
			ensure!(depositstablecoin >= amount.into(), Error::<T>::InsufficientFunds);
			// check for quantity requested + total subscribe <= total bond amount
			let totalbondamount=json_get_value(bondv.clone(),"totalamount".as_bytes().to_vec());
			let totalbondamountv=vecu8_to_u32(totalbondamount);
			let mut totalshares=BondsTotalShares::get(bondid).unwrap();
			ensure!(totalbondamountv>=totalshares+amount,Error::<T>::TotalShareAvailablesNotEnough);
			// get bond fund account
			let owner=json_get_value(bondv.clone(),"owner".as_bytes().to_vec());
			ensure!(owner.len()==48,Error::<T>::OwnerAccountIsMissing);
			let ownervec=bs58::decode(owner).into_vec().unwrap();
			let accountidowner=T::AccountId::decode(&mut &ownervec[1..33]).unwrap_or_default();
			// transfer amount of stable coins to the Bond Owner account
			pallet_assets::Module::<T>::transfer(RawOrigin::Signed(signer.clone()).into(), bondid, T::Lookup::unlookup(accountidowner.clone()), amount.into()).unwrap();
			// mint the shares
			let mut sharessubscribed=0;
			if BondsShares::<T>::contains_key(bondid,signer.clone()) {
				sharessubscribed=BondsShares::<T>::get(bondid,signer.clone()).unwrap();
				let tss=sharessubscribed+amount;
				BondsShares::<T>::take(bondid,signer.clone());
				BondsShares::<T>::insert(bondid,signer.clone(),tss);
			}else {
				BondsShares::<T>::insert(bondid,signer.clone(),amount+sharessubscribed);
			}
			// update the total shares subscribed for the bond.
			if totalshares>0 {
				BondsTotalShares::take(bondid);
			}
			totalshares=totalshares+amount;
			BondsTotalShares::insert(bondid,totalshares);

			// generate event for the subscription
			Self::deposit_event(RawEvent::BondSubscribed(bondid,signer,amount));
			// Return a successful DispatchResult
			Ok(())
		}
		// this function has the purpose to the insert or update data for Credit Rating Agencies
		#[weight = 1000]
		pub fn credit_rating_agency_create_change(origin, accountid: T::AccountId, info: Vec<u8>) -> dispatch::DispatchResult {
			 let signer = ensure_signed(origin)?;
			 // check the signer is one of the manager or a member of the committee
			 // read configuration on chain
			 ensure!(Settings::contains_key("creditratingagencies".as_bytes().to_vec()),Error::<T>::SettingsDoesNotExist);
			 let json:Vec<u8>=Settings::get("creditratingagencies".as_bytes().to_vec()).unwrap();
			 let mut flag=0;
			 let mut signingtype=0;
			 // check for manager
			 let manager=json_get_value(json.clone(),"manager".as_bytes().to_vec());
			 if !manager.is_empty() {
				 let managervec=bs58::decode(manager).into_vec().unwrap();
				 let accountidmanager=T::AccountId::decode(&mut &managervec[1..33]).unwrap_or_default();
				 if signer==accountidmanager {
					 flag=1;
					 signingtype=1;
				 }
			 }
			 // check for member of the commitee
			 let operators=json_get_complexarray(json,"committee".as_bytes().to_vec());
			 let mut x=0;
			 loop {
				 let operator=json_get_arrayvalue(operators.clone(),x);
				 if operator.is_empty() {
					 break;
				 }
				 let operatorvec=bs58::decode(operator).into_vec().unwrap();
				 let accountidoperator=T::AccountId::decode(&mut &operatorvec[1..33]).unwrap_or_default();
				 if accountidoperator==signer {
					 flag=1;
					 if signingtype==0 {
						 signingtype=3;
					 }
				 }
				 x += 1;
			 }
			 ensure!(flag==1,Error::<T>::SignerIsNotAuthorizedForCreditRatingAgencySubmission);
			 //check info length
			 ensure!(info.len() < 8192, Error::<T>::CreditRatingAgencyInfoIsTooLong);
			 // check json validity
			 let js=info.clone();
			 ensure!(json_check_validity(js),Error::<T>::InvalidJson);
			 // check name
			 let name=json_get_value(info.clone(),"name".as_bytes().to_vec());
			 ensure!(name.len()>=10,Error::<T>::CreditRatingAgencyNameTooShort);
			 ensure!(name.len()<=64,Error::<T>::CreditRatingAgencyNameTooLong);
			 // check Website
			 let website=json_get_value(info.clone(),"website".as_bytes().to_vec());
			 ensure!(validate_weburl(website),Error::<T>::CreditRatingAgencyWebSiteIsWrong);
			 let ipfsdocs=json_get_complexarray(info.clone(),"ipfsdocs".as_bytes().to_vec());
			 if ipfsdocs.len()>2 {
				 let mut x=0;
				 loop {
					 let w=json_get_recordvalue(ipfsdocs.clone(),x);
					 if w.is_empty() {
						 break;
					 }
					 let description=json_get_value(w.clone(),"description".as_bytes().to_vec());
					 ensure!(description.len()>5,Error::<T>::CreditRatingAgencyDocumentDescriptionTooShort);
					 let ipfsaddress=json_get_value(w.clone(),"ipfsaddress".as_bytes().to_vec());
					 ensure!(ipfsaddress.len()>20,Error::<T>::CreditRatingAgencyDocumentIpfsAddressTooShort);
					 x += 1;
				 }
				 ensure!(x>0,Error::<T>::CreditRatingAgencyMissingDocuments);
			 }
			 if CreditRatingAgencies::<T>::contains_key(&accountid) {
				 // Replace Credit Rating Agency Data
				 CreditRatingAgencies::<T>::take(accountid.clone());
			 }
			CreditRatingAgencies::<T>::insert(accountid.clone(),info.clone());
			 // Generate event
			 Self::deposit_event(RawEvent::CreditRatingAgencyStored(accountid,info));
			 // Return a successful DispatchResult
			 Ok(())
		}
		// this function has the purpose to remove a Rating Agency from the state. Only the manager is enabled
		#[weight = 1000]
		pub fn credit_rating_agency_destroy(origin, accountid: T::AccountId) -> dispatch::DispatchResult {
			let signer = ensure_signed(origin)?;
			// check that the credit agency exists.
			ensure!(CreditRatingAgencies::<T>::contains_key(&accountid),Error::<T>::CreditRatingAgencyNotFound);
			// check the signer is one of the manager
			// read configuration on chain
			ensure!(Settings::contains_key("creditratingagencies".as_bytes().to_vec()),Error::<T>::SettingsDoesNotExist);
			let json:Vec<u8>=Settings::get("creditratingagencies".as_bytes().to_vec()).unwrap();
			let mut flag=0;
			// check for manager
			let manager=json_get_value(json.clone(),"manager".as_bytes().to_vec());
			if !manager.is_empty() {
				let managervec=bs58::decode(manager).into_vec().unwrap();
				let accountidmanager=T::AccountId::decode(&mut &managervec[1..33]).unwrap_or_default();
				if signer==accountidmanager {
					flag=1;
				}
			}
			ensure!(flag==1,Error::<T>::SignerIsNotAuthorizedForCreditRatingAgencyCancellation);
			// cancel the credit agency
			CreditRatingAgencies::<T>::take(accountid.clone());
			// Generate event
			Self::deposit_event(RawEvent::CreditRatingAgencyDestroyed(accountid));
			// Return a successful DispatchResult
			Ok(())
		}
		// this function has the purpose to the insert or update data for Credit Rating
		#[weight = 1000]
		pub fn credit_rating_create(origin, bondid: u32, info: Vec<u8>) -> dispatch::DispatchResult {
			 let signer = ensure_signed(origin)?;
			 // check the signer is a credit rating agency
			 ensure!(CreditRatingAgencies::<T>::contains_key(&signer),Error::<T>::SignerIsNotAuthorizedAsCreditRatingAgency);
			 //check info length
			 ensure!(info.len() < 8192, Error::<T>::CreditRatingInfoIsTooLong);
			 // check json validity
			 let js=info.clone();
			 ensure!(json_check_validity(js),Error::<T>::InvalidJson);
			 // check description of the rating
			 let description=json_get_value(info.clone(),"description".as_bytes().to_vec());
			 ensure!(description.len()>=10,Error::<T>::CreditRatingDescriptionTooShort);
			 ensure!(description.len()<=64,Error::<T>::CreditRatingDescriptionTooLong);
			 let ipfsdocs=json_get_complexarray(info.clone(),"ipfsdocs".as_bytes().to_vec());
			 // check for the presence of Documents
			 ensure!(ipfsdocs.len()>2,Error::<T>::CreditRatingDocumentsAreMissing);
			 if ipfsdocs.len()>2 {
				 let mut x=0;
				 loop {
					 let w=json_get_recordvalue(ipfsdocs.clone(),x);
					 if w.is_empty() {
						 break;
					 }
					 let description=json_get_value(w.clone(),"description".as_bytes().to_vec());
					 ensure!(description.len()>5,Error::<T>::CreditRatingDocumentDescriptionTooShort);
					 let ipfsaddress=json_get_value(w.clone(),"ipfsaddress".as_bytes().to_vec());
					 ensure!(ipfsaddress.len()>20,Error::<T>::CreditRatingDocumentIpfsAddressTooShort);
					 x += 1;
				 }
				 ensure!(x>0,Error::<T>::CreditRatingMissingDocuments);
			 }
			 // Insert Credit Rating
			 CreditRatings::insert(bondid,info.clone());
			 // Generate event
			 Self::deposit_event(RawEvent::CreditRatingStored(bondid,info));
			 // Return a successful DispatchResult
			 Ok(())
		}
		// this function has the purpose to the insert collaterals document for a bond
		#[weight = 1000]
		pub fn collaterals_create(origin, bondid: u32, collateralid: u32, info: Vec<u8>) -> dispatch::DispatchResult {
			let signer = ensure_signed(origin)?;
			// check for bond id
			ensure!(Bonds::contains_key(&bondid),Error::<T>::BondsIdNotFound);
			// check for collateral id  not already present
			ensure!(!Collaterals::contains_key(&bondid,&collateralid),Error::<T>::CollateralIdAlreadyPresent);
			// check the signer is the owner of the bond
			if Bonds::contains_key(&bondid){
				// check owner stored is matching the signer
				let cinfo=Bonds::get(&bondid).unwrap();
				let cowner=json_get_value(cinfo.clone(),"owner".as_bytes().to_vec());
				let cownervec=bs58::decode(cowner).into_vec().unwrap();
				let caccountidowner=T::AccountId::decode(&mut &cownervec[1..33]).unwrap_or_default();
				ensure!(caccountidowner==signer,Error::<T>::SignerIsNotMatchingOwnerAccount);
			}
			 //check info length
			 ensure!(info.len() < 8192, Error::<T>::CollateralsInfoIsTooLong);
			 // check json validity
			 let js=info.clone();
			 ensure!(json_check_validity(js),Error::<T>::InvalidJson);
			 // check documents
			 let ipfsdocs=json_get_complexarray(info.clone(),"ipfsdocs".as_bytes().to_vec());
			 if ipfsdocs.len()>2 {
				 let mut x=0;
				 loop {
					 let w=json_get_recordvalue(ipfsdocs.clone(),x);
					 if w.is_empty() {
						 break;
					 }
					 let description=json_get_value(w.clone(),"description".as_bytes().to_vec());
					 ensure!(description.len()>5,Error::<T>::CollateralDocumentDescriptionTooShort);
					 let ipfsaddress=json_get_value(w.clone(),"ipfsaddress".as_bytes().to_vec());
					 ensure!(ipfsaddress.len()>20,Error::<T>::CollateralDocumentIpfsAddressTooShort);
					 x += 1;
				 }
				 ensure!(x>0,Error::<T>::CollateralMissingDocuments);
			 }
			 // Insert Collateral
			 Collaterals::insert(bondid,collateralid,info.clone());
			 // Generate event
			 Self::deposit_event(RawEvent::CollateralsStored(bondid,collateralid,info));
			 // Return a successful DispatchResult
			 Ok(())
		}
		// this function has the purpose to remove the collateral from the owner of the bond
		#[weight = 1000]
		pub fn collaterals_destroy(origin, bondid: u32, collateralid: u32) -> dispatch::DispatchResult {
			 let signer = ensure_signed(origin)?;
			 // check for bond id
			 ensure!(Bonds::contains_key(&bondid),Error::<T>::BondsIdNotFound);
			 // check the signer is the owner of the bond
			 if Bonds::contains_key(&bondid){
				// check owner stored is matching the signer
				let cinfo=Bonds::get(&bondid).unwrap();
				let cowner=json_get_value(cinfo.clone(),"owner".as_bytes().to_vec());
				let cownervec=bs58::decode(cowner).into_vec().unwrap();
				let caccountidowner=T::AccountId::decode(&mut &cownervec[1..33]).unwrap_or_default();
				ensure!(caccountidowner==signer,Error::<T>::SignerIsNotMatchingOwnerAccount);
			}
			 // check for collateral id is already present
			 ensure!(Collaterals::contains_key(&bondid,&collateralid),Error::<T>::CollateralIdNotFound);
			 // check the collateral has not yet approved
			 ensure!(!CollateralsApproval::contains_key(bondid,collateralid),Error::<T>::CollateralAlreadyApproved);
			 // Delete Collateral
			 Collaterals::take(bondid,collateralid);
			 // Generate event
			 Self::deposit_event(RawEvent::CollateralsDestroyed(bondid,collateralid));
			 // Return a successful DispatchResult
			 Ok(())
		}
		// this function has the purpose to the insert collaterals document for a bond
		#[weight = 1000]
		pub fn collaterals_approve(origin, bondid: u32, collateralid: u32, info: Vec<u8>) -> dispatch::DispatchResult {
			 let signer = ensure_signed(origin)?;
			 // check the signer is one of the manager or a member of the committee
			 ensure!(Settings::contains_key("collateralsverification".as_bytes().to_vec()),Error::<T>::SettingsDoesNotExist);
			 let json:Vec<u8>=Settings::get("collateralsverification".as_bytes().to_vec()).unwrap();
			 let mut flag=0;
			 let mut signingtype=0;
			 let manager=json_get_value(json.clone(),"manager".as_bytes().to_vec());
			 if !manager.is_empty() {
				 let managervec=bs58::decode(manager).into_vec().unwrap();
				 let accountidmanager=T::AccountId::decode(&mut &managervec[1..33]).unwrap_or_default();
				 if signer==accountidmanager {
					 flag=1;
					 signingtype=1;
				 }
			 }
			 let operators=json_get_complexarray(json,"committee".as_bytes().to_vec());
			 let mut x=0;
			 loop {
				 let operator=json_get_arrayvalue(operators.clone(),x);
				 if operator.is_empty() {
					 break;
				 }
				 let operatorvec=bs58::decode(operator).into_vec().unwrap();
				 let accountidoperator=T::AccountId::decode(&mut &operatorvec[1..33]).unwrap_or_default();
				 if accountidoperator==signer {
					 flag=1;
					 if signingtype==0 {
						 signingtype=3;
					 }
				 }
				 x += 1;
			 }
			 ensure!(flag==1,Error::<T>::SignerIsNotAuthorizedForCollateralsApproval);
			 // check for bond id
			 ensure!(Bonds::contains_key(&bondid),Error::<T>::BondsIdNotFound);
			 // check for collateral id  not already present
			 ensure!(!CollateralsApproval::contains_key(&bondid,&collateralid),Error::<T>::CollateralIdAlreadyPresent);
			 //check info length
			 ensure!(info.len() < 8192, Error::<T>::CollateralsInfoIsTooLong);
			 // check json validity
			 let js=info.clone();
			 ensure!(json_check_validity(js),Error::<T>::InvalidJson);
			 // check documents
			 let ipfsdocs=json_get_complexarray(info.clone(),"ipfsdocs".as_bytes().to_vec());
			 if ipfsdocs.len()>2 {
				 let mut x=0;
				 loop {
					 let w=json_get_recordvalue(ipfsdocs.clone(),x);
					 if w.is_empty() {
						 break;
					 }
					 let description=json_get_value(w.clone(),"description".as_bytes().to_vec());
					 ensure!(description.len()>5,Error::<T>::CollateralDocumentDescriptionTooShort);
					 let ipfsaddress=json_get_value(w.clone(),"ipfsaddress".as_bytes().to_vec());
					 ensure!(ipfsaddress.len()>20,Error::<T>::CollateralDocumentIpfsAddressTooShort);
					 x += 1;
				 }
				 ensure!(x>0,Error::<T>::CollateralMissingDocuments);
			 }
			// Insert Collateral
			CollateralsApproval::insert(bondid,collateralid,info.clone());
			// Generate event
			Self::deposit_event(RawEvent::CollateralsApproved(bondid,collateralid,info));
			// Return a successful DispatchResult
			Ok(())
		}
		/// Create a new Iso country code and name
		#[weight = 1000]
		pub fn iso_country_create(origin, countrycode: Vec<u8>, countryname: Vec<u8>) -> dispatch::DispatchResult {
			// check the request is signed from the Super User
			let _sender = ensure_root(origin)?;
			// check country code length == 2
			ensure!(countrycode.len()==2, Error::<T>::WrongLengthCountryCode);
			// check country name length  >= 3
			ensure!(countryname.len()>=3, Error::<T>::CountryNameTooShort);
			// check the country is not alreay present on chain
			ensure!(!IsoCountries::contains_key(&countrycode), Error::<T>::CountryCodeAlreadyPresent);
			// store the Iso Country Code and Name
			IsoCountries::insert(countrycode.clone(),countryname.clone());
			// Generate event
			Self::deposit_event(RawEvent::IsoCountryCreated(countrycode,countryname));
			// Return a successful DispatchResult
			Ok(())
		}
		/// Destroy an Iso country code and name
		#[weight = 1000]
		pub fn iso_country_destroy(origin, countrycode: Vec<u8>,) -> dispatch::DispatchResult {
			// check the request is signed from the Super User
			let _sender = ensure_root(origin)?;
			// verify the country code exists
			ensure!(IsoCountries::contains_key(&countrycode), Error::<T>::CountryCodeNotFound);
			// Remove country code
			IsoCountries::take(countrycode.clone());
			// Generate event
			//it can leave orphans, anyway it's a decision of the super user
			Self::deposit_event(RawEvent::IsoCountryDestroyed(countrycode));
			// Return a successful DispatchResult
			Ok(())
		}
		/// Create a new Currency code with name and other info in a json structure
		 /// {"name":"Bitcoin","category":"c(rypto)/f(iat)","country":"countryisocode","blockchain":"Ethereum(...)","address":"xxxfor_crypto_currencyxxx"}
		 /// for example: {"name":"Bitcoin","category":"c","country":"AE","blockchain":"Bitcoin","address":"not applicable"}
		 /// {"name":"American Dollars","category":"f","country":"US","blockchain":"not applicable","address":"not applicable"}
		 #[weight = 1000]
		 pub fn currency_create(origin, currencycode: Vec<u8>, info: Vec<u8>) -> dispatch::DispatchResult {
			 // check the request is signed from the Super User
			 let _sender = ensure_root(origin)?;
			 // check currency code length is between 3 and 5 bytes
			 ensure!((currencycode.len()==2), Error::<T>::WrongLengthCurrencyCode);
			 // check the info field is not longer 1024 bytes
			 ensure!((info.len()<=1024), Error::<T>::SizeInfoTooLong);
			 // check for a valid json structure
			 ensure!(json_check_validity(info.clone()),Error::<T>::InvalidJson);
			 // check for name
			 let name=json_get_value(info.clone(),"name".as_bytes().to_vec());
			 ensure!(name.len()>=3, Error::<T>::CurrencyNameTooShort);
			 ensure!(name.len()<=32, Error::<T>::CurrencyNameTooLong);
			 // check for type of currency (fiat/crypto)
			 let category=json_get_value(info.clone(),"category".as_bytes().to_vec());
			 let c: Vec<u8>= vec![b'c'];
			 let f: Vec<u8>= vec![b'f'];
			 ensure!((category==c || category==f),Error::<T>::CurrencyCategoryIswrong);
			 // check for the country code in case of Fiat currency
			 if category==f {
				 let countrycode=json_get_value(info.clone(),"country".as_bytes().to_vec());
				 ensure!(IsoCountries::contains_key(&countrycode), Error::<T>::CountryCodeNotFound);
			 }
			 // check for the blockchain in case of Crypto currency
			 if category==c {
				 let blockchain=json_get_value(info.clone(),"blockchain".as_bytes().to_vec());
				 ensure!(blockchain.len()>=3, Error::<T>::BlockchainNameTooShort);
				 ensure!(blockchain.len()<=32, Error::<T>::BlockchainNameTooLong);
			 }
			 // check the currency is not alreay present on chain
			 ensure!(!Currencies::contains_key(&currencycode), Error::<T>::CurrencyCodeAlreadyPresent);
			 // store the Currency Code and info
			 Currencies::insert(currencycode.clone(),info.clone());
			 // Generate event
			 Self::deposit_event(RawEvent::CurrencyCodeCreated(currencycode,info));
			 // Return a successful DispatchResult
			 Ok(())
		 }
		 /// Destroy a currency
		 #[weight = 1000]
		 pub fn currency_destroy(origin, currencycode: Vec<u8>,) -> dispatch::DispatchResult {
			 // check the request is signed from the Super User
			 let _sender = ensure_root(origin)?;
			 // verify the currency code exists
			 ensure!(Currencies::contains_key(&currencycode), Error::<T>::CurrencyCodeNotFound);
			 // Remove currency code
			 Currencies::take(currencycode.clone());
			 // Generate event
			 //it can leave orphans, anyway it's a decision of the super user
			 Self::deposit_event(RawEvent::CurrencyDestroyed(currencycode));
			 // Return a successful DispatchResult
			 Ok(())
		 }

		/// Create an Underwriter
		/// Suggestion: An approval process with multiple signatures may be considered useful.
		#[weight = 1000]
		pub fn undwerwriter_create(origin, underwriter_account: T::AccountId, info: Vec<u8>) -> dispatch::DispatchResult {
			let signer =  ensure_signed(origin)?;
			// check for a valid json structure
			ensure!(json_check_validity(info.clone()),Error::<T>::InvalidJson);
			// check the signer is one of the manager or a member of the committee
			let json:Vec<u8>=Settings::get("underwriterssubmission".as_bytes().to_vec()).unwrap();
			let mut flag=0;
			let mut signingtype=0;
			let manager=json_get_value(json.clone(),"manager".as_bytes().to_vec());
			if !manager.is_empty() {
				let managervec=bs58::decode(manager).into_vec().unwrap();
				let accountidmanager=T::AccountId::decode(&mut &managervec[1..33]).unwrap_or_default();
				if signer==accountidmanager {
					flag=1;
					signingtype=1;
				}
			}
			let operators=json_get_complexarray(json, "committee".as_bytes().to_vec());
			let mut x=0;
			loop {
				let operator=json_get_arrayvalue(operators.clone(),x);
				if operator.is_empty() {
					break;
				}
				let operatorvec=bs58::decode(operator).into_vec().unwrap();
				let accountidoperator=T::AccountId::decode(&mut &operatorvec[1..33]).unwrap_or_default();
				if accountidoperator==signer {
					flag=1;
					if signingtype==0 {
						signingtype=3;
					}
				}
				x += 1;
			}
			ensure!(flag==1,Error::<T>::SignerIsNotAuthorizedForUnderwriterSubmissionOrRemoval);

			//Check if Underwriter not already stored on chain
			ensure!(!Underwriters::<T>::contains_key(&underwriter_account), Error::<T>::UnderwriterAlreadyPresent);

			 // check for name
			 let name=json_get_value(info.clone(),"name".as_bytes().to_vec());
			 ensure!(name.len()>=3, Error::<T>::UnderwriterNameTooShort);

			// check Website
			let website=json_get_value(info.clone(),"website".as_bytes().to_vec());
			ensure!(website.len()>=10,Error::<T>::UnderwriterWebSiteTooShort);
			ensure!(website.len()<=64,Error::<T>::UnderwriterWebSiteTooLong);
			ensure!(validate_weburl(website),Error::<T>::InvalidWebsite);

			// check documents
			let ipfsdocs=json_get_complexarray(info.clone(),"ipfsdocs".as_bytes().to_vec());
			if ipfsdocs.len()>2 {
				let mut x=0;
				loop {
					let w=json_get_recordvalue(ipfsdocs.clone(),x);
					if w.is_empty() {
						break;
					}
					let description=json_get_value(w.clone(),"description".as_bytes().to_vec());
					ensure!(description.len()>5,Error::<T>::UnderwriterDocumentDescriptionTooShort);
					let ipfsaddress=json_get_value(w.clone(),"ipfsaddress".as_bytes().to_vec());
					ensure!(ipfsaddress.len()>20,Error::<T>::UnderwriterDocumentIpfsAddressTooShort);
					x += 1;
				}
				ensure!(x>0,Error::<T>::UnderwriterMissingDocuments);
			}
			// store the underwrited data
			Underwriters::<T>::insert(underwriter_account.clone(),info.clone());

			// Generate event
			Self::deposit_event(RawEvent::UnderwriterCreated(underwriter_account, info));
			// Return a successful DispatchResult
			Ok(())
		}
		/// Destroy an Underwriter
		#[weight = 1000]
		pub fn undwerwriter_destroy(origin, underwriter_account: T::AccountId) -> dispatch::DispatchResult {
			let signer =  ensure_signed(origin)?;
			// verify the underwriter  exists
			ensure!(Underwriters::<T>::contains_key(&underwriter_account), Error::<T>::UnderwriterAccountNotFound);

			// check the signer is one of the manager or a member of the committee
			let json:Vec<u8>=Settings::get("underwriterssubmission".as_bytes().to_vec()).unwrap();
			let mut flag=0;
			let mut signingtype=0;
			let manager=json_get_value(json.clone(),"manager".as_bytes().to_vec());
			if !manager.is_empty() {
				let managervec=bs58::decode(manager).into_vec().unwrap();
				let accountidmanager=T::AccountId::decode(&mut &managervec[1..33]).unwrap_or_default();
				if signer==accountidmanager {
					flag=1;
					signingtype=1;
				}
			}
			let operators=json_get_complexarray(json,"committee".as_bytes().to_vec());
			let mut x=0;
			loop {
				let operator=json_get_arrayvalue(operators.clone(),x);
				if operator.is_empty() {
					break;
				}
				let operatorvec=bs58::decode(operator).into_vec().unwrap();
				let accountidoperator=T::AccountId::decode(&mut &operatorvec[1..33]).unwrap_or_default();
				if accountidoperator==signer {
					flag=1;
					if signingtype==0 {
						signingtype=3;
					}
				}
				x += 1;
			}
			ensure!(flag==1,Error::<T>::SignerIsNotAuthorizedForUnderwriterSubmissionOrRemoval);

			// Remove the underwriter
			Underwriters::<T>::take(underwriter_account.clone());
			// Generate event
			Self::deposit_event(RawEvent::UnderwriterDestroyed(underwriter_account));
			// Return a successful DispatchResult
			Ok(())
		}
		/// Create an Insurer
		#[weight = 1000]
		pub fn insurer_create(origin, insurer_account: T::AccountId, info: Vec<u8>) -> dispatch::DispatchResult {
			let signer =  ensure_signed(origin)?;
			// check for a valid json structure
			ensure!(json_check_validity(info.clone()),Error::<T>::InvalidJson);
			ensure!(Settings::contains_key("insurersubmission".as_bytes().to_vec()),Error::<T>::InsurerSettingIsMissing);
			// check the signer is one of the manager or a member of the committee
			let json:Vec<u8>=Settings::get("insurersubmission".as_bytes().to_vec()).unwrap();
			let mut flag=0;
			let mut signingtype=0;
			let manager=json_get_value(json.clone(),"manager".as_bytes().to_vec());
			if !manager.is_empty() {
				let managervec=bs58::decode(manager).into_vec().unwrap();
				let accountidmanager=T::AccountId::decode(&mut &managervec[1..33]).unwrap_or_default();
				if signer==accountidmanager {
					flag=1;
					signingtype=1;
				}
			}
			let operators=json_get_complexarray(json,"committee".as_bytes().to_vec());
			let mut x=0;
			loop {
				let operator=json_get_arrayvalue(operators.clone(),x);
				if operator.is_empty() {
					break;
				}
				let operatorvec=bs58::decode(operator).into_vec().unwrap();
				let accountidoperator=T::AccountId::decode(&mut &operatorvec[1..33]).unwrap_or_default();
				if accountidoperator==signer {
					flag=1;
					if signingtype==0 {
						signingtype=3;
					}
				}
				x += 1;
			}
			ensure!(flag==1,Error::<T>::SignerIsNotAuthorizedForInsurerSubmissionOrRemoval);
			//Check if Insurer not already stored on chain
			ensure!(!Insurers::<T>::contains_key(&insurer_account), Error::<T>::InsurerAlreadyPresent);
			 // check for name
			 let name=json_get_value(info.clone(),"name".as_bytes().to_vec());
			 ensure!(name.len()>=3, Error::<T>::InsurerNameTooShort);

			// check Website
			let website=json_get_value(info.clone(),"website".as_bytes().to_vec());
			ensure!(website.len()>=10,Error::<T>::InsurerWebSiteTooShort);
			ensure!(website.len()<=64,Error::<T>::UnderwriterWebSiteTooLong);
			ensure!(validate_weburl(website),Error::<T>::InvalidWebsite);
			// Check infodocs
			let infodocs=json_get_value(info.clone(),"ipfsdocs".as_bytes().to_vec());
			ensure!(!infodocs.is_empty(), Error::<T>::MissingInsurerInfoDocuments);
			// check documents
			let ipfsdocs=json_get_complexarray(info.clone(),"ipfsdocs".as_bytes().to_vec());
			if ipfsdocs.len()>2 {
				let mut x=0;
				loop {
					let w=json_get_recordvalue(ipfsdocs.clone(),x);
					if w.is_empty() {
						break;
					}
					let description=json_get_value(w.clone(),"description".as_bytes().to_vec());
					ensure!(description.len()>5,Error::<T>::InsurerDocumentDescriptionTooShort);
					let ipfsaddress=json_get_value(w.clone(),"ipfsaddress".as_bytes().to_vec());
					ensure!(ipfsaddress.len()>20,Error::<T>::InsurerDocumentIpfsAddressTooShort);
					x += 1;
				}
				ensure!(x>0,Error::<T>::InsurerMissingDocuments);
			}
			Insurers::<T>::insert(insurer_account.clone(),info.clone());
			// Generate event
			Self::deposit_event(RawEvent::InsurerCreated(insurer_account, info));
			// Return a successful DispatchResult
			Ok(())
		}
		/// Destroy an Insurer
		#[weight = 1000]
		pub fn insurer_destroy(origin, insurer_account: T::AccountId) -> dispatch::DispatchResult {
			let signer =  ensure_signed(origin)?;
			// verify the underwriter  exists
			ensure!(Underwriters::<T>::contains_key(&insurer_account), Error::<T>::InsurerAccountNotFound);

			// check the signer is one of the manager or a member of the committee
			let json:Vec<u8>=Settings::get("insurerssubmission".as_bytes().to_vec()).unwrap();
			let mut flag=0;
			let mut signingtype=0;
			let manager=json_get_value(json.clone(),"manager".as_bytes().to_vec());
			if !manager.is_empty() {
				let managervec=bs58::decode(manager).into_vec().unwrap();
				let accountidmanager=T::AccountId::decode(&mut &managervec[1..33]).unwrap_or_default();
				if signer==accountidmanager {
					flag=1;
					signingtype=1;
				}
			}
			let operators=json_get_complexarray(json,"committee".as_bytes().to_vec());
			let mut x=0;
			loop {
				let operator=json_get_arrayvalue(operators.clone(),x);
				if operator.is_empty() {
					break;
				}
				let operatorvec=bs58::decode(operator).into_vec().unwrap();
				let accountidoperator=T::AccountId::decode(&mut &operatorvec[1..33]).unwrap_or_default();
				if accountidoperator==signer {
					flag=1;
					if signingtype==0 {
						signingtype=3;
					}
				}
				x += 1;
			}
			ensure!(flag==1,Error::<T>::SignerIsNotAuthorizedForInsurerSubmissionOrRemoval);
			// Remove the Insurer
			Insurers::<T>::take(insurer_account.clone());
			// Generate event
			Self::deposit_event(RawEvent::InsurerDestroyed(insurer_account));
			// Return a successful DispatchResult
			Ok(())
		}
		/// Create an Insurance - Initially as proposal, it's confirmed once signed and the premium paid from the payer
		/// {"bondid":xxx,"maxcoverage":xxxx,"payer":"xxxxxxxxx","beneficiary":"xxxxoptionalxxxx","premium":xxxxxx,"ipfsdocs":"xxxxxx"}
		#[weight = 1000]
		pub fn insurance_create(origin, uid: u32, info: Vec<u8>) -> dispatch::DispatchResult {
			let signer =  ensure_signed(origin)?;
			//Get current reserve Balance
			let reserves = InsurerReserves::<T>::get(signer.clone());
			//Using a key "insuranceminreserve", gets the configuration in Settings
			let settings_reserve: Vec<u8> = Settings::get("insuranceminreserve".as_bytes().to_vec()).unwrap();
			//Second key "reserve" gets the reserve minimum required value
			let reserve=json_get_value(settings_reserve,"reserve".as_bytes().to_vec());
			let reserve_min=vecu8_to_u128(reserve);
			ensure!(reserves >= reserve_min, Error::<T>::BelowMinimumReserve);
			// check that the insurer has a reserve
			ensure!(InsurerReserves::<T>::contains_key(signer.clone()),Error::<T>::ReserveNotFound);
			// check for a valid json structure
			ensure!(json_check_validity(info.clone()),Error::<T>::InvalidJson);
			// check the signer is one of the insurers
			ensure!(Insurers::<T>::contains_key(&signer), Error::<T>::SignerIsNotInsurer);
			// check for bondid
			let bondid=json_get_value(info.clone(),"bondid".as_bytes().to_vec());
			ensure!(!bondid.is_empty(), Error::<T>::BondIdIsWrongCannotBeZero);
			let bondidv=vecu8_to_u32(bondid);
			ensure!(!Bonds::contains_key(&bondidv), Error::<T>::BondsIdNotFound);
			// check max coverage
			let maxcoverage=json_get_value(info.clone(),"maxcoverage".as_bytes().to_vec());
			ensure!(!maxcoverage.is_empty(), Error::<T>::MaxCoverageCannotBeZero);
			let maxcoveragev=vecu8_to_u128(maxcoverage);
			ensure!(maxcoveragev>0,Error::<T>::MaxCoverageCannotBeZero);
			// check payer account
			let payer=json_get_value(info.clone(),"payer".as_bytes().to_vec());
			ensure!(payer.len()==48,  Error::<T>::PayerAccountIsWrong);
			// check beneficiary account
			let beneficiary=json_get_value(info.clone(),"beneficiary".as_bytes().to_vec());
			ensure!(beneficiary.len()==48,  Error::<T>::BeneficiaryAccountIsWrong);
			// check premium amount
			let premium=json_get_value(info.clone(),"premium".as_bytes().to_vec());
			ensure!(!premium.is_empty(), Error::<T>::InsurancePremiumCannotBeZero);
			let premiumv=vecu8_to_u128(premium);
			ensure!(premiumv>0,Error::<T>::InsurancePremiumCannotBeZero);
			// check that the reserve staken covers the risk covered including the new insurance
			let reserveamount=InsurerReserves::<T>::get(signer.clone());
			let mut riskcovered:u128=0;
			if InsurerRisksCovered::<T>::contains_key(&signer){
				riskcovered=InsurerRisksCovered::<T>::get(&signer);
			}
			ensure!(reserveamount> riskcovered+maxcoveragev,Error::<T>::InsufficientReserve);
			// Check document
			let ipfsdocs=json_get_value(info.clone(),"ipfsdocs".as_bytes().to_vec());
			ensure!(!ipfsdocs.is_empty(), Error::<T>::MissingInsurerInfoDocuments);
			// check documents
			let ipfsdocs=json_get_complexarray(info.clone(),"ipfsdocs".as_bytes().to_vec());
			if ipfsdocs.len()>2 {
				let mut x=0;
				loop {
					let w=json_get_recordvalue(ipfsdocs.clone(),x);
					if w.is_empty() {
						break;
					}
					let description=json_get_value(w.clone(),"description".as_bytes().to_vec());
					ensure!(description.len()>5,Error::<T>::InsurerDocumentDescriptionTooShort);
					let ipfsaddress=json_get_value(w.clone(),"ipfsaddress".as_bytes().to_vec());
					ensure!(ipfsaddress.len()>20,Error::<T>::InsurerDocumentIpfsAddressTooShort);
					x += 1;
				}
				ensure!(x>0,Error::<T>::InsurerMissingDocuments);
			}
			//check insurance Id is not already present
			ensure!(!Insurances::<T>::contains_key(signer.clone(),&uid), Error::<T>::InsuranceIdAlreadyPresent);
			// update insurance Risk Covered
			InsurerRisksCovered::<T>::try_mutate(&signer,  |risk| -> DispatchResult {
				let total_risk = risk.checked_add(maxcoveragev).ok_or(Error::<T>::Overflow)?;
				*risk = total_risk;
				Ok(())
			})?;
			// Store insurance on chain ready to be signed from the counterpart
			Insurances::<T>::insert(signer.clone(),uid,info.clone());
			// Generate event
			Self::deposit_event(RawEvent::InsuranceCreated(signer,uid, info));
			// Return a successful DispatchResult
			Ok(())
		}
		/// Sign an Insurance transferring the premium to the insurer account anyone can pay the premium
		#[weight = 1000]
		pub fn insurance_sign(origin, insurer_account: T::AccountId,uid: u32) -> dispatch::DispatchResult {
			let signer =  ensure_signed(origin)?;
			// verify the insurance existance
			ensure!(Insurances::<T>::contains_key(insurer_account.clone(),uid), Error::<T>::InsuranceNotFound);
			// verify not already signed
			ensure!(!InsurancesSigned::<T>::contains_key(insurer_account.clone(),uid), Error::<T>::InsuranceAlreadySigned);
			// store the signature
			InsurancesSigned::<T>::insert(insurer_account.clone(),uid,signer.clone());
			// get defaul stable coin
			ensure!(Settings::contains_key("stablecoin".as_bytes().to_vec()),Error::<T>::MissingStableCoinConfiguration);
			let stablecoin=Settings::get("stablecoin".as_bytes().to_vec()).unwrap();
			let stablecoinv=json_get_value(stablecoin,"tokenid".as_bytes().to_vec());
			let tokenid=vecu8_to_u32(stablecoinv);
			// transfer the premium
			let info = Insurances::<T>::get(insurer_account.clone(),uid).unwrap();
			let premium = json_get_value(info.clone(),"premium".as_bytes().to_vec());
			let premiumv = vecu8_to_u128(premium);
			pallet_assets::Module::<T>::transfer(RawOrigin::Signed(signer.clone()).into(), tokenid, T::Lookup::unlookup(insurer_account.clone()), premiumv.into()).unwrap();

			// Generate event
			Self::deposit_event(RawEvent::InsuranceSigned(insurer_account,uid,signer));
			// Return a successful DispatchResult
			Ok(())
		}
		/// Destroy an Insurance, only the original creator can remove if the insurance is not yet signed
		#[weight = 1000]
		pub fn insurance_destroy(origin, uid: u32) -> dispatch::DispatchResult {
			let signer =  ensure_signed(origin)?;
			// verify the insurance existance
			ensure!(Insurances::<T>::contains_key(signer.clone(),uid), Error::<T>::InsuranceNotFound);
			// check that the insurance is not already counter-signed and paid
			ensure!(!InsurancesSigned::<T>::contains_key(signer.clone(),uid),Error::<T>::InsuranceAlreadySigned);
			// get the insurance value
			let info = Insurances::<T>::get(signer.clone(),uid).unwrap();
			let maxcoverage=json_get_value(info,"maxcoverage".as_bytes().to_vec());
			let maxcoveragev=vecu8_to_u128(maxcoverage);
			// update total risk
			InsurerRisksCovered::<T>::try_mutate(&signer,|risk| -> DispatchResult {
				let total_risk = risk.checked_sub(maxcoveragev).ok_or(Error::<T>::Underflow)?;
				*risk = total_risk;
				Ok(())
			})?;
			// Remove the Insurance
			Insurances::<T>::take(signer.clone(),uid);
			// Generate event
			Self::deposit_event(RawEvent::InsuranceDestroyed(signer,uid));
			// Return a successful DispatchResult
			Ok(())
		}

		/// Create a lawyer
		#[weight = 1000]
		pub fn lawyer_create(origin, lawyer_account: T::AccountId, info: Vec<u8>) -> dispatch::DispatchResult {
			// check for signed transaction
			let signer =  ensure_signed(origin)?;
			// check the signer is one of the manager or a member of the committee
			let json:Vec<u8>=Settings::get("lawyerssubmission".as_bytes().to_vec()).unwrap();
			let mut flag=0;
			let mut signingtype=0;
			let manager=json_get_value(json.clone(),"manager".as_bytes().to_vec());
			if !manager.is_empty() {
				let managervec=bs58::decode(manager).into_vec().unwrap();
				let accountidmanager=T::AccountId::decode(&mut &managervec[1..33]).unwrap_or_default();
				if signer==accountidmanager {
					flag=1;
					signingtype=1;
				}
			}
			let operators=json_get_complexarray(json,"committee".as_bytes().to_vec());
			let mut x=0;
			loop {
				let operator=json_get_arrayvalue(operators.clone(),x);
				if operator.is_empty() {
					break;
				}
				let operatorvec=bs58::decode(operator).into_vec().unwrap();
				let accountidoperator=T::AccountId::decode(&mut &operatorvec[1..33]).unwrap_or_default();
				if accountidoperator==signer {
					flag=1;
					if signingtype==0 {
						signingtype=3;
					}
				}
				x += 1;
			}
			ensure!(flag==1,Error::<T>::SignerIsNotAuthorizedForSubmissionOrRemoval);
			// check for a valid json structure
			ensure!(json_check_validity(info.clone()),Error::<T>::InvalidJson);
			//Check if lawyer not already stored on chain
			ensure!(!Lawyers::<T>::contains_key(&lawyer_account), Error::<T>::AlreadyPresent);
			// check for name
			let name=json_get_value(info.clone(),"name".as_bytes().to_vec());
			ensure!(name.len()>=3, Error::<T>::NameTooShort);
			// check Website
			let website=json_get_value(info.clone(),"website".as_bytes().to_vec());
			ensure!(website.len()>=10,Error::<T>::WebSiteTooShort);
			ensure!(website.len()<=64,Error::<T>::WebSiteTooLong);
			ensure!(validate_weburl(website),Error::<T>::InvalidWebsite);
			// Check for documents
			let ipfsdocs=json_get_value(info.clone(),"ipfsdocs".as_bytes().to_vec());
			ensure!(!ipfsdocs.is_empty(), Error::<T>::LawyerMissingDocuments);
			// check documents
			let ipfsdocs=json_get_complexarray(info.clone(),"ipfsdocs".as_bytes().to_vec());
			if ipfsdocs.len()>2 {
				let mut x=0;
				loop {
					let w=json_get_recordvalue(ipfsdocs.clone(),x);
					if w.is_empty() {
						break;
					}
					let description=json_get_value(w.clone(),"description".as_bytes().to_vec());
					ensure!(description.len()>5,Error::<T>::LawyerDocumentDescriptionTooShort);
					let ipfsaddress=json_get_value(w.clone(),"ipfsaddress".as_bytes().to_vec());
					ensure!(ipfsaddress.len()>20,Error::<T>::LawyerDocumentIpfsAddressTooShort);
					x += 1;
				}
				ensure!(x>0,Error::<T>::LawyerMissingDocuments);
			}
			// store the lawyer on chain
			Lawyers::<T>::insert(lawyer_account.clone(),info.clone());
			// Generate event LawyerCreated
			Self::deposit_event(RawEvent::LawyerCreated(lawyer_account, info));
			// Return a successful DispatchResult
			Ok(())
		}

		 /// Destroy a lawyer
		 #[weight = 1000]
		 pub fn lawyer_destroy(origin, lawyer_account: T::AccountId) -> dispatch::DispatchResult {
			 let signer =  ensure_signed(origin)?;
			 // verify the lawyer  exists
			 ensure!(Lawyers::<T>::contains_key(&lawyer_account), Error::<T>::AccountNotFound);

			 // check the signer is one of the manager or a member of the committee
			 let json:Vec<u8>=Settings::get("lawyerssubmission".as_bytes().to_vec()).unwrap();
			 let mut flag=0;
			 let mut signingtype=0;
			 let manager=json_get_value(json.clone(),"manager".as_bytes().to_vec());
			 if !manager.is_empty() {
				 let managervec=bs58::decode(manager).into_vec().unwrap();
				 let accountidmanager=T::AccountId::decode(&mut &managervec[1..33]).unwrap_or_default();
				 if signer==accountidmanager {
					 flag=1;
					 signingtype=1;
				 }
			 }
			 let operators=json_get_complexarray(json,"committee".as_bytes().to_vec());
			 let mut x=0;
			 loop {
				 let operator=json_get_arrayvalue(operators.clone(),x);
				 if operator.is_empty() {
					 break;
				 }
				 let operatorvec=bs58::decode(operator).into_vec().unwrap();
				 let accountidoperator=T::AccountId::decode(&mut &operatorvec[1..33]).unwrap_or_default();
				 if accountidoperator==signer {
					 flag=1;
					 if signingtype==0 {
						 signingtype=3;
					 }
				 }
				 x += 1;
			 }
			 ensure!(flag==1,Error::<T>::SignerIsNotAuthorizedForSubmissionOrRemoval);

			 // Remove the lawyer
			 Lawyers::<T>::take(lawyer_account.clone());
			 // Generate event
			 Self::deposit_event(RawEvent::LawyerDestroyed(lawyer_account));
			 // Return a successful DispatchResult
			 Ok(())
		 }

		 /// Create Interbank Rate
		#[weight = 1000]
		pub fn interbankrate_create(origin, country_code: Vec<u8>, date: Vec<u8>, rate: u32) -> dispatch::DispatchResult {
			// check the transaction is signed from the super user
			ensure_root(origin)?;
			// check country code
			ensure!(IsoCountries::contains_key(&country_code), Error::<T>::CountryCodeNotFound);
			// check for the date validity
			ensure!(validate_date(&date), Error::<T>::InvalidDateFormat);
			// check Interbank rate does not exists
			ensure!(!InterbankRates::contains_key(&country_code,&date), Error::<T>::InterbankRateAlreadyPresent);
			// Store Interbank info an integer considering 2 decimals
			InterbankRates::insert(country_code.clone(),date.clone(),rate);
			// Generate event
			Self::deposit_event(RawEvent::InterbankRateCreated(country_code,date));
			// Return a successful DispatchResult
			Ok(())
		}

<<<<<<< HEAD
		/// Destroy Interbank Rate
		#[weight = 1000]
		pub fn interbankrate_destroy(origin, country_code: Vec<u8>, date: Vec<u8>) -> dispatch::DispatchResult {
			// check the transaction is signed from the super user
			ensure_root(origin)?;
			// check country
			ensure!(IsoCountries::contains_key(&country_code), Error::<T>::CountryCodeNotFound);
			// Remove Interbank info
			InterbankRates::take(country_code.clone(),date.clone());
			// Generate event
			Self::deposit_event(RawEvent::InterbankRateDestroyed(country_code,date));
			// Return a successful DispatchResult
			Ok(())
		}
		/// Create Inflation Rate
		#[weight = 1000]
		pub fn inflationrate_create(origin, country_code: Vec<u8>, date: Vec<u8>, rate: u32) -> dispatch::DispatchResult {
			// check the transaction is signed from the super user
			ensure_root(origin)?;
			// check country
			ensure!(IsoCountries::contains_key(&country_code), Error::<T>::CountryCodeNotFound);
			// check for the date validity
			ensure!(validate_date(&date), Error::<T>::InvalidDateFormat);
			// check inflation code does not exists
			ensure!(!InflationRates::contains_key(&country_code,&date), Error::<T>::InflationRateAlreadyPresent);
			// Store inflation rate info
			InflationRates::insert(country_code.clone(),date.clone(),rate);
			// Generate event
			Self::deposit_event(RawEvent::InflationRateCreated(country_code,date));
			// Return a successful DispatchResult
			Ok(())
		}

		/// Remove Inflation Rate
		#[weight = 1000]
		pub fn inflationrate_destroy(origin, country_code: Vec<u8>, date: Vec<u8>) -> dispatch::DispatchResult {
			// check the transaction is signed from the super user
			ensure_root(origin)?;
			// check country
			ensure!(IsoCountries::contains_key(&country_code), Error::<T>::CountryCodeNotFound);
			// remove inflation rate info
			InflationRates::take(country_code.clone(),date.clone());
			// Generate event
			Self::deposit_event(RawEvent::InflationRateDestroyed(country_code,date));
			// Return a successful DispatchResult
			Ok(())
		}
		/// Stake Reserves for insurers
		#[weight = 1000]
		pub fn insurance_reserve_stake(origin, amount: Balance) -> dispatch::DispatchResult {
			// check signature of insurer
			let signer = ensure_signed(origin)?;
			// check it's an approved insurer
			ensure!(Insurers::<T>::contains_key(signer.clone()),Error::<T>::InsurerAccountNotFound);
			ensure!(Settings::contains_key("insurancereserve".as_bytes().to_vec()),Error::<T>::InsuranceReserveAccountNotSet);
			let json:Vec<u8>=Settings::get("insurancereserve".as_bytes().to_vec()).unwrap();
			let account=json_get_value(json.clone(),"account".as_bytes().to_vec());
			let accountvec=bs58::decode(account).into_vec().unwrap();
			let accountid=T::AccountId::decode(&mut &accountvec[1..33]).unwrap_or_default();
			// get defaul stable coin
			ensure!(Settings::contains_key("stablecoin".as_bytes().to_vec()),Error::<T>::MissingStableCoinConfiguration);
			let stablecoin=Settings::get("stablecoin".as_bytes().to_vec()).unwrap();
			let stablecoinv=json_get_value(stablecoin,"tokenid".as_bytes().to_vec());
			let tokenid=vecu8_to_u32(stablecoinv);
			//transfer the amount to the reserve account
			pallet_assets::Module::<T>::transfer(RawOrigin::Signed(signer.clone()).into(), tokenid, T::Lookup::unlookup(accountid.clone()), amount.into()).unwrap();
			// update total reserve for the insurances
			match InsurerReserves::<T>::contains_key(signer.clone()) {
				true => {
				let current_reserve = InsurerReserves::<T>::take(signer.clone());
				let new_reserve = current_reserve.checked_add(amount.into()).unwrap();
				InsurerReserves::<T>::insert(signer.clone(), new_reserve);
				},
				false => {
					let deposit_into: u128 = amount.into();
					InsurerReserves::<T>::insert(signer.clone(),deposit_into);
				}
			}
			// emit event
			Self::deposit_event(RawEvent::InsuranceFundStaken(signer,amount));
			Ok(())
		}

		///Unstake Reserves for insurers
		#[weight = 1000]
		pub fn insurance_reserve_unstake(origin, amount: Balance) -> dispatch::DispatchResult {
			// check the transaction is signed
			let signer = ensure_signed(origin)?;
			// check for an available reserve
			ensure!(InsurerReserves::<T>::contains_key(signer.clone()), Error::<T>::ReserveNotFound);
			// check the signer is an insurer
			ensure!(Insurers::<T>::contains_key(signer.clone()),Error::<T>::InsurerAccountNotFound);
			//check the amount is <= the available reserve
			let reserve=Insurers::<T>::get(signer.clone()).unwrap();
			let reservev=vecu8_to_u128(reserve);
			ensure!(reservev>=amount,Error::<T>::CurrentReserveIsNotEnough);
			// check that the reserve - amount > Insurance Coverage
			let reserveamount=InsurerReserves::<T>::get(signer.clone());
			let mut riskcovered:u128=0;
			if InsurerRisksCovered::<T>::contains_key(&signer){
				riskcovered=InsurerRisksCovered::<T>::get(&signer);
			}
			ensure!(reserveamount-amount> riskcovered,Error::<T>::InsufficientReserve);
			ensure!(Settings::contains_key("insurancereserve".as_bytes().to_vec()),Error::<T>::InsuranceReserveAccountNotSet);
			let json:Vec<u8>=Settings::get("insurancereserve".as_bytes().to_vec()).unwrap();
			let account=json_get_value(json.clone(),"account".as_bytes().to_vec());
			let accountvec=bs58::decode(account).into_vec().unwrap();
			let accountid=T::AccountId::decode(&mut &accountvec[1..33]).unwrap_or_default();
			// get defaul stable coin
			ensure!(Settings::contains_key("stablecoin".as_bytes().to_vec()),Error::<T>::MissingStableCoinConfiguration);
			let stablecoin=Settings::get("stablecoin".as_bytes().to_vec()).unwrap();
			let stablecoinv=json_get_value(stablecoin,"tokenid".as_bytes().to_vec());
			let tokenid=vecu8_to_u32(stablecoinv);
			//transfer the amount to the reserve account
			pallet_assets::Module::<T>::transfer(RawOrigin::Signed(accountid.clone()).into(), tokenid, T::Lookup::unlookup(signer.clone()), amount.into()).unwrap();
			// reduce the counter of the reserve
			//Retrieve reserve from InsurerReserves double map
			let current_reserves = InsurerReserves::<T>::get(signer.clone());
			//Current reserves if the withdrawal is done
			let new_reserve: u128 = current_reserves.checked_sub(amount.into()).unwrap();
			InsurerReserves::<T>::take(signer.clone());
			InsurerReserves::<T>::insert(signer.clone(), new_reserve);
			// Emit Event for unstaken
			Self::deposit_event(RawEvent::InsuranceFundUnstaken(signer,amount));
			Ok(())
		}
		/*
		///Create new order book entry for sale or purhcase
		#[weight = 1000]
		pub fn order_book_create(origin, _uid: u32,_info: Vec<u8>) -> dispatch::DispatchResult {
			// check the transaction is signed
			let _signer = ensure_signed(origin)?;
			// Emit Event for new book order
			//Self::deposit_event(RawEvent::InsuranceFundUnstaken(signer,amount));
			Ok(())
		}*/
	}
=======
        /// Remove Inflation Rate
        #[weight = 1000]
        pub fn inflationrate_destroy(origin, country_code: Vec<u8>, date: Vec<u8>) -> dispatch::DispatchResult {
            // check the transaction is signed from the super user
            ensure_root(origin)?;
            // check country
            ensure!(IsoCountries::contains_key(&country_code), Error::<T>::CountryCodeNotFound);            
            // remove inflation rate info
            InflationRates::take(country_code.clone(),date.clone());
            // Generate event
            Self::deposit_event(RawEvent::InflationRateDestroyed(country_code,date));
            // Return a successful DispatchResult
            Ok(())
        }
        /// Stake Reserves for insurers
        #[weight = 1000]
        pub fn insurance_reserve_stake(origin, amount: Balance) -> dispatch::DispatchResult {
            // check signature of insurer
            let signer = ensure_signed(origin)?;
            // check it's an approved insurer
            ensure!(Insurers::<T>::contains_key(signer.clone()),Error::<T>::InsurerAccountNotFound);
            ensure!(Settings::contains_key("insurancereserve".as_bytes().to_vec()),Error::<T>::InsuranceReserveAccountNotSet);
            let json:Vec<u8>=Settings::get("insurancereserve".as_bytes().to_vec()).unwrap();
            let account=json_get_value(json.clone(),"account".as_bytes().to_vec());
            let accountvec=bs58::decode(account).into_vec().unwrap();
            let accountid=T::AccountId::decode(&mut &accountvec[1..33]).unwrap_or_default();
            // get defaul stable coin
            ensure!(Settings::contains_key("stablecoin".as_bytes().to_vec()),Error::<T>::MissingStableCoinConfiguration);
            let stablecoin=Settings::get("stablecoin".as_bytes().to_vec()).unwrap();
            let stablecoinv=json_get_value(stablecoin,"tokenid".as_bytes().to_vec());
            let tokenid=vecu8_to_u32(stablecoinv);
            //transfer the amount to the reserve account
            pallet_assets::Module::<T>::transfer(RawOrigin::Signed(signer.clone()).into(), tokenid, T::Lookup::unlookup(accountid.clone()), amount.into()).unwrap();
            // update total reserve for the insurances
            match InsurerReserves::<T>::contains_key(signer.clone()) {
                true => {
                let current_reserve = InsurerReserves::<T>::take(signer.clone());
                let new_reserve = current_reserve.checked_add(amount.into()).unwrap();
                InsurerReserves::<T>::insert(signer.clone(), new_reserve);
                },
                false => {
                    let deposit_into: u128 = amount.into();
                    InsurerReserves::<T>::insert(signer.clone(),deposit_into);
                }
            }
            // emit event
            Self::deposit_event(RawEvent::InsuranceFundStaken(signer,amount));
            Ok(())
        }
        
        ///Unstake Reserves for insurers
        #[weight = 1000]
        pub fn insurance_reserve_unstake(origin, amount: Balance) -> dispatch::DispatchResult {
            // check the transaction is signed
            let signer = ensure_signed(origin)?;
            // check for an available reserve
            ensure!(InsurerReserves::<T>::contains_key(signer.clone()), Error::<T>::ReserveNotFound);
            // check the signer is an insurer 
            ensure!(Insurers::<T>::contains_key(signer.clone()),Error::<T>::InsurerAccountNotFound);
            //check the amount is <= the available reserve
            let reserve=Insurers::<T>::get(signer.clone()).unwrap();
            let reservev=vecu8_to_u128(reserve);
            ensure!(reservev>=amount,Error::<T>::CurrentReserveIsNotEnough);
            // check that the reserve - amount > Insurance Coverage
            let reserveamount=InsurerReserves::<T>::get(signer.clone());
            let mut riskcovered:u128=0;
            if InsurerRisksCovered::<T>::contains_key(&signer){
                riskcovered=InsurerRisksCovered::<T>::get(&signer);
            }
            ensure!(reserveamount-amount> riskcovered,Error::<T>::InsufficientReserve);
            ensure!(Settings::contains_key("insurancereserve".as_bytes().to_vec()),Error::<T>::InsuranceReserveAccountNotSet);
            let json:Vec<u8>=Settings::get("insurancereserve".as_bytes().to_vec()).unwrap();
            let account=json_get_value(json.clone(),"account".as_bytes().to_vec());
            let accountvec=bs58::decode(account).into_vec().unwrap();
            let accountid=T::AccountId::decode(&mut &accountvec[1..33]).unwrap_or_default();
            // get defaul stable coin
            ensure!(Settings::contains_key("stablecoin".as_bytes().to_vec()),Error::<T>::MissingStableCoinConfiguration);
            let stablecoin=Settings::get("stablecoin".as_bytes().to_vec()).unwrap();
            let stablecoinv=json_get_value(stablecoin,"tokenid".as_bytes().to_vec());
            let tokenid=vecu8_to_u32(stablecoinv);
            //transfer the amount to the reserve account
            pallet_assets::Module::<T>::transfer(RawOrigin::Signed(accountid.clone()).into(), tokenid, T::Lookup::unlookup(signer.clone()), amount.into()).unwrap();
            // reduce the counter of the reserve
            //Retrieve reserve from InsurerReserves double map
            let current_reserves = InsurerReserves::<T>::get(signer.clone());
            //Current reserves if the withdrawal is done
            let new_reserve: u128 = current_reserves.checked_sub(amount.into()).unwrap();
            InsurerReserves::<T>::take(signer.clone());
            InsurerReserves::<T>::insert(signer.clone(), new_reserve);
            // Emit Event for unstaken
            Self::deposit_event(RawEvent::InsuranceFundUnstaken(signer,amount));
            Ok(())
        }
        /*
        ///Create new order book entry for sale or purchase
        #[weight = 1000]
        pub fn order_book_create(origin, _uid: u32,_info: Vec<u8>) -> dispatch::DispatchResult {
            // check the transaction is signed
            let _signer = ensure_signed(origin)?;
            // Emit Event for new book order
            //Self::deposit_event(RawEvent::InsuranceFundUnstaken(signer,amount));
            Ok(())
        }*/
    }
>>>>>>> ec05bf37
}
// function to validate a json string for no/std. It does not allocate of memory
fn json_check_validity(j: Vec<u8>) -> bool {
	// minimum lenght of 2
	if j.len() < 2 {
		return false;
	}
	// checks star/end with {}
	if *j.get(0).unwrap() == b'{' && *j.last().unwrap() != b'}' {
		return false;
	}
	// checks start/end with []
	if *j.get(0).unwrap() == b'[' && *j.last().unwrap() != b']' {
		return false;
	}
	// check that the start is { or [
	if *j.get(0).unwrap() != b'{' && *j.get(0).unwrap() != b'[' {
		return false;
	}
	//checks that end is } or ]
	if *j.last().unwrap() != b'}' && *j.last().unwrap() != b']' {
		return false;
	}
	//checks " opening/closing and : as separator between name and values
	let mut s: bool = true;
	let mut d: bool = true;
	let mut pg: bool = true;
	let mut ps: bool = true;
	let mut bp = b' ';
	for b in j {
		if b == b'[' && s {
			ps = false;
		}
		if b == b']' && s && !ps {
			ps = true;
		}

		if b == b'{' && s {
			pg = false;
		}
		if b == b'}' && s && !pg {
			pg = true;
		}

		if b == b'"' && s && bp != b'\\' {
			s = false;
			bp = b;
			d = false;
			continue;
		}
		if b == b':' && s {
			d = true;
			bp = b;
			continue;
		}
		if b == b'"' && !s && bp != b'\\' {
			s = true;
			bp = b;
			d = true;
			continue;
		}
		bp = b;
	}

	//fields are not closed properly
	if !s {
		return false;
	}
	//fields are not closed properly
	if !d {
		return false;
	}
	//fields are not closed properly
	if !ps {
		return false;
	}
	//fields are not closed properly
	if !pg {
		return false;
	}
	// every ok returns true
	true
}
// function to get record {} from multirecord json structure [{..},{.. }], it returns an empty Vec when the records is not present
fn json_get_recordvalue(ar: Vec<u8>, p: i32) -> Vec<u8> {
	let mut result = Vec::new();
	let mut op = true;
	let mut cn = 0;
	let mut lb = b' ';
	for b in ar {
		if b == b',' && op {
			cn += 1;
			continue;
		}
		if b == b'[' && op && lb != b'\\' {
			continue;
		}
		if b == b']' && op && lb != b'\\' {
			continue;
		}
		if b == b'{' && op && lb != b'\\' {
			op = false;
		}
		if b == b'}' && !op && lb != b'\\' {
			op = true;
		}
		// field found
		if cn == p {
			result.push(b);
		}
		lb = b;
	}
	result
}
// function to get a field value from array field [1,2,3,4,100], it returns an empty Vec when the records is not present
fn json_get_arrayvalue(ar: Vec<u8>, p: i32) -> Vec<u8> {
	let mut result = Vec::new();
	let mut op = true;
	let mut cn = 0;
	let mut lb = b' ';
	for b in ar {
		if b == b',' && op {
			cn += 1;
			continue;
		}
		if b == b'[' && op && lb != b'\\' {
			continue;
		}
		if b == b']' && op && lb != b'\\' {
			continue;
		}
		if b == b'"' && op && lb != b'\\' {
			continue;
		}
		if b == b'"' && op && lb != b'\\' {
			op = false;
		}
		if b == b'"' && !op && lb != b'\\' {
			op = true;
		}
		// field found
		if cn == p {
			result.push(b);
		}
		lb = b;
	}
	result
}

// function to get value of a field for Substrate runtime (no std library and no variable allocation)
fn json_get_value(j: Vec<u8>, key: Vec<u8>) -> Vec<u8> {
	let mut result = Vec::new();
	let mut k = Vec::new();
	let keyl = key.len();
	let jl = j.len();
	k.push(b'"');
	for xk in 0..keyl {
		k.push(*key.get(xk).unwrap());
	}
	k.push(b'"');
	k.push(b':');
	let kl = k.len();
	for x in 0..jl {
		let mut m = 0;
		if x + kl > jl {
			break;
		}
		for (xx, i) in (x..x + kl).enumerate() {
			if *j.get(i).unwrap() == *k.get(xx).unwrap() {
				m += 1;
			}
		}
		if m == kl {
			let mut lb = b' ';
			let mut op = true;
			let mut os = true;
			for i in x + kl..jl - 1 {
				if *j.get(i).unwrap() == b'[' && op && os {
					os = false;
				}
				if *j.get(i).unwrap() == b'}' && op && !os {
					os = true;
				}
				if *j.get(i).unwrap() == b':' && op {
					continue;
				}
				if *j.get(i).unwrap() == b'"' && op && lb != b'\\' {
					op = false;
					continue;
				}
				if *j.get(i).unwrap() == b'"' && !op && lb != b'\\' {
					break;
				}
				if *j.get(i).unwrap() == b'}' && op {
					break;
				}
				if *j.get(i).unwrap() == b']' && op {
					break;
				}
				if *j.get(i).unwrap() == b',' && op && os {
					break;
				}
				result.push(*j.get(i).unwrap());
				lb = *j.get(i).unwrap();
			}
			break;
		}
	}
	result
}
// function to get value of a field with a complex array like [{....},{.....}] for Substrate runtime (no std library and no variable allocation)
fn json_get_complexarray(j: Vec<u8>, key: Vec<u8>) -> Vec<u8> {
	let mut result = Vec::new();
	let mut k = Vec::new();
	let keyl = key.len();
	let jl = j.len();
	k.push(b'"');
	for xk in 0..keyl {
		k.push(*key.get(xk).unwrap());
	}
	k.push(b'"');
	k.push(b':');
	let kl = k.len();
	for x in 0..jl {
		let mut m = 0;
		if x + kl > jl {
			break;
		}
		for (xx, i) in (x..x + kl).enumerate() {
			if *j.get(i).unwrap() == *k.get(xx).unwrap() {
				m += 1;
			}
		}
		if m == kl {
			let mut os = true;
			for i in x + kl..jl - 1 {
				if *j.get(i).unwrap() == b'[' && os {
					os = false;
				}
				result.push(*j.get(i).unwrap());
				if *j.get(i).unwrap() == b']' && !os {
					break;
				}
			}
			break;
		}
	}
	result
}
// function to convert vec<u8> to u32
fn vecu8_to_u32(v: Vec<u8>) -> u32 {
	let vslice = v.as_slice();
	let vstr = str::from_utf8(vslice).unwrap_or("0");
	let vvalue: u32 = u32::from_str(vstr).unwrap_or(0);
	vvalue
}

// function to convert vec<u8> to u32
fn vecu8_to_u128(v: Vec<u8>) -> u128 {
	let vslice = v.as_slice();
	let vstr = str::from_utf8(vslice).unwrap_or("0");
	let vvalue: u128 = u128::from_str(vstr).unwrap_or(0);
	vvalue
}

// function to validate a phone number
fn validate_phonenumber(phonenumber: Vec<u8>) -> bool {
	// check maximum lenght
	if phonenumber.len() > 23 {
		return false;
	}
	// check admitted bytes
	let mut x = 0;
	for v in phonenumber.clone() {
		if (48..=57).contains(&v) || (v == 43 && x == 0) {
			x += 1;
		} else {
			return false;
		}
	}
	// load international prefixes table
	let mut p: Vec<Vec<u8>> = vec!["972".into()];
	p.push("93".into());
	p.push("355".into());
	p.push("213".into());
	p.push("376".into());
	p.push("244".into());
	p.push("54".into());
	p.push("374".into());
	p.push("297".into());
	p.push("61".into());
	p.push("43".into());
	p.push("994".into());
	p.push("973".into());
	p.push("880".into());
	p.push("375".into());
	p.push("32".into());
	p.push("501".into());
	p.push("229".into());
	p.push("975".into());
	p.push("387".into());
	p.push("267".into());
	p.push("55".into());
	p.push("246".into());
	p.push("359".into());
	p.push("226".into());
	p.push("257".into());
	p.push("855".into());
	p.push("237".into());
	p.push("1".into());
	p.push("238".into());
	p.push("345".into());
	p.push("236".into());
	p.push("235".into());
	p.push("56".into());
	p.push("86".into());
	p.push("61".into());
	p.push("57".into());
	p.push("269".into());
	p.push("242".into());
	p.push("682".into());
	p.push("506".into());
	p.push("385".into());
	p.push("53".into());
	p.push("537".into());
	p.push("420".into());
	p.push("45".into());
	p.push("253".into());
	p.push("593".into());
	p.push("20".into());
	p.push("503".into());
	p.push("240".into());
	p.push("291".into());
	p.push("372".into());
	p.push("251".into());
	p.push("298".into());
	p.push("679".into());
	p.push("358".into());
	p.push("33".into());
	p.push("594".into());
	p.push("689".into());
	p.push("241".into());
	p.push("220".into());
	p.push("995".into());
	p.push("49".into());
	p.push("233".into());
	p.push("350".into());
	p.push("30".into());
	p.push("299".into());
	p.push("590".into());
	p.push("502".into());
	p.push("224".into());
	p.push("245".into());
	p.push("595".into());
	p.push("509".into());
	p.push("504".into());
	p.push("36".into());
	p.push("354".into());
	p.push("91".into());
	p.push("62".into());
	p.push("964".into());
	p.push("353".into());
	p.push("972".into());
	p.push("39".into());
	p.push("81".into());
	p.push("962".into());
	p.push("254".into());
	p.push("686".into());
	p.push("965".into());
	p.push("996".into());
	p.push("371".into());
	p.push("961".into());
	p.push("266".into());
	p.push("231".into());
	p.push("423".into());
	p.push("370".into());
	p.push("352".into());
	p.push("261".into());
	p.push("265".into());
	p.push("60".into());
	p.push("960".into());
	p.push("223".into());
	p.push("356".into());
	p.push("692".into());
	p.push("596".into());
	p.push("222".into());
	p.push("230".into());
	p.push("262".into());
	p.push("52".into());
	p.push("377".into());
	p.push("976".into());
	p.push("382".into());
	p.push("1664".into());
	p.push("212".into());
	p.push("95".into());
	p.push("264".into());
	p.push("674".into());
	p.push("977".into());
	p.push("31".into());
	p.push("599".into());
	p.push("687".into());
	p.push("64".into());
	p.push("505".into());
	p.push("227".into());
	p.push("234".into());
	p.push("683".into());
	p.push("672".into());
	p.push("47".into());
	p.push("968".into());
	p.push("92".into());
	p.push("680".into());
	p.push("507".into());
	p.push("675".into());
	p.push("595".into());
	p.push("51".into());
	p.push("63".into());
	p.push("48".into());
	p.push("351".into());
	p.push("974".into());
	p.push("40".into());
	p.push("250".into());
	p.push("685".into());
	p.push("378".into());
	p.push("966".into());
	p.push("221".into());
	p.push("381".into());
	p.push("248".into());
	p.push("232".into());
	p.push("65".into());
	p.push("421".into());
	p.push("386".into());
	p.push("677".into());
	p.push("27".into());
	p.push("500".into());
	p.push("34".into());
	p.push("94".into());
	p.push("249".into());
	p.push("597".into());
	p.push("268".into());
	p.push("46".into());
	p.push("41".into());
	p.push("992".into());
	p.push("66".into());
	p.push("228".into());
	p.push("690".into());
	p.push("676".into());
	p.push("216".into());
	p.push("90".into());
	p.push("993".into());
	p.push("688".into());
	p.push("256".into());
	p.push("380".into());
	p.push("971".into());
	p.push("44".into());
	p.push("1".into());
	p.push("598".into());
	p.push("998".into());
	p.push("678".into());
	p.push("681".into());
	p.push("967".into());
	p.push("260".into());
	p.push("263".into());
	p.push("591".into());
	p.push("673".into());
	p.push("61".into());
	p.push("243".into());
	p.push("225".into());
	p.push("500".into());
	p.push("44".into());
	p.push("379".into());
	p.push("852".into());
	p.push("98".into());
	p.push("44".into());
	p.push("44".into());
	p.push("850".into());
	p.push("82".into());
	p.push("856".into());
	p.push("218".into());
	p.push("853".into());
	p.push("389".into());
	p.push("691".into());
	p.push("373".into());
	p.push("258".into());
	p.push("970".into());
	p.push("872".into());
	p.push("262".into());
	p.push("7".into());
	p.push("590".into());
	p.push("290".into());
	p.push("590".into());
	p.push("508".into());
	p.push("239".into());
	p.push("252".into());
	p.push("47".into());
	p.push("963".into());
	p.push("886".into());
	p.push("255".into());
	p.push("670".into());
	p.push("58".into());
	p.push("84".into());
	// normalis number
	let mut startpoint = 0;
	if phonenumber[0] == b'0' && phonenumber[1] == b'0' {
		startpoint = 2;
	}
	if phonenumber[0] == b'+' {
		startpoint = 1;
	}
	// create vec for comparison
	let mut pc3: Vec<u8> = vec![phonenumber[startpoint]];
	pc3.push(phonenumber[startpoint + 1]);
	pc3.push(phonenumber[startpoint + 2]);
	let mut pc2: Vec<u8> = vec![phonenumber[startpoint]];
	pc2.push(phonenumber[startpoint + 1]);
	let pc1: Vec<u8> = vec![phonenumber[startpoint]];
	let mut valid = false;
	for xp in p {
		if xp == pc3 || xp == pc2 || xp == pc1 {
			valid = true;
		}
	}
	valid
}
// function to validate an web url return true/false
fn validate_weburl(weburl: Vec<u8>) -> bool {
	let mut valid = false;
	let mut x = 0;
	let mut httpsflag = false;
	let mut httpflag = false;
	let mut startpoint = 0;
	let mut https: Vec<u8> = vec![b'h'];
	https.push(b't');
	https.push(b't');
	https.push(b'p');
	https.push(b's');
	https.push(b':');
	https.push(b'/');
	https.push(b'/');
	let mut http: Vec<u8> = vec![b'h'];
	http.push(b't');
	http.push(b't');
	http.push(b'p');
	http.push(b':');
	http.push(b'/');
	http.push(b'/');
	let mut httpscomp: Vec<u8> = vec![weburl[0]];
	httpscomp.push(weburl[1]);
	httpscomp.push(weburl[2]);
	httpscomp.push(weburl[3]);
	httpscomp.push(weburl[4]);
	httpscomp.push(weburl[5]);
	httpscomp.push(weburl[6]);
	httpscomp.push(weburl[7]);
	let mut httpcomp: Vec<u8> = vec![weburl[0]];
	httpcomp.push(weburl[1]);
	httpcomp.push(weburl[2]);
	httpcomp.push(weburl[3]);
	httpcomp.push(weburl[4]);
	httpcomp.push(weburl[5]);
	httpcomp.push(weburl[6]);
	if https == httpscomp {
		httpsflag = true;
	}
	if http == httpcomp {
		httpflag = true;
	}
	if !httpflag && !httpsflag {
		return false;
	}
	if httpsflag {
		startpoint = 8;
	}
	if httpflag {
		startpoint = 7;
	}
	for c in weburl {
		if x < startpoint {
			x += 1;
			continue;
		}
		// check for allowed chars
		if (32..=95).contains(&c) || (97..=126).contains(&c) {
			valid = true;
		} else {
			valid = false;
			break;
		}
	}
	valid
}

//function to validate YYYY-MM-DD date format
const DASH_AS_BYTE: u8 = 45;

fn validate_date(date_vec: &[u8]) -> bool {
	let str_date = str::from_utf8(date_vec).unwrap();
	// check date length is correct YYYY-MM-DD

	if str_date.len() != 10 {
		return false;
	}
	if date_vec.to_owned()[4] != DASH_AS_BYTE || date_vec.to_owned()[7] != DASH_AS_BYTE {
		return false;
	}

	let year = &str_date[0..=3];
	let month = &str_date[5..=6];
	let day = &str_date[8..=9];
	if !is_year_valid(year) || !is_day_valid(day) || !is_month_valid(month) {
		return false;
	}

	true
}

fn is_year_valid(year: &str) -> bool {
	let year_u16_res = year.parse();

	if year_u16_res.is_err() {
		return false;
	}
	let year_u16: u16 = year_u16_res.unwrap();

	if !(1900..=2100).contains(&year_u16) {
		return false;
	}
	true
}

fn is_day_valid(day: &str) -> bool {
	let day_u8_res = day.parse();
	if day_u8_res.is_err() {
		return false;
	}
	let day_u8: u8 = day_u8_res.unwrap();

	if !(1..=31).contains(&day_u8) {
		return false;
	}
	true
}

fn is_month_valid(month: &str) -> bool {
	let month_u8_res = month.parse();
	if month_u8_res.is_err() {
		return false;
	}
	let month_u8: u8 = month_u8_res.unwrap();

	if !(1..=12).contains(&month_u8) {
		return false;
	}
	true
}<|MERGE_RESOLUTION|>--- conflicted
+++ resolved
@@ -1,19 +1,18 @@
 #![cfg_attr(not(feature = "std"), no_std)]
-#![recursion_limit = "256"]
-
+
+#![recursion_limit="256"]
+
+/// Module to manage the Bonds (Debit Market) on BitGreen Blockchain
+
+use frame_support::{decl_module, decl_storage, decl_event, decl_error, dispatch, ensure, traits::Currency,codec::Decode};
+use frame_system::{ensure_root,ensure_signed};
+use sp_std::prelude::*;
 use core::str;
 use core::str::FromStr;
-/// Module to manage the Bonds (Debit Market) on BitGreen Blockchain
-use frame_support::{
-	codec::Decode, decl_error, decl_event, decl_module, decl_storage, dispatch, ensure,
-	traits::Currency,
-};
-use frame_system::RawOrigin;
-use frame_system::{ensure_root, ensure_signed};
-use sp_runtime::traits::StaticLookup;
 use sp_runtime::DispatchResult;
 use sp_std::borrow::ToOwned;
-use sp_std::prelude::*;
+use frame_system::RawOrigin;
+use sp_runtime::traits::StaticLookup;
 
 #[cfg(test)]
 mod mock;
@@ -25,12 +24,11 @@
 
 /// Module configuration
 //pub trait Config: frame_system::Config + Sized + pallet_assets::Config{
-pub trait Config:
-	frame_system::Config + Sized + pallet_assets::Config<AssetId = u32, Balance = u128>
-{
+pub trait Config: frame_system::Config + Sized + pallet_assets::Config<AssetId = u32, Balance = u128>{
 	type Event: From<Event<Self>> + Into<<Self as frame_system::Config>::Event>;
-	type Currency: Currency<Self::AccountId, Balance = Balance>;
+	type Currency: Currency<Self::AccountId, Balance = Balance>;    
 }
+
 
 // The runtime storage items
 decl_storage! {
@@ -38,102 +36,100 @@
 		// we use a strong crypto hashing with blake2_128
 		// Settings configuration, we store json structure with different keys (see the function for details)
 		Settings get(fn get_settings): map hasher(blake2_128_concat) Vec<u8> => Option<Vec<u8>>;
-		// Know Your client Data
-		Kyc get(fn get_kyc): map hasher(blake2_128_concat) T::AccountId => Option<Vec<u8>>;
-		KycSignatures get(fn get_kycsignatures): double_map hasher(blake2_128_concat) T::AccountId,hasher(blake2_128_concat) T::AccountId => Option<u32>;
-		KycApproved get(fn get_kycapproved): map hasher(blake2_128_concat) T::AccountId => Option<u32>;
-		// Bonds data
-		Bonds get(fn get_bond): map hasher(blake2_128_concat) u32 => Option<Vec<u8>>;
-		// Bonds Approval signatures
-		BondsSignatures get(fn get_bondssignatures): double_map hasher(blake2_128_concat) u32,hasher(blake2_128_concat) T::AccountId => Option<u32>;
-		// Bonds Approved
-		BondsApproved get(fn get_bondapproved): map hasher(blake2_128_concat) u32 => Option<u32>;
-		// Bond Shares (subscription )
-		BondsShares get(fn get_bondsshares): double_map hasher(blake2_128_concat) u32,hasher(blake2_128_concat) T::AccountId => Option<u32>;
-		// Bond Total Subscribed
-		BondsTotalShares get(fn get_bondstotalshares): map hasher(blake2_128_concat) u32 => Option<u32>;
-		// Credit Rating Agencies
-		CreditRatingAgencies get(fn get_creditrating_agency): map hasher(blake2_128_concat) T::AccountId => Option<Vec<u8>>;
-		CreditRatings get(fn get_creditrating): map hasher(blake2_128_concat) u32 => Option<Vec<u8>>;
-		// Collaterals
-		Collaterals get(fn get_collateral): double_map hasher(blake2_128_concat) u32, hasher(blake2_128_concat) u32 => Option<Vec<u8>>;
-		//Approval Signatures
-		CollateralsApproval get(fn get_collateral_approval): double_map hasher(blake2_128_concat) u32, hasher(blake2_128_concat) u32 => Option<Vec<u8>>;
-		// Funds
-		Funds get(fn get_fund): map hasher(blake2_128_concat) T::AccountId => Option<Vec<u8>>;
-		FundsSignatures get(fn get_fund_signatures): double_map hasher(blake2_128_concat) T::AccountId,hasher(blake2_128_concat) T::AccountId => Option<u32>;
-		FundsApproved get(fn get_fund_approved): map hasher(blake2_128_concat) T::AccountId => Option<u32>;
-		// Standard Iso country code and official name
-		IsoCountries get(fn get_iso_country): map hasher(blake2_128_concat) Vec<u8> => Option<Vec<u8>>;
-		// Currencies data
-		Currencies get(fn get_currency): map hasher(blake2_128_concat) Vec<u8> => Option<Vec<u8>>;
-		// Underwriters data
-		Underwriters get(fn get_underwriter): map hasher(blake2_128_concat) T::AccountId => Option<Vec<u8>>;
-		// Insurer data
-		Insurers get(fn get_insurer): map hasher(blake2_128_concat) T::AccountId => Option<Vec<u8>>;
-		// Insurance Data
-		Insurances get(fn get_insurance): double_map hasher(blake2_128_concat) T::AccountId, hasher(blake2_128_concat) u32 => Option<Vec<u8>>;
-		//Frozen funds in an Pool Account according to the percentage of mandatory reserves
-		InsurerReserves get(fn get_insurer_reserves): map hasher(blake2_128_concat) T::AccountId => Balance;
-		// Insurances Signed from Payer
-		InsurancesSigned get(fn get_insurance_signature): double_map hasher(blake2_128_concat) T::AccountId, hasher(blake2_128_concat) u32 => Option<T::AccountId>;
-		// Lawyers data
-		Lawyers get(fn get_lawyer): map hasher(blake2_128_concat) T::AccountId => Option<Vec<u8>>;
-		// InterbankRate data
-		InterbankRates get(fn get_interbank_rate): double_map hasher(blake2_128_concat) Vec<u8>, hasher(blake2_128_concat) Vec<u8> => Option<u32>;
-		 // InterbankRate data
-		InflationRates get(fn get_inflation_rate): double_map hasher(blake2_128_concat) Vec<u8>, hasher(blake2_128_concat) Vec<u8> => Option<u32>;
-		// Total Risks Covered
-		InsurerRisksCovered get(fn get_insurer_risks_covered): map hasher(blake2_128_concat) T::AccountId => Balance;
-		// Order book
-		OrderBook get(fn get_order_book): map hasher(blake2_128_concat) u32 => Option<Vec<u8>>;
-	}
+        // Know Your client Data
+        Kyc get(fn get_kyc): map hasher(blake2_128_concat) T::AccountId => Option<Vec<u8>>;
+        KycSignatures get(fn get_kycsignatures): double_map hasher(blake2_128_concat) T::AccountId,hasher(blake2_128_concat) T::AccountId => Option<u32>;
+        KycApproved get(fn get_kycapproved): map hasher(blake2_128_concat) T::AccountId => Option<u32>;
+        // Bonds data
+        Bonds get(fn get_bond): map hasher(blake2_128_concat) u32 => Option<Vec<u8>>;
+        // Bonds Approval signatures
+        BondsSignatures get(fn get_bondssignatures): double_map hasher(blake2_128_concat) u32,hasher(blake2_128_concat) T::AccountId => Option<u32>;
+        // Bonds Approved
+        BondsApproved get(fn get_bondapproved): map hasher(blake2_128_concat) u32 => Option<u32>;
+        // Bond Shares (subscription )
+        BondsShares get(fn get_bondsshares): double_map hasher(blake2_128_concat) u32,hasher(blake2_128_concat) T::AccountId => Option<u32>;
+        // Bond Total Subscribed
+        BondsTotalShares get(fn get_bondstotalshares): map hasher(blake2_128_concat) u32 => Option<u32>;
+        // Credit Rating Agencies
+        CreditRatingAgencies get(fn get_creditrating_agency): map hasher(blake2_128_concat) T::AccountId => Option<Vec<u8>>;
+        CreditRatings get(fn get_creditrating): map hasher(blake2_128_concat) u32 => Option<Vec<u8>>;
+        // Collaterals
+        Collaterals get(fn get_collateral): double_map hasher(blake2_128_concat) u32, hasher(blake2_128_concat) u32 => Option<Vec<u8>>;
+        //Approval Signatures
+        CollateralsApproval get(fn get_collateral_approval): double_map hasher(blake2_128_concat) u32, hasher(blake2_128_concat) u32 => Option<Vec<u8>>;
+        // Funds
+        Funds get(fn get_fund): map hasher(blake2_128_concat) T::AccountId => Option<Vec<u8>>;
+        FundsSignatures get(fn get_fund_signatures): double_map hasher(blake2_128_concat) T::AccountId,hasher(blake2_128_concat) T::AccountId => Option<u32>;
+        FundsApproved get(fn get_fund_approved): map hasher(blake2_128_concat) T::AccountId => Option<u32>;
+        // Standard Iso country code and official name
+        IsoCountries get(fn get_iso_country): map hasher(blake2_128_concat) Vec<u8> => Option<Vec<u8>>;
+        // Currencies data
+        Currencies get(fn get_currency): map hasher(blake2_128_concat) Vec<u8> => Option<Vec<u8>>;
+        // Underwriters data
+        Underwriters get(fn get_underwriter): map hasher(blake2_128_concat) T::AccountId => Option<Vec<u8>>;
+        // Insurer data
+        Insurers get(fn get_insurer): map hasher(blake2_128_concat) T::AccountId => Option<Vec<u8>>;
+        // Insurance Data
+        Insurances get(fn get_insurance): double_map hasher(blake2_128_concat) T::AccountId, hasher(blake2_128_concat) u32 => Option<Vec<u8>>;
+        //Frozen funds in an Pool Account according to the percentage of mandatory reserves
+        InsurerReserves get(fn get_insurer_reserves): map hasher(blake2_128_concat) T::AccountId => Balance;
+        // Insurances Signed from Payer
+        InsurancesSigned get(fn get_insurance_signature): double_map hasher(blake2_128_concat) T::AccountId, hasher(blake2_128_concat) u32 => Option<T::AccountId>;
+        // Lawyers data
+        Lawyers get(fn get_lawyer): map hasher(blake2_128_concat) T::AccountId => Option<Vec<u8>>;
+        // InterbankRate data
+        InterbankRates get(fn get_interbank_rate): double_map hasher(blake2_128_concat) Vec<u8>, hasher(blake2_128_concat) Vec<u8> => Option<u32>;
+	     // InterbankRate data
+        InflationRates get(fn get_inflation_rate): double_map hasher(blake2_128_concat) Vec<u8>, hasher(blake2_128_concat) Vec<u8> => Option<u32>;
+        // Total Risks Covered
+        InsurerRisksCovered get(fn get_insurer_risks_covered): map hasher(blake2_128_concat) T::AccountId => Balance;
+        // Order book
+        OrderBook get(fn get_order_book): map hasher(blake2_128_concat) u32 => Option<Vec<u8>>;
+    }
 }
 
 // We generate events to inform the users of succesfully actions.
 decl_event!(
-	pub enum Event<T>
-	where
-		AccountId = <T as frame_system::Config>::AccountId,
-	{
-		SettingsCreated(Vec<u8>, Vec<u8>), // New settings configuration has been created
-		SettingsDestroyed(Vec<u8>),        // A settings has been removed
-		KycStored(AccountId, Vec<u8>),     // Kyc data stored on chain
-		KycSignedforApproval(AccountId, AccountId), // Kyc has been signed for approval
-		KycApproved(AccountId, AccountId), // Kyc approved with all the required signatures
-		IsoCountryCreated(Vec<u8>, Vec<u8>), // Iso country created
-		IsoCountryDestroyed(Vec<u8>),      // Iso country destroyed
-		CurrencyCodeCreated(Vec<u8>, Vec<u8>), // a currency code has been created
-		CurrencyDestroyed(Vec<u8>),        // Currency code has been destroyed
-		BondCreated(AccountId, u32, Vec<u8>), // New bond has been created
-		BondApproved(u32, AccountId),      // A bond has been approved
-		BondSignedforApproval(u32, AccountId), // A bond has been assigned for approval
-		CreditRatingAgencyStored(AccountId, Vec<u8>), // Credit rating agency has been stored/updated
-		CreditRatingStored(u32, Vec<u8>),  // New credit rating has been created
-		UnderwriterCreated(AccountId, Vec<u8>), // An underwriter has been created
-		UnderwriterDestroyed(AccountId),   // An underwriter has been destroyed
-		CollateralsStored(u32, u32, Vec<u8>), // A collaterals has been stored
-		CollateralsDestroyed(u32, u32),    // A collaterals has been destroyed
-		CollateralsApproved(u32, u32, Vec<u8>), // A collaterals has been approved
-		FundStored(AccountId, Vec<u8>),    // Fund data stored on chain
-		FundApproved(AccountId, AccountId), // Fund approved with all the required signatures
-		FundSignedforApproval(AccountId, AccountId), // Fund has been signed for approval
-		InsurerCreated(AccountId, Vec<u8>), // Insurer has been stored/updated
-		InsurerDestroyed(AccountId),       // Insurer has been destroyed
-		InsuranceCreated(AccountId, u32, Vec<u8>), // Insurance has been created
-		InsuranceDestroyed(AccountId, u32), // Insurance has been destroyed
-		InsuranceSigned(AccountId, u32, AccountId), // Insurance signed
-		LawyerCreated(AccountId, Vec<u8>), // A Lawyer has been created
-		LawyerDestroyed(AccountId),        // A Lawyer opinion has been destroyed
-		InterbankRateCreated(Vec<u8>, Vec<u8>), // An InterbankRate has been created
-		InterbankRateDestroyed(Vec<u8>, Vec<u8>), // An InterbankRate has been destroyed
-		InflationRateCreated(Vec<u8>, Vec<u8>), // An Inflation Rate has been created
-		InflationRateDestroyed(Vec<u8>, Vec<u8>), // An Inflation Rate has been destroyed
-		CreditRatingAgencyDestroyed(AccountId), // A credit agency ahs been deleted
-		InsuranceFundStaken(AccountId, Balance), // Some funds have been stake for Insurer reserve
-		InsuranceFundUnstaken(AccountId, Balance), // Some funds have been unstaken from Insurer reserve
-		BondSubscribed(u32, AccountId, u32), // Subscription of shares of a bond
+	pub enum Event<T> where AccountId = <T as frame_system::Config>::AccountId {
+	    SettingsCreated(Vec<u8>,Vec<u8>),               // New settings configuration has been created
+        SettingsDestroyed(Vec<u8>),                     // A settings has been removed
+        KycStored(AccountId,Vec<u8>),                   // Kyc data stored on chain
+        KycSignedforApproval(AccountId,AccountId),      // Kyc has been signed for approval
+        KycApproved(AccountId,AccountId),               // Kyc approved with all the required signatures
+        IsoCountryCreated(Vec<u8>,Vec<u8>),             // Iso country created
+        IsoCountryDestroyed(Vec<u8>),                   // Iso country destroyed
+        CurrencyCodeCreated(Vec<u8>,Vec<u8>),           // a currency code has been created
+        CurrencyDestroyed(Vec<u8>),                     // Currency code has been destroyed
+        BondCreated(AccountId,u32,Vec<u8>),                       // New bond has been created
+        BondApproved(u32,AccountId),                    // A bond has been approved
+        BondSignedforApproval(u32,AccountId),           // A bond has been assigned for approval
+        CreditRatingAgencyStored(AccountId,Vec<u8>),    // Credit rating agency has been stored/updated
+        CreditRatingStored(u32,Vec<u8>),                // New credit rating has been created
+        UnderwriterCreated(AccountId, Vec<u8>),         // An underwriter has been created
+        UnderwriterDestroyed(AccountId),                // An underwriter has been destroyed
+        CollateralsStored(u32,u32,Vec<u8>),             // A collaterals has been stored
+        CollateralsDestroyed(u32,u32),                  // A collaterals has been destroyed
+        CollateralsApproved(u32,u32,Vec<u8>),           // A collaterals has been approved
+        FundStored(AccountId,Vec<u8>),                  // Fund data stored on chain
+        FundApproved(AccountId,AccountId),              // Fund approved with all the required signatures
+        FundSignedforApproval(AccountId,AccountId),     // Fund has been signed for approval
+        InsurerCreated(AccountId,Vec<u8>),              // Insurer has been stored/updated
+        InsurerDestroyed(AccountId),                    // Insurer has been destroyed
+        InsuranceCreated(AccountId,u32,Vec<u8>),        // Insurance has been created
+        InsuranceDestroyed(AccountId,u32),              // Insurance has been destroyed
+        InsuranceSigned(AccountId,u32,AccountId),       // Insurance signed
+        LawyerCreated(AccountId, Vec<u8>),              // A Lawyer has been created
+        LawyerDestroyed(AccountId),                     // A Lawyer opinion has been destroyed
+        InterbankRateCreated(Vec<u8>,Vec<u8>),          // An InterbankRate has been created
+        InterbankRateDestroyed(Vec<u8>,Vec<u8>),        // An InterbankRate has been destroyed
+        InflationRateCreated(Vec<u8>,Vec<u8>),          // An Inflation Rate has been created
+        InflationRateDestroyed(Vec<u8>,Vec<u8>),        // An Inflation Rate has been destroyed
+        CreditRatingAgencyDestroyed(AccountId),         // A credit agency ahs been deleted
+        InsuranceFundStaken(AccountId,Balance),         // Some funds have been stake for Insurer reserve
+        InsuranceFundUnstaken(AccountId,Balance),       // Some funds have been unstaken from Insurer reserve
+        BondSubscribed(u32,AccountId,u32),           // Subscription of shares of a bond
 	}
+
 );
 
 // Errors to inform users that something went wrong.
@@ -141,464 +137,464 @@
 	pub enum Error for Module<T: Config> {
 		/// Settings key is not valid
 		SettingsKeyNotValid,
-		/// Settings Key has not been found on the blockchain
-		SettingsKeyNotFound,
-		/// Settings data is too short to be valid
-		SettingsJsonTooShort,
-		/// Settings data is too long to be valid
-		SettingsJsonTooLong,
-		/// Settings key is wrong
-		SettingsKeyIsWrong,
-		/// Invalid Json structure
-		InvalidJson,
-		/// Manager account in KYC settings is wrong
-		KycManagerAccountIsWrong,
-		/// Supervisor account in KYC settings is wrong
-		KycSupervisorAccountIsWrong,
-		/// Operators account for KYC have not been configured, minimum one account
-		KycOperatorsNotConfigured,
-		/// Manager account for bond approval is wrong
-		BondApprovalManagerAccountIsWrong,
-		/// Bond approval commitee is wrong
-		BondApprovalCommitteeIsWrong,
-		/// Mandatory underwriting can be Y or N only.
-		BondApprovalMandatoryUnderwritingIsWrong,
-		/// Mandatory credit rating can be Y or N only.
-		BondApprovalMandatoryCreditRatingIsWrong,
-		/// Mandatory legal opinion can be Y or N only.
-		BondApprovalMandatoryLegalOpinionIsWrong,
-		/// Manager account for underwriters submission is wrong
-		UnderWritersSubmissionManagerAccountIsWrong,
-		/// Manager account for lawyers submission is wrong
-		LawyersSubmissionManagerAccountIsWrong,
-		/// Committe for lawyers submission is wrong
-		LawyersSubmissionCommitteeIsWrong,
-		/// Manager account for collateral verification is wrong
-		CollateralVerificationManagerAccountIsWrong,
-		/// Committe for collateral verification is wrong
-		CollateralVerificationCommitteeIsWrong,
-		///  Account for  fund approval is wrong
-		FundApprovalManagerAccountIsWrong,
-		/// Committe for fund approval  is wrong
-		FundApprovalCommitteeIsWrong,
-		/// Info Documents is empty
-		InfoDocumentsIsWrong,
-		/// Kyc Id is wrong, it cannot be zero
-		KycIdIsWrongCannotBeZero,
-		/// Kyc info cannot be longer of 8192 bytes
-		KycInfoIsTooLong,
-		/// Kyc cannot be shorter of 10 bytes
-		KycNameTooShort,
-		/// Kyc cannot be longer of 64 bytes
-		KycNameTooLong,
-		/// Kyc address cannot be shorter of 10 bytes
-		KycAddressTooShort,
-		/// Kyc address cannot be longer of 64 bytes
-		KycAddressTooLong,
-		/// Kyc zip code cannot be shorter of 3 bytes
-		KycZipCodeTooShort,
-		/// Kyc zip code cannot be longer of 6 bytes
-		KycZipCodeTooLong,
-		/// Kyc city cannot be shorter of 3 bytes
-		KycCityTooShort,
-		/// Kyc state cannot be longer of 64 bytes
-		KycCityTooLong,
-		/// Kyc state cannot be shorter of 3 bytes
-		KycStateTooShort,
-		/// Kyc state cannot be longer of 64 bytes
-		KycStateTooLong,
-		/// Kyc country cannot be shorter of 3 bytes
-		KycCountryTooShort,
-		/// Kyc country cannot be longer of 64 bytes
-		KycCountryTooLong,
-		/// Kyc website is too short
-		KycWebSiteTooShort,
-		/// Kyc website is too long
-		KycWebSiteTooLong,
-		/// Kyc website is wrong
-		KycWebSiteIsWrong,
-		/// Kyc phone is too short
-		KycPhoneTooShort,
-		/// Kyc phone is too long
-		KycPhoneTooLong,
-		/// Kyc phone is wrong, not international prefix is matching
-		KycPhoneIsWrong,
-		/// Document description is too short
-		KycDocumentDescriptionTooShort,
-		/// Document Ipfs address is too short
-		KycDocumentIpfsAddressTooShort,
-		/// Missing documents
-		KycMissingDocuments,
-		/// Kyc Id has not been found
-		KycIdNotFound,
-		/// The signer has already signed the same kyc
-		KycSignatureAlreadyPresentrSameSigner,
-		/// Kyc Settings not yet configured
-		KycSettingsNotConfigured,
-		/// The signer is not authorized to approve a KYC
-		SignerIsNotAuthorizedForKycApproval,
-		/// The signer is not authorized to delet a KYC
-		SignerIsNotAuthorizedForKycCancellation,
-		/// Bond id cannot be zero
-		BondIdIsWrongCannotBeZero,
-		/// Bond id has been already used
-		BondIdAlreadyUsed,
-		/// Wrong account id
-		WrongAccountId,
-		/// Missing kyc for the signer
-		MissingKycForSigner,
-		/// Missing Kyc Approval
-		MissingKycApproval,
-		/// Bond total amount cannot be zero
-		BondTotalAmountCannotBeZero,
-		/// Country code lenght is wrong
-		WrongLengthCountryCode,
-		/// Country name is too short
-		CountryNameTooShort,
-		/// Country code is already present
-		CountryCodeAlreadyPresent,
-		/// Country code not found
-		CountryCodeNotFound,
-		/// Wrong lenght of the currency code
-		WrongLengthCurrencyCode,
-		/// info field is too long
-		SizeInfoTooLong,
-		/// Currency name is too short
-		CurrencyNameTooShort,
-		/// Currency name is too long
-		CurrencyNameTooLong,
-		/// Currency category is wrong, it can be 'c' for crypto currency or 'f' for fiat currency
-		CurrencyCategoryIswrong,
-		/// Currency code has not been found
-		CurrencyCodeNotFound,
-		/// block chain name is too short
-		BlockchainNameTooShort,
-		/// block chain name is too long
-		BlockchainNameTooLong,
-		/// Currency code is already present
-		CurrencyCodeAlreadyPresent,
-		/// Bond interest rate cannot be zero
-		BondInterestRateIsWrong,
-		/// Bond interest type is wrong, it can be X,F,Z,I only.
-		BondInterestTypeIsWrong,
-		/// Bond maturity cannot be zero
-		BondMaturityCannotBeZero,
-		/// Bond maturity cannot be longer than 600 months (50 years)
-		BondMaturityTooLong,
-		/// Bond Instalments cannot be more than 600
-		BondTooManyInstalments,
-		/// Bond instalmnents cannot exceed Maturity
-		BondInstalmentsCannotExceedMaturity,
-		/// Grace period cannot exceed the maturity
-		BondGracePeriodCannotExceedMaturity,
-		/// Bond accepted currencies cannot be empty
-		BondAcceptedCurrenciesCannotBeEmpty,
-		/// Bond subordinated is wrong, it can be Y/N
-		BondSubordinatedIsWrong,
-		/// Bond put option is wrong, it can be Y/N
-		BondPutOptionIsWrong,
-		/// Bond put vesting period cannot be zero
-		BondPutVestingPeriodCannotBeZero,
-		/// Bond call option is wrong, it can be Y/N
-		BondCallOptionIsWrong,
-		/// Bond put vesting period cannot be zero
-		BondCallVestingPeriodCannotBeZero,
-		/// Bond put convertible option is wrong, it can be Y/N
-		BondPutConvertibleOptionIsWrong,
-		/// Bond call convertible option is wrong, it can be Y/N
-		BondCallConvertibleOptionIsWrong,
-		// The bond document description cannot be shorter of 5 bytes
-		BondDocumentDescriptionTooShort,
-		/// The ipfs address of the bond document is too short to be real
-		BondDocumentIpfsAddressTooShort,
-		/// Bond documents are missing
-		BondMissingDocuments,
-		/// Kyc of the signer is not present or not approved yet
-		KycSignerIsNotApproved,
-		/// Kyc is under process it cannot be changed
-		KycUnderProcessItCannotBeChanged,
-		/// Bonds Id has not been found on chain
-		BondsIdNotFound,
-		/// The signature for the bond approval is alredy present for the same signer
-		BondsSignatureAlreadyPresentrSameSigner,
-		/// Signer is not authorized for Bond approval
-		SignerIsNotAuthorizedForBondApproval,
-		/// The manager enabled to submit a credit rating agency is wrong
-		CreditRatingAgenciesSubmissionManagerAccountIsWrong,
-		/// The committee enabled to submit a credit rating agency is wrong
-		CreditRatingAgenciesSubmissionCommitteeIsWrong,
-		/// The signed is not authorized to submit a credit rating agency
-		SignerIsNotAuthorizedForCreditRatingAgencySubmission,
-		/// the json structure for credit rating agency is too long
-		CreditRatingAgencyInfoIsTooLong,
-		/// The name of the credit rating agency is too short
-		CreditRatingAgencyNameTooShort,
-		/// The name of the credit rating agency is too long
-		CreditRatingAgencyNameTooLong,
-		/// The account id of the credit rating agency is wrong, it shoulf be 48 bytes
-		CreditRatingAgencyAccountIdIsWrong,
-		/// The website of the Credit Rating Agency is wrong
-		CreditRatingAgencyWebSiteIsWrong,
-		/// Description of the document for the credit agency is too short
-		CreditRatingAgencyDocumentDescriptionTooShort,
-		/// IPFS address of the document for a credit agency is too short
-		CreditRatingAgencyDocumentIpfsAddressTooShort,
-		/// Documents for the credit rating agency are missing, at the least one is required
-		CreditRatingAgencyMissingDocuments,
-		/// The signer is not a credit rating agency
-		SignerIsNotAuthorizedAsCreditRatingAgency,
-		/// The credit rating info is too long, maximum 8192
-		CreditRatingInfoIsTooLong,
-		/// The credit rating description is too short
-		CreditRatingDescriptionTooShort,
-		/// The credit rating description is too long
-		CreditRatingDescriptionTooLong,
-		/// the credit rating document description is too long
-		CreditRatingDocumentDescriptionTooShort,
-		/// IPFS address of the document of credit rating is too short
-		CreditRatingDocumentIpfsAddressTooShort,
-		/// Documents for the credit rating  are missing, at the least one is required
-		CreditRatingMissingDocuments,
-		/// Underwriter account is not found on chain
-		UnderwriterAccountNotFound,
-		/// Underwriter account already stored on chain
-		UnderwriterAlreadyPresent,
-		/// The collaterals info are too long, maximum 8192 bytes
-		CollateralsInfoIsTooLong,
-		/// Collateral document description is too short
-		CollateralDocumentDescriptionTooShort,
-		/// Collateral document ipfs address is too short
-		CollateralDocumentIpfsAddressTooShort,
-		/// Collateral requires at least one document
-		CollateralMissingDocuments,
-		/// The collateral id is already present per this bond id
-		CollateralIdAlreadyPresent,
-		/// The signer cannot approve a collateral
-		SignerIsNotAuthorizedForCollateralsApproval,
-		/// Underwriter InfoDocuments Missing
-		MissingUnderwriterInfoDocuments,
-		/// Underwriter name is too short
-		UnderwriterNameTooShort,
-		/// Underwriter website is too short
-		UnderwriterWebSiteTooShort,
-		/// Underwriter website is too long
-		UnderwriterWebSiteTooLong,
-		/// Invalid Website
-		InvalidWebsite,
-		/// The adrresses for the underwriter from json and passed paramenters did not match
-		UnmatchingUnderwriterAddress,
-		/// Missing Underwriter Account ID from json input
-		MissingUnderwriterAccountId,
-		/// The committee enabled to submit Underwriter is wrong
-		UnderwritersSubmissionCommitteeIsWrong,
-		/// The signed is not authorized to submit or remove an underwriter
-		SignerIsNotAuthorizedForUnderwriterSubmissionOrRemoval,
-		/// Signer is not authorized for fund creation/update
-		SignerIsNotAuthorizedForFundCreation,
-		/// Insurer manager is not set
-		InsurerSubmissionManagerAccountIsWrong,
-		/// Insurer committee is empty
-		InsurerSubmissionCommitteeIsWrong,
-		/// Signer has not authorization to submite Insurer
-		SignerIsNotAuthorizedForInsurerSubmissionOrRemoval,
-		/// Fund info is long, maximum 8192 bytes
-		FundInfoIsTooLong,
-		/// Fund name is too short
-		FundNameTooShort,
-		/// Fund name is too long
-		FundNameTooLong,
-		/// Fund address cannot be shorter of 10 bytes
-		FundAddressTooShort,
-		/// Fund address cannot be longer of 64 bytes
-		FundAddressTooLong,
-		/// Fund zip code cannot be shorter of 3 bytes
-		FundZipCodeTooShort,
-		/// Fund zip code cannot be longer of 6 bytes
-		FundZipCodeTooLong,
-		/// Fund city cannot be shorter of 3 bytes
-		FundCityTooShort,
-		/// Fund city cannot be longer of 64 bytes
-		FundCityTooLong,
-		/// Fund state cannot be shorter of 3 bytes
-		FundStateTooShort,
-		/// Fund state cannot be longer of 64 bytes
-		FundStateTooLong,
-		/// Fund country cannot be shorter of 3 bytes
-		FundCountryTooShort,
-		/// Fund country cannot be longer of 64 bytes
-		FundCountryTooLong,
-		/// Fund website is too short
-		FundWebSiteTooShort,
-		/// Fund website is too long
-		FundWebSiteTooLong,
-		/// Fund website is wrong
-		FundWebSiteIsWrong,
-		/// Fund phone is too short
-		FundPhoneTooShort,
-		/// Fund phone is too long
-		FundPhoneTooLong,
-		/// Fund phone is wrong, not international prefix is matching
-		FundPhoneIsWrong,
-		/// Document description is too short for the fund submission
-		FundDocumentDescriptionTooShort,
-		/// Document Ipfs address is too short
-		FundDocumentIpfsAddressTooShort,
-		/// Missing documents for the fund
-		FundMissingDocuments,
-		/// Fund initial fee cannot be zero
-		FundInitialFeesCannotBeZero,
-		/// Fund yearly fees cannot be zero
-		FundYearlyFeesCannotBeZero,
-		/// Fund performance fees cannot be zero
-		FundPerformanceFeesCannotBeZero,
-		/// Fund account id is wrong
-		FundAccountIdIsWrong,
-		/// Account id for deposit to the fund is wrong
-		FundDepositAccountIdIsWrong,
-		/// Account id for fund manager is wrong
-		FundManagerAccountIdIsWrong,
-		/// Fund manager account is missing
-		FundManagerAccountisMissing,
-		/// Fund under processing cannot be changed
-		FundUnderProcessItCannotBeChanged,
-		/// Fund signatures is already present on chain for the same signer
-		FundsSignatureAlreadyPresentrSameSigner,
-		/// Fund type is wrong it can be H for Hedge Fund or E for Enterprise fund
-		FundTypeIsWrong,
-		/// Signer is not authorized for fund approval
-		SignerIsNotAuthorizedForFundApproval,
-		/// Currency in the Insurance configuration is wrong
-		InsuranceCurrencyIsWrong,
-		/// Insurance Minimum Reserver Cannot Be Zero
-		InsuranceMinReserveCannotBeZero,
-		/// Insurer Settings is missing from the configuration
-		InsurerSettingIsMissing,
-		/// Insurer is already present
-		InsurerAlreadyPresent,
-		/// Insurer name is too short
-		InsurerNameTooShort,
-		/// Insurer web site is too short
-		InsurerWebSiteTooShort,
-		/// Insurer web site is too long
-		InsurerWebSiteTooLong,
-		/// The adrresses for the underwriter from json and passed paramenters did not match
-		UnmatchingInsurerAddress,
-		/// Insurer account not found
-		InsurerAccountNotFound,
-		/// Insurer account has not been found
-		MissingInsurerAccountId,
-		/// Info documents for the insurer are missing
-		MissingInsurerInfoDocuments,
-		/// Signer is not an insurer
-		SignerIsNotInsurer,
-		/// Max Coverage cannot be zero
-		MaxCoverageCannotBeZero,
-		/// Payer account is wrong
-		PayerAccountIsWrong,
-		/// Beneficiary account is wrong
-		BeneficiaryAccountIsWrong,
-		/// Insurance premium cannot be zero.
-		InsurancePremiumCannotBeZero,
-		/// Information documents about the insurance are missing
-		MissingInsuranceInfoDocuments,
-		/// Insurance id is already present in the state
-		InsuranceIdAlreadyPresent,
-		/// The data is already stored on chain
-		AlreadyPresent,
-		/// The name is too short
-		NameTooShort,
-		/// The website is too short
-		WebSiteTooShort,
-		/// The website is too short
-		WebSiteTooLong,
-		/// The account id is missing in the parameters passed
-		MissingAccountId,
-		/// The addresses did not match
-		UnmatchingAddress,
-		/// The info documents is missing
-		MissingInfoDocuments,
-		/// Signer Is Not Authorized For Submission Or Removal
-		SignerIsNotAuthorizedForSubmissionOrRemoval,
-		/// Account if has not  been found
-		AccountNotFound,
-		///Current insurer reserves below minimum insurer requirement
-		BelowMinimumReserve,
-		/// The current reserve is not enough for the additional insurance
-		InsufficientReserve,
-		/// Insurance cannot be found
-		InsuranceNotFound,
-		///Insurer reserve not found
-		ReserveNotFound,
-		/// Insurance has been already signed
-		InsuranceAlreadySigned,
-		/// The date format is not in  YYYY-MM-DD format
-		InvalidDateFormat,
-		/// Settings does not exist
-		SettingsDoesNotExist,
-		/// Got an overflow after adding
+        /// Settings Key has not been found on the blockchain
+        SettingsKeyNotFound,
+        /// Settings data is too short to be valid
+        SettingsJsonTooShort,
+        /// Settings data is too long to be valid
+        SettingsJsonTooLong,
+        /// Settings key is wrong
+        SettingsKeyIsWrong,
+        /// Invalid Json structure
+        InvalidJson,
+        /// Manager account in KYC settings is wrong
+        KycManagerAccountIsWrong,
+        /// Supervisor account in KYC settings is wrong
+        KycSupervisorAccountIsWrong,
+        /// Operators account for KYC have not been configured, minimum one account
+        KycOperatorsNotConfigured,
+        /// Manager account for bond approval is wrong
+        BondApprovalManagerAccountIsWrong,
+        /// Bond approval commitee is wrong
+        BondApprovalCommitteeIsWrong,
+        /// Mandatory underwriting can be Y or N only.
+        BondApprovalMandatoryUnderwritingIsWrong,
+        /// Mandatory credit rating can be Y or N only.
+        BondApprovalMandatoryCreditRatingIsWrong,
+        /// Mandatory legal opinion can be Y or N only.
+        BondApprovalMandatoryLegalOpinionIsWrong,
+        /// Manager account for underwriters submission is wrong
+        UnderWritersSubmissionManagerAccountIsWrong,
+        /// Manager account for lawyers submission is wrong
+        LawyersSubmissionManagerAccountIsWrong,
+        /// Committe for lawyers submission is wrong
+        LawyersSubmissionCommitteeIsWrong,
+        /// Manager account for collateral verification is wrong    
+        CollateralVerificationManagerAccountIsWrong,
+        /// Committe for collateral verification is wrong
+        CollateralVerificationCommitteeIsWrong,
+        ///  Account for  fund approval is wrong    
+        FundApprovalManagerAccountIsWrong,
+        /// Committe for fund approval  is wrong
+        FundApprovalCommitteeIsWrong,
+        /// Info Documents is empty
+        InfoDocumentsIsWrong,
+        /// Kyc Id is wrong, it cannot be zero
+        KycIdIsWrongCannotBeZero,
+        /// Kyc info cannot be longer of 8192 bytes
+        KycInfoIsTooLong,
+        /// Kyc cannot be shorter of 10 bytes
+        KycNameTooShort,
+        /// Kyc cannot be longer of 64 bytes
+        KycNameTooLong,
+        /// Kyc address cannot be shorter of 10 bytes
+        KycAddressTooShort,
+        /// Kyc address cannot be longer of 64 bytes
+        KycAddressTooLong,
+        /// Kyc zip code cannot be shorter of 3 bytes
+        KycZipCodeTooShort,
+        /// Kyc zip code cannot be longer of 6 bytes
+        KycZipCodeTooLong,
+        /// Kyc city cannot be shorter of 3 bytes
+        KycCityTooShort,
+        /// Kyc state cannot be longer of 64 bytes
+        KycCityTooLong,
+        /// Kyc state cannot be shorter of 3 bytes
+        KycStateTooShort,
+        /// Kyc state cannot be longer of 64 bytes
+        KycStateTooLong,
+        /// Kyc country cannot be shorter of 3 bytes
+        KycCountryTooShort,
+        /// Kyc country cannot be longer of 64 bytes
+        KycCountryTooLong,
+        /// Kyc website is too short
+        KycWebSiteTooShort,
+        /// Kyc website is too long
+        KycWebSiteTooLong,
+        /// Kyc website is wrong
+        KycWebSiteIsWrong,
+        /// Kyc phone is too short
+        KycPhoneTooShort,
+        /// Kyc phone is too long
+        KycPhoneTooLong,
+        /// Kyc phone is wrong, not international prefix is matching
+        KycPhoneIsWrong,
+        /// Document description is too short
+        KycDocumentDescriptionTooShort,
+        /// Document Ipfs address is too short
+        KycDocumentIpfsAddressTooShort,
+        /// Missing documents
+        KycMissingDocuments,
+        /// Kyc Id has not been found
+        KycIdNotFound,
+        /// The signer has already signed the same kyc
+        KycSignatureAlreadyPresentrSameSigner,
+        /// Kyc Settings not yet configured
+        KycSettingsNotConfigured,
+        /// The signer is not authorized to approve a KYC
+        SignerIsNotAuthorizedForKycApproval,
+        /// The signer is not authorized to delet a KYC
+        SignerIsNotAuthorizedForKycCancellation,
+        /// Bond id cannot be zero
+        BondIdIsWrongCannotBeZero,
+        /// Bond id has been already used
+        BondIdAlreadyUsed,
+        /// Wrong account id
+        WrongAccountId,
+        /// Missing kyc for the signer
+        MissingKycForSigner,
+        /// Missing Kyc Approval
+        MissingKycApproval,
+        /// Bond total amount cannot be zero
+        BondTotalAmountCannotBeZero,
+        /// Country code lenght is wrong
+        WrongLengthCountryCode,
+        /// Country name is too short
+        CountryNameTooShort,
+        /// Country code is already present
+        CountryCodeAlreadyPresent,
+        /// Country code not found
+        CountryCodeNotFound,
+        /// Wrong lenght of the currency code
+        WrongLengthCurrencyCode,
+        /// info field is too long
+        SizeInfoTooLong,
+        /// Currency name is too short
+        CurrencyNameTooShort,
+        /// Currency name is too long
+        CurrencyNameTooLong,
+        /// Currency category is wrong, it can be 'c' for crypto currency or 'f' for fiat currency
+        CurrencyCategoryIswrong,
+        /// Currency code has not been found
+        CurrencyCodeNotFound,
+        /// block chain name is too short
+        BlockchainNameTooShort,
+        /// block chain name is too long
+        BlockchainNameTooLong,
+        /// Currency code is already present
+        CurrencyCodeAlreadyPresent,
+        /// Bond interest rate cannot be zero
+        BondInterestRateIsWrong,
+        /// Bond interest type is wrong, it can be X,F,Z,I only.
+        BondInterestTypeIsWrong,
+        /// Bond maturity cannot be zero
+        BondMaturityCannotBeZero,
+        /// Bond maturity cannot be longer than 600 months (50 years)
+        BondMaturityTooLong,
+        /// Bond Instalments cannot be more than 600
+        BondTooManyInstalments,
+        /// Bond instalmnents cannot exceed Maturity
+        BondInstalmentsCannotExceedMaturity,
+        /// Grace period cannot exceed the maturity
+        BondGracePeriodCannotExceedMaturity,
+        /// Bond accepted currencies cannot be empty
+        BondAcceptedCurrenciesCannotBeEmpty,
+        /// Bond subordinated is wrong, it can be Y/N
+        BondSubordinatedIsWrong,
+        /// Bond put option is wrong, it can be Y/N
+        BondPutOptionIsWrong,
+        /// Bond put vesting period cannot be zero
+        BondPutVestingPeriodCannotBeZero,
+        /// Bond call option is wrong, it can be Y/N
+        BondCallOptionIsWrong,
+        /// Bond put vesting period cannot be zero
+        BondCallVestingPeriodCannotBeZero,
+        /// Bond put convertible option is wrong, it can be Y/N
+        BondPutConvertibleOptionIsWrong,
+        /// Bond call convertible option is wrong, it can be Y/N
+        BondCallConvertibleOptionIsWrong,
+        // The bond document description cannot be shorter of 5 bytes
+        BondDocumentDescriptionTooShort,
+        /// The ipfs address of the bond document is too short to be real
+        BondDocumentIpfsAddressTooShort,
+        /// Bond documents are missing
+        BondMissingDocuments,
+        /// Kyc of the signer is not present or not approved yet
+        KycSignerIsNotApproved,
+        /// Kyc is under process it cannot be changed
+        KycUnderProcessItCannotBeChanged,
+        /// Bonds Id has not been found on chain
+        BondsIdNotFound,
+        /// The signature for the bond approval is alredy present for the same signer
+        BondsSignatureAlreadyPresentrSameSigner,
+        /// Signer is not authorized for Bond approval
+        SignerIsNotAuthorizedForBondApproval,
+        /// The manager enabled to submit a credit rating agency is wrong
+        CreditRatingAgenciesSubmissionManagerAccountIsWrong,
+        /// The committee enabled to submit a credit rating agency is wrong
+        CreditRatingAgenciesSubmissionCommitteeIsWrong,
+        /// The signed is not authorized to submit a credit rating agency
+        SignerIsNotAuthorizedForCreditRatingAgencySubmission,
+        /// the json structure for credit rating agency is too long
+        CreditRatingAgencyInfoIsTooLong,
+        /// The name of the credit rating agency is too short
+        CreditRatingAgencyNameTooShort,
+        /// The name of the credit rating agency is too long
+        CreditRatingAgencyNameTooLong,
+        /// The account id of the credit rating agency is wrong, it shoulf be 48 bytes
+        CreditRatingAgencyAccountIdIsWrong,
+        /// The website of the Credit Rating Agency is wrong
+        CreditRatingAgencyWebSiteIsWrong,
+        /// Description of the document for the credit agency is too short
+        CreditRatingAgencyDocumentDescriptionTooShort,
+        /// IPFS address of the document for a credit agency is too short
+        CreditRatingAgencyDocumentIpfsAddressTooShort,
+        /// Documents for the credit rating agency are missing, at the least one is required
+        CreditRatingAgencyMissingDocuments,
+        /// The signer is not a credit rating agency
+        SignerIsNotAuthorizedAsCreditRatingAgency,
+        /// The credit rating info is too long, maximum 8192
+        CreditRatingInfoIsTooLong,
+        /// The credit rating description is too short
+        CreditRatingDescriptionTooShort,
+        /// The credit rating description is too long
+        CreditRatingDescriptionTooLong,
+        /// the credit rating document description is too long
+        CreditRatingDocumentDescriptionTooShort,
+        /// IPFS address of the document of credit rating is too short
+        CreditRatingDocumentIpfsAddressTooShort,
+        /// Documents for the credit rating  are missing, at the least one is required
+        CreditRatingMissingDocuments,
+        /// Underwriter account is not found on chain
+        UnderwriterAccountNotFound,
+        /// Underwriter account already stored on chain
+        UnderwriterAlreadyPresent,
+        /// The collaterals info are too long, maximum 8192 bytes
+        CollateralsInfoIsTooLong,
+        /// Collateral document description is too short
+        CollateralDocumentDescriptionTooShort,
+        /// Collateral document ipfs address is too short
+        CollateralDocumentIpfsAddressTooShort,
+        /// Collateral requires at least one document
+        CollateralMissingDocuments,
+        /// The collateral id is already present per this bond id
+        CollateralIdAlreadyPresent,
+        /// The signer cannot approve a collateral
+        SignerIsNotAuthorizedForCollateralsApproval,
+        /// Underwriter InfoDocuments Missing
+        MissingUnderwriterInfoDocuments,
+        /// Underwriter name is too short
+        UnderwriterNameTooShort,
+        /// Underwriter website is too short
+        UnderwriterWebSiteTooShort,
+        /// Underwriter website is too long
+        UnderwriterWebSiteTooLong,
+        /// Invalid Website
+        InvalidWebsite,
+        /// The adrresses for the underwriter from json and passed paramenters did not match
+        UnmatchingUnderwriterAddress,
+        /// Missing Underwriter Account ID from json input
+        MissingUnderwriterAccountId,
+        /// The committee enabled to submit Underwriter is wrong
+        UnderwritersSubmissionCommitteeIsWrong,
+        /// The signed is not authorized to submit or remove an underwriter
+        SignerIsNotAuthorizedForUnderwriterSubmissionOrRemoval,
+        /// Signer is not authorized for fund creation/update
+        SignerIsNotAuthorizedForFundCreation,
+        /// Insurer manager is not set
+        InsurerSubmissionManagerAccountIsWrong,
+        /// Insurer committee is empty
+        InsurerSubmissionCommitteeIsWrong,
+        /// Signer has not authorization to submite Insurer
+        SignerIsNotAuthorizedForInsurerSubmissionOrRemoval,
+        /// Fund info is long, maximum 8192 bytes
+        FundInfoIsTooLong,
+        /// Fund name is too short
+        FundNameTooShort,
+        /// Fund name is too long
+        FundNameTooLong,
+        /// Fund address cannot be shorter of 10 bytes
+        FundAddressTooShort,
+        /// Fund address cannot be longer of 64 bytes
+        FundAddressTooLong,
+        /// Fund zip code cannot be shorter of 3 bytes
+        FundZipCodeTooShort,
+        /// Fund zip code cannot be longer of 6 bytes
+        FundZipCodeTooLong,
+        /// Fund city cannot be shorter of 3 bytes
+        FundCityTooShort,
+        /// Fund city cannot be longer of 64 bytes
+        FundCityTooLong,
+        /// Fund state cannot be shorter of 3 bytes
+        FundStateTooShort,
+        /// Fund state cannot be longer of 64 bytes
+        FundStateTooLong,
+        /// Fund country cannot be shorter of 3 bytes
+        FundCountryTooShort,
+        /// Fund country cannot be longer of 64 bytes
+        FundCountryTooLong,
+        /// Fund website is too short
+        FundWebSiteTooShort,
+        /// Fund website is too long
+        FundWebSiteTooLong,
+        /// Fund website is wrong
+        FundWebSiteIsWrong,
+        /// Fund phone is too short
+        FundPhoneTooShort,
+        /// Fund phone is too long
+        FundPhoneTooLong,
+        /// Fund phone is wrong, not international prefix is matching
+        FundPhoneIsWrong,
+        /// Document description is too short for the fund submission
+        FundDocumentDescriptionTooShort,
+        /// Document Ipfs address is too short
+        FundDocumentIpfsAddressTooShort,
+        /// Missing documents for the fund
+        FundMissingDocuments,
+        /// Fund initial fee cannot be zero
+        FundInitialFeesCannotBeZero,
+        /// Fund yearly fees cannot be zero
+        FundYearlyFeesCannotBeZero,
+        /// Fund performance fees cannot be zero
+        FundPerformanceFeesCannotBeZero,
+        /// Fund account id is wrong
+        FundAccountIdIsWrong,
+        /// Account id for deposit to the fund is wrong
+        FundDepositAccountIdIsWrong,
+        /// Account id for fund manager is wrong
+        FundManagerAccountIdIsWrong,
+        /// Fund manager account is missing
+        FundManagerAccountisMissing,
+        /// Fund under processing cannot be changed
+        FundUnderProcessItCannotBeChanged,
+        /// Fund signatures is already present on chain for the same signer
+        FundsSignatureAlreadyPresentrSameSigner,
+        /// Fund type is wrong it can be H for Hedge Fund or E for Enterprise fund
+        FundTypeIsWrong,
+        /// Signer is not authorized for fund approval
+        SignerIsNotAuthorizedForFundApproval,
+        /// Currency in the Insurance configuration is wrong
+        InsuranceCurrencyIsWrong,
+        /// Insurance Minimum Reserver Cannot Be Zero
+        InsuranceMinReserveCannotBeZero,
+        /// Insurer Settings is missing from the configuration
+        InsurerSettingIsMissing,
+        /// Insurer is already present
+        InsurerAlreadyPresent,
+        /// Insurer name is too short
+        InsurerNameTooShort,
+        /// Insurer web site is too short
+        InsurerWebSiteTooShort,
+        /// Insurer web site is too long
+        InsurerWebSiteTooLong,
+        /// The adrresses for the underwriter from json and passed paramenters did not match
+        UnmatchingInsurerAddress,
+        /// Insurer account not found
+        InsurerAccountNotFound,
+        /// Insurer account has not been found
+        MissingInsurerAccountId,
+        /// Info documents for the insurer are missing
+        MissingInsurerInfoDocuments,
+        /// Signer is not an insurer
+        SignerIsNotInsurer,
+        /// Max Coverage cannot be zero
+        MaxCoverageCannotBeZero,
+        /// Payer account is wrong
+        PayerAccountIsWrong,
+        /// Beneficiary account is wrong
+        BeneficiaryAccountIsWrong,
+        /// Insurance premium cannot be zero.
+        InsurancePremiumCannotBeZero,
+        /// Information documents about the insurance are missing
+        MissingInsuranceInfoDocuments,
+        /// Insurance id is already present in the state
+        InsuranceIdAlreadyPresent,
+        /// The data is already stored on chain
+        AlreadyPresent,
+        /// The name is too short
+        NameTooShort,
+        /// The website is too short
+        WebSiteTooShort,
+        /// The website is too short
+        WebSiteTooLong,
+        /// The account id is missing in the parameters passed
+        MissingAccountId,
+        /// The addresses did not match
+        UnmatchingAddress,
+        /// The info documents is missing
+        MissingInfoDocuments,
+        /// Signer Is Not Authorized For Submission Or Removal
+        SignerIsNotAuthorizedForSubmissionOrRemoval,
+        /// Account if has not  been found
+        AccountNotFound,
+        ///Current insurer reserves below minimum insurer requirement
+        BelowMinimumReserve,
+        /// The current reserve is not enough for the additional insurance
+        InsufficientReserve,
+        /// Insurance cannot be found
+        InsuranceNotFound,
+        ///Insurer reserve not found
+        ReserveNotFound,
+        /// Insurance has been already signed
+        InsuranceAlreadySigned,
+        /// The date format is not in  YYYY-MM-DD format
+        InvalidDateFormat,
+        /// Settings does not exist
+        SettingsDoesNotExist,
+        /// Got an overflow after adding
 		Overflow,
-		/// Underflow after substrate
-		Underflow,
-		/// The signer is not owning any approved Fund
-		FundNotFoundforSigner,
-		/// The fund owned from the signer is not yet approved
-		FundNotYetApproved,
-		/// Signer is not matching the Owner account in the json structure.
-		SignerIsNotMatchingOwnerAccount,
-		/// The owner account field is mandatory, it must match the signer of the transaction
-		OwnerAccountIsMissing,
-		/// Bond is under approval it cannot be changed more
-		BondUnderApprovalCannotBeChanged,
-		/// Bond has been already approved
-		BondAlreadyApproved,
-		/// Only the manager can delete a credit rating agency.
-		SignerIsNotAuthorizedForCreditRatingAgencyCancellation,
-		/// Credit Rating Agency has not been found
-		CreditRatingAgencyNotFound,
-		/// Credit rating documents are mandatory
-		CreditRatingDocumentsAreMissing,
-		/// Collateral Id cannot be found on chain
-		CollateralIdNotFound,
-		/// Collater has been already approved
-		CollateralAlreadyApproved,
-		/// Underwriter document description is too short
-		UnderwriterDocumentDescriptionTooShort,
-		/// Underwriter document ipfs address is too short
-		UnderwriterDocumentIpfsAddressTooShort,
-		/// Underwriter requires at least one document
-		UnderwriterMissingDocuments,
-		/// Insurer document description is too short
-		InsurerDocumentDescriptionTooShort,
-		/// Insurer document ipfs address is too short
-		InsurerDocumentIpfsAddressTooShort,
-		/// Insurer requires at least one document
-		InsurerMissingDocuments,
-		/// Lawyer document description is too short
-		LawyerDocumentDescriptionTooShort,
-		/// Lawyer document ipfs address is too short
-		LawyerDocumentIpfsAddressTooShort,
-		/// Lawyer requires at least one document
-		LawyerMissingDocuments,
-		/// Interbank rate is already stored for the same date of reference.
-		InterbankRateAlreadyPresent,
-		/// Inflation rate is already stored for the same date of reference.
-		InflationRateAlreadyPresent,
-		/// Insurance reserve account is wrong
-		InsuranceReserveAccountIswrong,
-		/// Insurance reserve account is not set
-		InsuranceReserveAccountNotSet,
-		/// Current reserve is not enough
-		CurrentReserveIsNotEnough,
-		/// Insufficient funds available for the payment
-		InsufficientFunds,
-		/// Currency code has not a valid address in the blockchain
-		CurrencyCodeHasNotValidAddress,
-		///Default Token id cannot be zero
-		TokenidCannotBeZero,
-		/// Total shares available are not enough
-		TotalShareAvailablesNotEnough,
-		// Stable coin has not been configured
-		MissingStableCoinConfiguration,
+        /// Underflow after substrate
+        Underflow,
+        /// The signer is not owning any approved Fund
+        FundNotFoundforSigner,
+        /// The fund owned from the signer is not yet approved
+        FundNotYetApproved,
+        /// Signer is not matching the Owner account in the json structure.
+        SignerIsNotMatchingOwnerAccount,
+        /// The owner account field is mandatory, it must match the signer of the transaction
+        OwnerAccountIsMissing,
+        /// Bond is under approval it cannot be changed more
+        BondUnderApprovalCannotBeChanged,
+        /// Bond has been already approved
+        BondAlreadyApproved,
+        /// Only the manager can delete a credit rating agency.
+        SignerIsNotAuthorizedForCreditRatingAgencyCancellation,
+        /// Credit Rating Agency has not been found
+        CreditRatingAgencyNotFound,
+        /// Credit rating documents are mandatory
+        CreditRatingDocumentsAreMissing,
+        /// Collateral Id cannot be found on chain
+        CollateralIdNotFound,
+        /// Collater has been already approved
+        CollateralAlreadyApproved,
+        /// Underwriter document description is too short
+        UnderwriterDocumentDescriptionTooShort,
+        /// Underwriter document ipfs address is too short
+        UnderwriterDocumentIpfsAddressTooShort,
+        /// Underwriter requires at least one document
+        UnderwriterMissingDocuments,
+        /// Insurer document description is too short
+        InsurerDocumentDescriptionTooShort,
+        /// Insurer document ipfs address is too short
+        InsurerDocumentIpfsAddressTooShort,
+        /// Insurer requires at least one document
+        InsurerMissingDocuments,
+        /// Lawyer document description is too short
+        LawyerDocumentDescriptionTooShort,
+        /// Lawyer document ipfs address is too short
+        LawyerDocumentIpfsAddressTooShort,
+        /// Lawyer requires at least one document
+        LawyerMissingDocuments,
+        /// Interbank rate is already stored for the same date of reference.
+        InterbankRateAlreadyPresent,
+        /// Inflation rate is already stored for the same date of reference.
+        InflationRateAlreadyPresent,
+        /// Insurance reserve account is wrong
+        InsuranceReserveAccountIswrong,
+        /// Insurance reserve account is not set
+        InsuranceReserveAccountNotSet,
+        /// Current reserve is not enough
+        CurrentReserveIsNotEnough,
+        /// Insufficient funds available for the payment
+        InsufficientFunds, 
+        /// Currency code has not a valid address in the blockchain
+        CurrencyCodeHasNotValidAddress,
+        ///Default Token id cannot be zero
+        TokenidCannotBeZero,
+        /// Total shares available are not enough
+        TotalShareAvailablesNotEnough,
+        // Stable coin has not been configured
+        MissingStableCoinConfiguration,
 	}
 }
 
@@ -611,2024 +607,1918 @@
 		fn deposit_event() = default;
 
 		/// Create/change a  settings configuration. Reserved to super user
-		/// We have multiple of configuration:
-		/// key=="kyc" {"manager":"xxxaccountidxxx","supervisor":"xxxxaccountidxxxx","operators":["xxxxaccountidxxxx","xxxxaccountidxxxx",...]}
-		/// for example: {"manager":"5GrwvaEF5zXb26Fz9rcQpDWS57CtERHpNehXCPcNoHGKutQY","supervisor":"5GrwvaEF5zXb26Fz9rcQpDWS57CtERHpNehXCPcNoHGKutQY","operators":["5GrwvaEF5zXb26Fz9rcQpDWS57CtERHpNehXCPcNoHGKutQY"]}
-		/// key=="bondapproval" {"manager":"xxxaccountidxxx","committee":["xxxxaccountidxxxx","xxxxaccountidxxxx",...],"mandatoryunderwriting":"Y/N","mandatorycreditrating":"Y/N","mandatorylegalopinion":"Y/N"}
-		/// for example: {"manager":"5GrwvaEF5zXb26Fz9rcQpDWS57CtERHpNehXCPcNoHGKutQY","committee":["5FLSigC9HGRKVhB9FiEo4Y3koPsNmBmLJbpXg2mp1hXcS59Y","5HpG9w8EBLe5XCrbczpwq5TSXvedjrBGCwqxK1iQ7qUsSWFc"],"mandatoryunderwriting":"Y","mandatorycreditrating":"Y","mandatorylegalopinion":"Y"}
-		/// key=="underwriterssubmission" {"manager":"xxxaccountidxxx","committee":["xxxxaccountidxxxx","xxxxaccountidxxxx",...]}
-		/// for example: {"manager":"5GrwvaEF5zXb26Fz9rcQpDWS57CtERHpNehXCPcNoHGKutQY","committee":["5FLSigC9HGRKVhB9FiEo4Y3koPsNmBmLJbpXg2mp1hXcS59Y","5HpG9w8EBLe5XCrbczpwq5TSXvedjrBGCwqxK1iQ7qUsSWFc"]}
-		/// key=="infodocuments" {"documents:[{"document":"xxxxdescription"},{"document":"xxxxdescription"}]}
-		/// for example: [{"document":"Profit&Loss Previous year"},{"document":"Board Members/Director List"}]
-		#[weight = 1000]
+        /// We have multiple of configuration:
+        /// key=="kyc" {"manager":"xxxaccountidxxx","supervisor":"xxxxaccountidxxxx","operators":["xxxxaccountidxxxx","xxxxaccountidxxxx",...]}
+        /// for example: {"manager":"5GrwvaEF5zXb26Fz9rcQpDWS57CtERHpNehXCPcNoHGKutQY","supervisor":"5GrwvaEF5zXb26Fz9rcQpDWS57CtERHpNehXCPcNoHGKutQY","operators":["5GrwvaEF5zXb26Fz9rcQpDWS57CtERHpNehXCPcNoHGKutQY"]}
+        /// key=="bondapproval" {"manager":"xxxaccountidxxx","committee":["xxxxaccountidxxxx","xxxxaccountidxxxx",...],"mandatoryunderwriting":"Y/N","mandatorycreditrating":"Y/N","mandatorylegalopinion":"Y/N"}
+        /// for example: {"manager":"5GrwvaEF5zXb26Fz9rcQpDWS57CtERHpNehXCPcNoHGKutQY","committee":["5FLSigC9HGRKVhB9FiEo4Y3koPsNmBmLJbpXg2mp1hXcS59Y","5HpG9w8EBLe5XCrbczpwq5TSXvedjrBGCwqxK1iQ7qUsSWFc"],"mandatoryunderwriting":"Y","mandatorycreditrating":"Y","mandatorylegalopinion":"Y"}
+        /// key=="underwriterssubmission" {"manager":"xxxaccountidxxx","committee":["xxxxaccountidxxxx","xxxxaccountidxxxx",...]}
+        /// for example: {"manager":"5GrwvaEF5zXb26Fz9rcQpDWS57CtERHpNehXCPcNoHGKutQY","committee":["5FLSigC9HGRKVhB9FiEo4Y3koPsNmBmLJbpXg2mp1hXcS59Y","5HpG9w8EBLe5XCrbczpwq5TSXvedjrBGCwqxK1iQ7qUsSWFc"]}
+        /// key=="infodocuments" {"documents:[{"document":"xxxxdescription"},{"document":"xxxxdescription"}]}
+        /// for example: [{"document":"Profit&Loss Previous year"},{"document":"Board Members/Director List"}]
+        #[weight = 1000]
 		pub fn create_change_settings(origin, key: Vec<u8>, configuration: Vec<u8>) -> dispatch::DispatchResult {
 			// check the request is signed from Super User
 			let _sender = ensure_root(origin)?;
 			//check configuration length
-			ensure!(configuration.len() > 12, Error::<T>::SettingsJsonTooShort);
-			ensure!(configuration.len() < 8192, Error::<T>::SettingsJsonTooLong);
-			// check json validity
+			ensure!(configuration.len() > 12, Error::<T>::SettingsJsonTooShort); 
+            ensure!(configuration.len() < 8192, Error::<T>::SettingsJsonTooLong); 
+            // check json validity
 			let js=configuration.clone();
 			ensure!(json_check_validity(js),Error::<T>::InvalidJson);
-			// check for key validity
-			ensure!(key=="kyc".as_bytes().to_vec()
-				|| key=="bondapproval".as_bytes().to_vec()
-				|| key=="underwriterssubmission".as_bytes().to_vec()
-				|| key=="insurerssubmission".as_bytes().to_vec()
-				|| key=="creditratingagencies".as_bytes().to_vec()
-				|| key=="collateralsverification".as_bytes().to_vec()
-				|| key=="fundapproval".as_bytes().to_vec()
-				|| key=="lawyerssubmission".as_bytes().to_vec()
-				|| key=="infodocuments".as_bytes().to_vec()
-				|| key=="insuranceminreserve".as_bytes().to_vec()
-				|| key=="stablecoin".as_bytes().to_vec(),
-				Error::<T>::SettingsKeyIsWrong);
-			// check validity for kyc settings
-			if key=="kyc".as_bytes().to_vec() {
-				let manager=json_get_value(configuration.clone(),"manager".as_bytes().to_vec());
-				ensure!(manager.len()==48 || manager.is_empty(), Error::<T>::KycManagerAccountIsWrong);
-				let supervisor=json_get_value(configuration.clone(),"supervisor".as_bytes().to_vec());
-				ensure!(supervisor.len()==48 || supervisor.is_empty(), Error::<T>::KycSupervisorAccountIsWrong);
-				let operators=json_get_complexarray(configuration.clone(),"operators".as_bytes().to_vec());
-				if operators.len()>=2 {
-					let mut x=0;
-					loop {
-						let w=json_get_recordvalue(operators.clone(),x);
-						if w.is_empty() {
-							break;
-						}
-						x += 1;
-					}
-					// at the least one operator is required for this configuration.
-					ensure!(x>0,Error::<T>::KycOperatorsNotConfigured);
-				}
-			}
-			// check validity for bond approval settings
-			if key=="bondapproval".as_bytes().to_vec() {
-				let manager=json_get_value(configuration.clone(),"manager".as_bytes().to_vec());
-				ensure!(manager.len()==48 || manager.is_empty(), Error::<T>::BondApprovalManagerAccountIsWrong);
-				let committee=json_get_complexarray(configuration.clone(),"committee".as_bytes().to_vec());
-				let mut x=0;
-				if committee.len()>2 {
-					loop {
-						let w=json_get_recordvalue(committee.clone(),x);
-						if w.is_empty() {
-							break;
-						}
-						x += 1;
-					}
-				}
-				ensure!(x>0,Error::<T>::BondApprovalCommitteeIsWrong);
-				let mandatoryunderwriting=json_get_value(configuration.clone(),"mandatoryunderwriting".as_bytes().to_vec());
-				ensure!(mandatoryunderwriting=="Y".as_bytes().to_vec() || mandatoryunderwriting=="N".as_bytes().to_vec(), Error::<T>::BondApprovalMandatoryUnderwritingIsWrong);
-				let mandatorycreditrating=json_get_value(configuration.clone(),"mandatorycreditrating".as_bytes().to_vec());
-				ensure!(mandatorycreditrating=="Y".as_bytes().to_vec() || mandatorycreditrating=="N".as_bytes().to_vec(), Error::<T>::BondApprovalMandatoryCreditRatingIsWrong);
-				let mandatorylegalopinion=json_get_value(configuration.clone(),"mandatorylegalopinion".as_bytes().to_vec());
-				ensure!(mandatorylegalopinion=="Y".as_bytes().to_vec() || mandatorylegalopinion=="N".as_bytes().to_vec(), Error::<T>::BondApprovalMandatoryLegalOpinionIsWrong);
-			}
-			// check validity for Under Writers submission settings
-			if key=="underwriterssubmission".as_bytes().to_vec() {
-				let manager=json_get_value(configuration.clone(),"manager".as_bytes().to_vec());
-				ensure!(manager.len()==48 || manager.is_empty(), Error::<T>::UnderWritersSubmissionManagerAccountIsWrong);
-				let committee=json_get_complexarray(configuration.clone(),"committee".as_bytes().to_vec());
-				let mut x=0;
-				if committee.len()>2 {
-					loop {
-						let w=json_get_recordvalue(committee.clone(),x);
-						if w.is_empty() {
-							break;
-						}
-						x += 1;
-					}
-				}
-				ensure!(x>0,Error::<T>::UnderwritersSubmissionCommitteeIsWrong);
-			}
-			// check validity for insurer submission settings
-			if key=="insurerssubmission".as_bytes().to_vec() {
-				let manager=json_get_value(configuration.clone(),"manager".as_bytes().to_vec());
-				ensure!(manager.len()==48 || manager.is_empty(), Error::<T>::InsurerSubmissionManagerAccountIsWrong);
-				let committee=json_get_complexarray(configuration.clone(),"committee".as_bytes().to_vec());
-				let mut x=0;
-				if committee.len()>2 {
-					loop {
-						let w=json_get_recordvalue(committee.clone(),x);
-						if w.is_empty() {
-							break;
-						}
-						x += 1;
-					}
-				}
-				ensure!(x>0,Error::<T>::InsurerSubmissionCommitteeIsWrong);
-			}
-			// check validity for insurance reserve account
-			if key=="insurancereserve".as_bytes().to_vec() {
-				let account=json_get_value(configuration.clone(),"account".as_bytes().to_vec());
-				ensure!(account.len()==48 || account.is_empty(), Error::<T>::InsuranceReserveAccountIswrong);
-			}
-			// check validity for the submission settings of credit rating agencies
-			if key=="creditratingagencies".as_bytes().to_vec() {
-				let manager=json_get_value(configuration.clone(),"manager".as_bytes().to_vec());
-				ensure!(manager.len()==48 || manager.is_empty(), Error::<T>::CreditRatingAgenciesSubmissionManagerAccountIsWrong);
-				let committee=json_get_complexarray(configuration.clone(),"committee".as_bytes().to_vec());
-				let mut x=0;
-				if committee.len()>2 {
-					loop {
-						let w=json_get_recordvalue(committee.clone(),x);
-						if w.is_empty() {
-							break;
-						}
-						x += 1;
-					}
-				}
-				ensure!(x>0,Error::<T>::CreditRatingAgenciesSubmissionCommitteeIsWrong);
-			}
-			// check validity for lawyers submission settings
-			if key=="lawyerssubmission".as_bytes().to_vec() {
-				let manager=json_get_value(configuration.clone(),"manager".as_bytes().to_vec());
-				ensure!(manager.len()==48 || manager.is_empty(), Error::<T>::LawyersSubmissionManagerAccountIsWrong);
-				let committee=json_get_complexarray(configuration.clone(),"committee".as_bytes().to_vec());
-				let mut x=0;
-				if committee.len()>2 {
-					loop {
-						let w=json_get_recordvalue(committee.clone(),x);
-						if w.is_empty() {
-							break;
-						}
-						x += 1;
-					}
-				}
-				ensure!(x>0,Error::<T>::LawyersSubmissionCommitteeIsWrong);
-			}
-			// check validity for collateral verification settings
-			if key=="collateralsverification".as_bytes().to_vec() {
-				let manager=json_get_value(configuration.clone(),"manager".as_bytes().to_vec());
-				ensure!(manager.len()==48 || manager.is_empty(), Error::<T>::CollateralVerificationManagerAccountIsWrong);
-				let committee=json_get_complexarray(configuration.clone(),"committee".as_bytes().to_vec());
-				let mut x=0;
-				if committee.len()>2 {
-					loop {
-						let w=json_get_recordvalue(committee.clone(),x);
-						if w.is_empty() {
-							break;
-						}
-						x += 1;
-					}
-				}
-				ensure!(x>0,Error::<T>::CollateralVerificationCommitteeIsWrong);
-			}
-			// check validity for enterprise/edge fund approval settings
-			if key=="fundapproval".as_bytes().to_vec() {
-				let manager=json_get_value(configuration.clone(),"manager".as_bytes().to_vec());
-				ensure!(manager.len()==48 || manager.is_empty(), Error::<T>::FundApprovalManagerAccountIsWrong);
-				let committee=json_get_complexarray(configuration.clone(),"committee".as_bytes().to_vec());
-				let mut x=0;
-				if committee.len()>2 {
-					loop {
-						let w=json_get_recordvalue(committee.clone(),x);
-						if w.is_empty() {
-							break;
-						}
-						x += 1;
-					}
-				}
-				ensure!(x>0,Error::<T>::FundApprovalCommitteeIsWrong);
-			}
-			// check validity for stable coin settings
-			if key=="stablecoin".as_bytes().to_vec() {
-				let tokenid=json_get_value(configuration.clone(),"tokenid".as_bytes().to_vec());
-				let tokenidv=vecu8_to_u32(tokenid);
-				ensure!(tokenidv>0, Error::<T>::TokenidCannotBeZero);
-			}
-			// check validity for info documents, with this option you can configure the mandatory documents required when creating a bond.
-			if key=="infodocuments".as_bytes().to_vec() {
-				let documents=json_get_complexarray(configuration.clone(),"documents".as_bytes().to_vec());
-				let mut x=0;
-				if documents.len()>2 {
-					loop {
-						let w=json_get_recordvalue(documents.clone(),x);
-						if w.is_empty() {
-							break;
-						}
-						x += 1;
-					}
-				}
-				ensure!(x>0,Error::<T>::InfoDocumentsIsWrong);
-			}
-			// check validity for collateral verification settings
-			if key=="insuranceminreserve".as_bytes().to_vec() {
-				let currency=json_get_value(configuration.clone(),"currency".as_bytes().to_vec());
-				ensure!(currency.len()>=3, Error::<T>::InsuranceCurrencyIsWrong);
-				let reserve=json_get_value(configuration.clone(),"reserve".as_bytes().to_vec());
-				let reservev=vecu8_to_u32(reserve);
-				ensure!(reservev>0,Error::<T>::InsuranceMinReserveCannotBeZero);
-			}
-			//store settings on chain
-			if Settings::contains_key(&key) {
-				// Replace Settings Data
-				Settings::take(key.clone());
-			}
-			Settings::insert(key.clone(),configuration.clone());
-			// Generate event
+            // check for key validity
+            ensure!(key=="kyc".as_bytes().to_vec() 
+                || key=="bondapproval".as_bytes().to_vec() 
+                || key=="underwriterssubmission".as_bytes().to_vec()
+                || key=="insurerssubmission".as_bytes().to_vec()
+                || key=="creditratingagencies".as_bytes().to_vec()
+                || key=="collateralsverification".as_bytes().to_vec()
+                || key=="fundapproval".as_bytes().to_vec()
+                || key=="lawyerssubmission".as_bytes().to_vec()
+                || key=="infodocuments".as_bytes().to_vec()
+                || key=="insuranceminreserve".as_bytes().to_vec() 
+                || key=="stablecoin".as_bytes().to_vec(),
+                Error::<T>::SettingsKeyIsWrong);
+            // check validity for kyc settings
+            if key=="kyc".as_bytes().to_vec() {
+                let manager=json_get_value(configuration.clone(),"manager".as_bytes().to_vec());
+                ensure!(manager.len()==48 || manager.is_empty(), Error::<T>::KycManagerAccountIsWrong);
+                let supervisor=json_get_value(configuration.clone(),"supervisor".as_bytes().to_vec());
+                ensure!(supervisor.len()==48 || supervisor.is_empty(), Error::<T>::KycSupervisorAccountIsWrong);
+                let operators=json_get_complexarray(configuration.clone(),"operators".as_bytes().to_vec());
+                if operators.len()>=2 {
+                    let mut x=0;
+                    loop {  
+                        let w=json_get_recordvalue(operators.clone(),x);
+                        if w.is_empty() {
+                            break;
+                        }
+                        x += 1;
+                    }
+                    // at the least one operator is required for this configuration.
+                    ensure!(x>0,Error::<T>::KycOperatorsNotConfigured);
+                }
+            }
+            // check validity for bond approval settings
+            if key=="bondapproval".as_bytes().to_vec() {
+                let manager=json_get_value(configuration.clone(),"manager".as_bytes().to_vec());
+                ensure!(manager.len()==48 || manager.is_empty(), Error::<T>::BondApprovalManagerAccountIsWrong);
+                let committee=json_get_complexarray(configuration.clone(),"committee".as_bytes().to_vec());
+                let mut x=0;
+                if committee.len()>2 {
+                    loop {  
+                        let w=json_get_recordvalue(committee.clone(),x);
+                        if w.is_empty() {
+                            break;
+                        }
+                        x += 1;
+                    }
+                }
+                ensure!(x>0,Error::<T>::BondApprovalCommitteeIsWrong);
+                let mandatoryunderwriting=json_get_value(configuration.clone(),"mandatoryunderwriting".as_bytes().to_vec());
+                ensure!(mandatoryunderwriting=="Y".as_bytes().to_vec() || mandatoryunderwriting=="N".as_bytes().to_vec(), Error::<T>::BondApprovalMandatoryUnderwritingIsWrong);
+                let mandatorycreditrating=json_get_value(configuration.clone(),"mandatorycreditrating".as_bytes().to_vec());
+                ensure!(mandatorycreditrating=="Y".as_bytes().to_vec() || mandatorycreditrating=="N".as_bytes().to_vec(), Error::<T>::BondApprovalMandatoryCreditRatingIsWrong);
+                let mandatorylegalopinion=json_get_value(configuration.clone(),"mandatorylegalopinion".as_bytes().to_vec());
+                ensure!(mandatorylegalopinion=="Y".as_bytes().to_vec() || mandatorylegalopinion=="N".as_bytes().to_vec(), Error::<T>::BondApprovalMandatoryLegalOpinionIsWrong);
+            }
+            // check validity for Under Writers submission settings
+            if key=="underwriterssubmission".as_bytes().to_vec() {
+                let manager=json_get_value(configuration.clone(),"manager".as_bytes().to_vec());
+                ensure!(manager.len()==48 || manager.is_empty(), Error::<T>::UnderWritersSubmissionManagerAccountIsWrong);
+                let committee=json_get_complexarray(configuration.clone(),"committee".as_bytes().to_vec());
+                let mut x=0;
+                if committee.len()>2 {
+                    loop {  
+                        let w=json_get_recordvalue(committee.clone(),x);
+                        if w.is_empty() {
+                            break;
+                        }
+                        x += 1;
+                    }
+                }
+                ensure!(x>0,Error::<T>::UnderwritersSubmissionCommitteeIsWrong);
+            }
+            // check validity for insurer submission settings
+            if key=="insurerssubmission".as_bytes().to_vec() {
+                let manager=json_get_value(configuration.clone(),"manager".as_bytes().to_vec());
+                ensure!(manager.len()==48 || manager.is_empty(), Error::<T>::InsurerSubmissionManagerAccountIsWrong);
+                let committee=json_get_complexarray(configuration.clone(),"committee".as_bytes().to_vec());
+                let mut x=0;
+                if committee.len()>2 {
+                    loop {  
+                        let w=json_get_recordvalue(committee.clone(),x);
+                        if w.is_empty() {
+                            break;
+                        }
+                        x += 1;
+                    }
+                }
+                ensure!(x>0,Error::<T>::InsurerSubmissionCommitteeIsWrong);
+            }
+            // check validity for insurance reserve account
+            if key=="insurancereserve".as_bytes().to_vec() {
+                let account=json_get_value(configuration.clone(),"account".as_bytes().to_vec());
+                ensure!(account.len()==48 || account.is_empty(), Error::<T>::InsuranceReserveAccountIswrong);
+            }
+            // check validity for the submission settings of credit rating agencies
+            if key=="creditratingagencies".as_bytes().to_vec() {
+                let manager=json_get_value(configuration.clone(),"manager".as_bytes().to_vec());
+                ensure!(manager.len()==48 || manager.is_empty(), Error::<T>::CreditRatingAgenciesSubmissionManagerAccountIsWrong);
+                let committee=json_get_complexarray(configuration.clone(),"committee".as_bytes().to_vec());
+                let mut x=0;
+                if committee.len()>2 {
+                    loop {  
+                        let w=json_get_recordvalue(committee.clone(),x);
+                        if w.is_empty() {
+                            break;
+                        }
+                        x += 1;
+                    }
+                }
+                ensure!(x>0,Error::<T>::CreditRatingAgenciesSubmissionCommitteeIsWrong);
+            }
+            // check validity for lawyers submission settings
+            if key=="lawyerssubmission".as_bytes().to_vec() {
+                let manager=json_get_value(configuration.clone(),"manager".as_bytes().to_vec());
+                ensure!(manager.len()==48 || manager.is_empty(), Error::<T>::LawyersSubmissionManagerAccountIsWrong);
+                let committee=json_get_complexarray(configuration.clone(),"committee".as_bytes().to_vec());
+                let mut x=0;
+                if committee.len()>2 {
+                    loop {  
+                        let w=json_get_recordvalue(committee.clone(),x);
+                        if w.is_empty() {
+                            break;
+                        }
+                        x += 1;
+                    }
+                }
+                ensure!(x>0,Error::<T>::LawyersSubmissionCommitteeIsWrong);
+            }
+            // check validity for collateral verification settings
+            if key=="collateralsverification".as_bytes().to_vec() {
+                let manager=json_get_value(configuration.clone(),"manager".as_bytes().to_vec());
+                ensure!(manager.len()==48 || manager.is_empty(), Error::<T>::CollateralVerificationManagerAccountIsWrong);
+                let committee=json_get_complexarray(configuration.clone(),"committee".as_bytes().to_vec());
+                let mut x=0;
+                if committee.len()>2 {
+                    loop {  
+                        let w=json_get_recordvalue(committee.clone(),x);
+                        if w.is_empty() {
+                            break;
+                        }
+                        x += 1;
+                    }
+                }
+                ensure!(x>0,Error::<T>::CollateralVerificationCommitteeIsWrong);
+            }
+            // check validity for enterprise/edge fund approval settings
+            if key=="fundapproval".as_bytes().to_vec() {
+                let manager=json_get_value(configuration.clone(),"manager".as_bytes().to_vec());
+                ensure!(manager.len()==48 || manager.is_empty(), Error::<T>::FundApprovalManagerAccountIsWrong);
+                let committee=json_get_complexarray(configuration.clone(),"committee".as_bytes().to_vec());
+                let mut x=0;
+                if committee.len()>2 {
+                    loop {  
+                        let w=json_get_recordvalue(committee.clone(),x);
+                        if w.is_empty() {
+                            break;
+                        }
+                        x += 1;
+                    }
+                }
+                ensure!(x>0,Error::<T>::FundApprovalCommitteeIsWrong);
+            }
+            // check validity for stable coin settings
+            if key=="stablecoin".as_bytes().to_vec() {
+                let tokenid=json_get_value(configuration.clone(),"tokenid".as_bytes().to_vec());
+                let tokenidv=vecu8_to_u32(tokenid);
+                ensure!(tokenidv>0, Error::<T>::TokenidCannotBeZero);
+            }
+            // check validity for info documents, with this option you can configure the mandatory documents required when creating a bond.
+            if key=="infodocuments".as_bytes().to_vec() {
+                let documents=json_get_complexarray(configuration.clone(),"documents".as_bytes().to_vec());
+                let mut x=0;
+                if documents.len()>2 {
+                    loop {  
+                        let w=json_get_recordvalue(documents.clone(),x);
+                        if w.is_empty() {
+                            break;
+                        }
+                        x += 1;
+                    }
+                }
+                ensure!(x>0,Error::<T>::InfoDocumentsIsWrong);
+            }
+            // check validity for collateral verification settings
+            if key=="insuranceminreserve".as_bytes().to_vec() {
+                let currency=json_get_value(configuration.clone(),"currency".as_bytes().to_vec());
+                ensure!(currency.len()>=3, Error::<T>::InsuranceCurrencyIsWrong);
+                let reserve=json_get_value(configuration.clone(),"reserve".as_bytes().to_vec());
+                let reservev=vecu8_to_u32(reserve);
+                ensure!(reservev>0,Error::<T>::InsuranceMinReserveCannotBeZero);
+            }
+            //store settings on chain
+            if Settings::contains_key(&key) {
+                // Replace Settings Data
+                Settings::take(key.clone());
+            }
+            Settings::insert(key.clone(),configuration.clone());
+            // Generate event
 			Self::deposit_event(RawEvent::SettingsCreated(key,configuration));
 			// Return a successful DispatchResult
 			Ok(())
 		}
-
-		// this function has the purpose to the insert or update data for KYC
-		#[weight = 1000]
-		pub fn create_change_kyc(origin, accountid: T::AccountId, info: Vec<u8>) -> dispatch::DispatchResult {
-			let signer = ensure_signed(origin)?;
-			// check the signer is one of the operators for kyc
-			ensure!(Settings::contains_key("kyc".as_bytes().to_vec()),Error::<T>::KycSettingsNotConfigured);
-			let json:Vec<u8>=Settings::get("kyc".as_bytes().to_vec()).unwrap();
-			let mut flag=0;
-			let mut signingtype=0;
-			// check the signer is  the manager for kyc
-			let manager=json_get_value(json.clone(),"manager".as_bytes().to_vec());
-			if !manager.is_empty() {
-				let managervec=bs58::decode(manager).into_vec().unwrap();
-				let accountidmanager=T::AccountId::decode(&mut &managervec[1..33]).unwrap_or_default();
-				if signer==accountidmanager {
-					flag=1;
-					signingtype=1;
-				}
-			}
-			// check the signer is is the supervisor for kyc
-			let supervisor=json_get_value(json.clone(),"supervisor".as_bytes().to_vec());
-			if !supervisor.is_empty() {
-				let supervisorvec=bs58::decode(supervisor).into_vec().unwrap();
-				let accountidsupervisor=T::AccountId::decode(&mut &supervisorvec[1..33]).unwrap_or_default();
-				if signer==accountidsupervisor {
-					flag=1;
-					if signingtype==0 {
-						signingtype=2;
-					}
-				}
-			}
-			// check the signer is one of the operators for kyc
-			let operators=json_get_complexarray(json,"operators".as_bytes().to_vec());
-			let mut x=0;
-			loop {
-				let operator=json_get_arrayvalue(operators.clone(),x);
-				if operator.is_empty() {
-					break;
-				}
-				let operatorvec=bs58::decode(operator).into_vec().unwrap();
-				let accountidoperator=T::AccountId::decode(&mut &operatorvec[1..33]).unwrap_or_default();
-				if accountidoperator==signer {
-					flag=1;
-					if signingtype==0 {
-						signingtype=3;
-					}
-				}
-				x += 1;
-			}
-			ensure!(flag==1,Error::<T>::SignerIsNotAuthorizedForKycApproval);
-			//check info length
-			ensure!(info.len() < 8192, Error::<T>::KycInfoIsTooLong);
-			// check json validity
-			let js=info.clone();
-			ensure!(json_check_validity(js),Error::<T>::InvalidJson);
-			// check name
-			let name=json_get_value(info.clone(),"name".as_bytes().to_vec());
-			ensure!(name.len()>=3,Error::<T>::KycNameTooShort);
-			ensure!(name.len()<=64,Error::<T>::KycNameTooLong);
-			// check Address
-			let address=json_get_value(info.clone(),"address".as_bytes().to_vec());
-			ensure!(address.len()>=3,Error::<T>::KycAddressTooShort);
-			ensure!(address.len()<=64,Error::<T>::KycAddressTooLong);
-			// check Zip code
-			let zip=json_get_value(info.clone(),"zip".as_bytes().to_vec());
-			ensure!(zip.len()>3,Error::<T>::KycZipCodeTooShort);
-			ensure!(zip.len()<=6,Error::<T>::KycZipCodeTooLong);
-			// check City
-			let city=json_get_value(info.clone(),"city".as_bytes().to_vec());
-			ensure!(city.len()>3,Error::<T>::KycCityTooShort);
-			ensure!(city.len()<=64,Error::<T>::KycCityTooLong);
-			// check State
-			let state=json_get_value(info.clone(),"state".as_bytes().to_vec());
-			ensure!(state.len()>3,Error::<T>::KycStateTooShort);
-			ensure!(state.len()<=64,Error::<T>::KycStateTooLong);
-			// check Country
-			let country=json_get_value(info.clone(),"country".as_bytes().to_vec());
-			ensure!(country.len()>2,Error::<T>::KycCountryTooShort);
-			ensure!(country.len()<64,Error::<T>::KycCountryTooLong);
-			// check Website
-			let website=json_get_value(info.clone(),"website".as_bytes().to_vec());
-			ensure!(website.len()>=5,Error::<T>::KycWebSiteTooShort);
-			ensure!(website.len()<=64,Error::<T>::KycWebSiteTooLong);
-			ensure!(validate_weburl(website),Error::<T>::KycWebSiteIsWrong);
-			// check Phone
-			let phone=json_get_value(info.clone(),"phone".as_bytes().to_vec());
-			ensure!(phone.len()>=10,Error::<T>::KycPhoneTooShort);
-			ensure!(phone.len()<=21,Error::<T>::KycPhoneTooLong);
-			ensure!(validate_phonenumber(phone),Error::<T>::KycPhoneIsWrong);
-			let ipfsdocs=json_get_complexarray(info.clone(),"ipfsdocs".as_bytes().to_vec());
-			if ipfsdocs.len()>2 {
-				let mut x=0;
-				loop {
-					let w=json_get_recordvalue(ipfsdocs.clone(),x);
-					if w.is_empty() {
-						break;
-					}
-					let description=json_get_value(w.clone(),"description".as_bytes().to_vec());
-					ensure!(description.len()>5,Error::<T>::KycDocumentDescriptionTooShort);
-					let ipfsaddress=json_get_value(w.clone(),"ipfsaddress".as_bytes().to_vec());
-					ensure!(ipfsaddress.len()>20,Error::<T>::KycDocumentIpfsAddressTooShort);
-
-					x += 1;
-				}
-				ensure!(x>0,Error::<T>::KycMissingDocuments);
-			}
-			//store Kyc on chain subject to further approval
-			if Kyc::<T>::contains_key(&accountid) {
-				// check that is not already approved from anybody
-				let itr=KycSignatures::<T>::iter_prefix(accountid.clone());
-				ensure!(itr.count()==0,Error::<T>::KycUnderProcessItCannotBeChanged);
-				// Replace Kyc Data
-				Kyc::<T>::take(accountid.clone());
-			}
-			 Kyc::<T>::insert(accountid.clone(),info.clone());
-			// Generate event
-			Self::deposit_event(RawEvent::KycStored(accountid,info));
-			// Return a successful DispatchResult
-			Ok(())
-		}
-		#[weight = 1000]
-		pub fn kyc_approve(origin, accountid: T::AccountId) -> dispatch::DispatchResult {
-			let signer = ensure_signed(origin)?;
-			let mut signingtype=0;
-			//check id >0
-			ensure!(Kyc::<T>::contains_key(&accountid),Error::<T>::KycIdNotFound);
-			ensure!(!KycSignatures::<T>::contains_key(&accountid,&signer),Error::<T>::KycSignatureAlreadyPresentrSameSigner);
-			// check the signer is one of the supervisors or manager for kyc
-			let json:Vec<u8>=Settings::get("kyc".as_bytes().to_vec()).unwrap();
-			let mut flag=0;
-			let manager=json_get_value(json.clone(),"manager".as_bytes().to_vec());
-			if !manager.is_empty() {
-				let managervec=bs58::decode(manager).into_vec().unwrap();
-				let accountidmanager=T::AccountId::decode(&mut &managervec[1..33]).unwrap_or_default();
-				if signer==accountidmanager {
-					flag=1;
-					signingtype=1;
-				}
-			}
-			// signed from supervisor
-			let supervisor=json_get_value(json.clone(),"supervisor".as_bytes().to_vec());
-			if !supervisor.is_empty() {
-				let supervisorvec=bs58::decode(supervisor).into_vec().unwrap();
-				let accountidsupervisor=T::AccountId::decode(&mut &supervisorvec[1..33]).unwrap_or_default();
-				if signer==accountidsupervisor {
-					flag=1;
-					if signingtype==0 {
-						signingtype=2;
-					}
-				}
-			}
-			let operators=json_get_complexarray(json,"operators".as_bytes().to_vec());
-			let mut x=0;
-			loop {
-				let operator=json_get_arrayvalue(operators.clone(),x);
-				if operator.is_empty() {
-					break;
-				}
-				let operatorvec=bs58::decode(operator).into_vec().unwrap();
-				let accountidoperator=T::AccountId::decode(&mut &operatorvec[1..33]).unwrap_or_default();
-				if accountidoperator==signer {
-					flag=1;
-					if signingtype==0 {
-						signingtype=3;
-					}
-				}
-				x += 1;
-			}
-			ensure!(flag==1,Error::<T>::SignerIsNotAuthorizedForKycApproval);
-			// write/update signature
-			KycSignatures::<T>::insert(accountid.clone(),signer.clone(),signingtype);
-			// check for all the approval
-			let mut sigmanager=0;
-			let mut sigsupervisor=0;
-			let mut itr=KycSignatures::<T>::iter_prefix(accountid.clone());
-			let mut result;
-			loop {
-				result=itr.next();
-				match result {
-					Some(x) => {
-						if x.1==1 {
-							sigmanager=1;
-						}
-						if x.1==2 {
-							sigsupervisor=1;
-						}
-					},
-					None => break,
-				}
-			}
-			// store approved flag if all signatures have been received
-			if sigmanager==1 && sigsupervisor==1  {
-				KycApproved::<T>::insert(accountid.clone(),1);
-				// generate event for approved
-				Self::deposit_event(RawEvent::KycApproved(accountid.clone(),signer.clone()));
-			}
-			// generate event for the approval
-			Self::deposit_event(RawEvent::KycSignedforApproval(accountid,signer));
-			// Return a successful DispatchResult
-			Ok(())
-		}
-		// function to delete a KYC data set, it can be executed only frm the manager or supervisor of KYC till the KYC is not yet fully approved.
-		#[weight = 1000]
-		pub fn kyc_delete(origin, accountid: T::AccountId) -> dispatch::DispatchResult {
-			let signer = ensure_signed(origin)?;
-			//check id >0
-			ensure!(Kyc::<T>::contains_key(&accountid),Error::<T>::KycIdNotFound);
-			// check the signer is one of the supervisors or manager for kyc
-			let json:Vec<u8>=Settings::get("kyc".as_bytes().to_vec()).unwrap();
-			let mut flag=0;
-			let manager=json_get_value(json.clone(),"manager".as_bytes().to_vec());
-			if !manager.is_empty() {
-				let managervec=bs58::decode(manager).into_vec().unwrap();
-				let accountidmanager=T::AccountId::decode(&mut &managervec[1..33]).unwrap_or_default();
-				if signer==accountidmanager {
-					flag=1;
-				}
-			}
-			// signed from supervisor
-			let supervisor=json_get_value(json.clone(),"supervisor".as_bytes().to_vec());
-			if !supervisor.is_empty() {
-				let supervisorvec=bs58::decode(supervisor).into_vec().unwrap();
-				let accountidsupervisor=T::AccountId::decode(&mut &supervisorvec[1..33]).unwrap_or_default();
-				if signer==accountidsupervisor {
-					flag=1;
-				}
-			}
-			ensure!(flag==1,Error::<T>::SignerIsNotAuthorizedForKycCancellation);
-			// delete the KYC
-			Kyc::<T>::take(&accountid).unwrap();
-			// generate event for the cancellation
-			Self::deposit_event(RawEvent::KycSignedforApproval(accountid,signer));
-			// Return a successful DispatchResult
-			Ok(())
-		}
-		// this function has the purpose to the insert or update data for a Fund (hedge or enterprise)
-		#[weight = 1000]
-		pub fn fund_create_change(origin, accountid: T::AccountId, info: Vec<u8>) -> dispatch::DispatchResult {
-			let signer = ensure_signed(origin)?;
-			// check the signer is one of the operators for kyc
-			ensure!(Settings::contains_key("kyc".as_bytes().to_vec()),Error::<T>::SettingsDoesNotExist);
-			let json:Vec<u8>=Settings::get("kyc".as_bytes().to_vec()).unwrap();
-			let mut flag=0;
-			let mut signingtype=0;
-			let manager=json_get_value(json.clone(),"manager".as_bytes().to_vec());
-			if !manager.is_empty() {
-				let managervec=bs58::decode(manager).into_vec().unwrap();
-				let accountidmanager=T::AccountId::decode(&mut &managervec[1..33]).unwrap_or_default();
-				if signer==accountidmanager {
-					flag=1;
-					signingtype=1;
-				}
-			}
-			let supervisor=json_get_value(json.clone(),"supervisor".as_bytes().to_vec());
-			if !supervisor.is_empty() {
-				let supervisorvec=bs58::decode(supervisor).into_vec().unwrap();
-				let accountidsupervisor=T::AccountId::decode(&mut &supervisorvec[1..33]).unwrap_or_default();
-				if signer==accountidsupervisor {
-					flag=1;
-					if signingtype==0 {
-						signingtype=2;
-					}
-				}
-			}
-			let operators=json_get_complexarray(json,"operators".as_bytes().to_vec());
-			let mut x=0;
-			loop {
-				let operator=json_get_arrayvalue(operators.clone(),x);
-				if operator.is_empty() {
-					break;
-				}
-				let operatorvec=bs58::decode(operator).into_vec().unwrap();
-				let accountidoperator=T::AccountId::decode(&mut &operatorvec[1..33]).unwrap_or_default();
-				if accountidoperator==signer {
-					flag=1;
-					if signingtype==0 {
-						signingtype=3;
-					}
-				}
-				x += 1;
-			}
-			ensure!(flag==1,Error::<T>::SignerIsNotAuthorizedForFundCreation);
-			//check info length
-			ensure!(info.len() < 8192, Error::<T>::FundInfoIsTooLong);
-			// check json validity
-			let js=info.clone();
-			ensure!(json_check_validity(js),Error::<T>::InvalidJson);
-			// check name
-			let name=json_get_value(info.clone(),"name".as_bytes().to_vec());
-			ensure!(name.len()>=10,Error::<T>::FundNameTooShort);
-			ensure!(name.len()<=64,Error::<T>::FundNameTooLong);
-			// check Address
-			let address=json_get_value(info.clone(),"address".as_bytes().to_vec());
-			ensure!(address.len()>=10,Error::<T>::FundAddressTooShort);
-			ensure!(address.len()<=64,Error::<T>::FundAddressTooLong);
-			// check Zip code
-			let zip=json_get_value(info.clone(),"zip".as_bytes().to_vec());
-			ensure!(zip.len()>3,Error::<T>::FundZipCodeTooShort);
-			ensure!(zip.len()<=6,Error::<T>::FundZipCodeTooLong);
-			// check City
-			let city=json_get_value(info.clone(),"city".as_bytes().to_vec());
-			ensure!(city.len()>3,Error::<T>::FundCityTooShort);
-			ensure!(city.len()<=64,Error::<T>::FundCityTooLong);
-			// check State
-			let state=json_get_value(info.clone(),"state".as_bytes().to_vec());
-			ensure!(state.len()>3,Error::<T>::FundStateTooShort);
-			ensure!(state.len()<=64,Error::<T>::FundStateTooLong);
-			// check Country
-			let country=json_get_value(info.clone(),"country".as_bytes().to_vec());
-			ensure!(country.len()>3,Error::<T>::FundCountryTooShort);
-			ensure!(country.len()<64,Error::<T>::FundCountryTooLong);
-			// check Website
-			let website=json_get_value(info.clone(),"website".as_bytes().to_vec());
-			ensure!(website.len()>=10,Error::<T>::FundWebSiteTooShort);
-			ensure!(website.len()<=64,Error::<T>::FundWebSiteTooLong);
-			ensure!(validate_weburl(website),Error::<T>::FundWebSiteIsWrong);
-			// check Phone
-			let phone=json_get_value(info.clone(),"phone".as_bytes().to_vec());
-			ensure!(phone.len()>=10,Error::<T>::FundPhoneTooShort);
-			ensure!(phone.len()<=21,Error::<T>::FundPhoneTooLong);
-			ensure!(validate_phonenumber(phone),Error::<T>::FundPhoneIsWrong);
-			let ipfsdocs=json_get_complexarray(info.clone(),"ipfsdocs".as_bytes().to_vec());
-			if ipfsdocs.len()>2 {
-				let mut x=0;
-				loop {
-					let w=json_get_recordvalue(ipfsdocs.clone(),x);
-					if w.is_empty() {
-						break;
-					}
-					let description=json_get_value(w.clone(),"description".as_bytes().to_vec());
-					ensure!(description.len()>5,Error::<T>::FundDocumentDescriptionTooShort);
-					let ipfsaddress=json_get_value(w.clone(),"ipfsaddress".as_bytes().to_vec());
-					ensure!(ipfsaddress.len()>20,Error::<T>::FundDocumentIpfsAddressTooShort);
-
-					x += 1;
-				}
-				ensure!(x>0,Error::<T>::FundMissingDocuments);
-			}
-			// check for Initial fees (considering 2 decimals as integer)
-			let initialfees=json_get_value(info.clone(),"initialfees".as_bytes().to_vec());
-			let initialfeesv=vecu8_to_u32(initialfees);
-			ensure!(initialfeesv>0,Error::<T>::FundInitialFeesCannotBeZero);
-			// check for yearly fees on capital (considering 2 decimals as integer)
-			let yearlyfees=json_get_value(info.clone(),"yearlyfees".as_bytes().to_vec());
-			let yearlyfeesv=vecu8_to_u32(yearlyfees);
-			ensure!(yearlyfeesv>0,Error::<T>::FundYearlyFeesCannotBeZero);
-			// check for performance fees on interest (considering 2 decimals as integer)
-			let performancefees=json_get_value(info.clone(),"performancefees".as_bytes().to_vec());
-			let performancefeesv=vecu8_to_u32(performancefees);
-			ensure!(performancefeesv>0,Error::<T>::FundPerformanceFeesCannotBeZero);
-			// check fund type E==Enterprise Fund  H==Hedge Fund
-			let fundtype=json_get_value(info.clone(),"fundtype".as_bytes().to_vec());
-			ensure!(fundtype[0]==b'E' || fundtype[0]==b'H',Error::<T>::FundTypeIsWrong);
-			// check deposit account id for the fund (Wallet Address)
-			let depositaccountid=json_get_value(info.clone(),"depositaccountid".as_bytes().to_vec());
-			ensure!(depositaccountid.len()==48, Error::<T>::FundDepositAccountIdIsWrong);
-			// check fund managers id for the fund (Wallet Addresses) - At the least one is mandatory
-			let fundmanagers=json_get_complexarray(info.clone(),"fundmanagers".as_bytes().to_vec());
-			let mut x=0;
-			if fundmanagers.len()>2 {
-				loop {
-					let w=json_get_recordvalue(fundmanagers.clone(),x);
-					if w.is_empty(){
-						break;
-					}
-					ensure!(w.len()==48, Error::<T>::FundManagerAccountIdIsWrong);
-					x += 1;
-				}
-			}
-			ensure!(x>0,Error::<T>::FundManagerAccountisMissing);
-			//store Fund on chain
-			if Funds::<T>::contains_key(&accountid) {
-				// check that is not already approved from anybody
-				let itr=FundsSignatures::<T>::iter_prefix(accountid.clone());
-				ensure!(itr.count()==0,Error::<T>::FundUnderProcessItCannotBeChanged);
-				// Replace Fund Data
-				Funds::<T>::take(accountid.clone());
-			}
-			Funds::<T>::insert(accountid.clone(),info.clone());
-			// Generate event
-			Self::deposit_event(RawEvent::FundStored(accountid,info));
-			// Return a successful DispatchResult
-			Ok(())
-		}
-		// This function allow the manager/supervisors for fund approval, to approve a new fund
-		#[weight = 1000]
-		pub fn fund_approve(origin, accountid: T::AccountId) -> dispatch::DispatchResult {
-			let signer = ensure_signed(origin)?;
-			let mut signingtype=0;
-			//check that the fund Id exists
-			ensure!(Funds::<T>::contains_key(&accountid),Error::<T>::KycIdNotFound);
-			// check for possibile duplicated signatures
-			ensure!(!FundsSignatures::<T>::contains_key(&accountid,&signer),Error::<T>::FundsSignatureAlreadyPresentrSameSigner);
-			// check the signer is one of the operators for fund approval
-			let json:Vec<u8>=Settings::get("fundapproval".as_bytes().to_vec()).unwrap();
-			let mut flag=0;
-			let manager=json_get_value(json.clone(),"manager".as_bytes().to_vec());
-			if !manager.is_empty() {
-				let managervec=bs58::decode(manager).into_vec().unwrap();
-				let accountidmanager=T::AccountId::decode(&mut &managervec[1..33]).unwrap_or_default();
-				if signer==accountidmanager {
-					flag=1;
-					signingtype=1;
-				}
-			}
-			let supervisor=json_get_value(json.clone(),"supervisor".as_bytes().to_vec());
-			if !supervisor.is_empty() {
-				let supervisorvec=bs58::decode(supervisor).into_vec().unwrap();
-				let accountidsupervisor=T::AccountId::decode(&mut &supervisorvec[1..33]).unwrap_or_default();
-				if signer==accountidsupervisor {
-					flag=1;
-					if signingtype==0 {
-						signingtype=2;
-					}
-				}
-			}
-			ensure!(flag==1,Error::<T>::SignerIsNotAuthorizedForFundApproval);
-			// write/update signature
-			FundsSignatures::<T>::insert(accountid.clone(),signer.clone(),signingtype);
-			// check for all the approval
-			let mut sigmanager=0;
-			let mut sigsupervisor=0;
-			let mut itr=FundsSignatures::<T>::iter_prefix(accountid.clone());
-			let mut result;
-			loop {
-				result=itr.next();
-				match result {
-					Some(x) => {
-						if x.1==1 {
-							sigmanager=1;
-						}
-						if x.1==2 {
-							sigsupervisor=1;
-						}
-					},
-					None => break,
-				}
-			}
-			// store approved flag if all signatures have been received
-			if sigmanager==1 && sigsupervisor==1 {
-				FundsApproved::<T>::insert(accountid.clone(),1);
-				// generate event for approved
-				Self::deposit_event(RawEvent::FundApproved(accountid.clone(),signer.clone()));
-			}
-			// generate event for the approval
-			Self::deposit_event(RawEvent::FundSignedforApproval(accountid,signer));
-			// Return a successful DispatchResult
-			Ok(())
-		}
-		// Function to create a new bond subject to approval. The info field is a json structure with the following fields:
-		// totalamount: total amount considering 0 decimals
-		// currency: is the currency code as from the blockchain storage "Currencies"
-		// country: is the the iso conty code as from blockchain storage "IsoCountries"
-		// interestrate: is the interest rate expressed in an integer assumin 2 decimals, for example 200 is equivalent to 2.00 %
-		// interest type: X=Fixed Rate / F=Floating Rate /Z= Zero Interest/ I= Inflation Linked
-		// for example:
-		//
-		#[weight = 1000]
-		pub fn bond_create_change(origin, id: u32,info: Vec<u8>) -> dispatch::DispatchResult {
-			let signer = ensure_signed(origin)?;
-			//check id >0
-			ensure!(id>0, Error::<T>::BondIdIsWrongCannotBeZero);
-			// check that the signer is the Owner of an authorized Fund
-			ensure!(Funds::<T>::contains_key(&signer),Error::<T>::FundNotFoundforSigner);
-			ensure!(FundsApproved::<T>::contains_key(&signer),Error::<T>::FundNotYetApproved);
-			// check the signer has been subject has a KYC
-			ensure!(Kyc::<T>::contains_key(&signer),Error::<T>::MissingKycForSigner);
-			// check the Kyc has been approved
-			ensure!(KycApproved::<T>::contains_key(&signer),Error::<T>::KycSignerIsNotApproved);
-			// check owner field
-			let owner=json_get_value(info.clone(),"owner".as_bytes().to_vec());
-			ensure!(owner.len()==48,Error::<T>::OwnerAccountIsMissing);
-			let ownervec=bs58::decode(owner).into_vec().unwrap();
-			let accountidowner=T::AccountId::decode(&mut &ownervec[1..33]).unwrap_or_default();
-			// check that the owner matches the signer of the transaction
-			ensure!(signer==accountidowner,Error::<T>::SignerIsNotMatchingOwnerAccount);
-			// check if the bond exists is not yet under approval and belong to the signer
-			if Bonds::contains_key(&id){
-				// check there are not yet approval signatures
-				let itrs=BondsSignatures::<T>::iter_prefix(id);
-				ensure!(itrs.count()==0,Error::<T>::BondUnderApprovalCannotBeChanged);
-				// check owner stored is matching the signer
-				let cinfo=Bonds::get(&id).unwrap();
-				let cowner=json_get_value(cinfo.clone(),"owner".as_bytes().to_vec());
-				let cownervec=bs58::decode(cowner).into_vec().unwrap();
-				let caccountidowner=T::AccountId::decode(&mut &cownervec[1..33]).unwrap_or_default();
-				ensure!(caccountidowner==signer,Error::<T>::SignerIsNotMatchingOwnerAccount);
-			}
-			// check total amount >0
-			let totalamount=json_get_value(info.clone(),"totalamount".as_bytes().to_vec());
-			let totalamountv=vecu8_to_u32(totalamount);
-			ensure!(totalamountv>0,Error::<T>::BondTotalAmountCannotBeZero);
-			// check currency is one of the ISO set
-			let currency=json_get_value(info.clone(),"currency".as_bytes().to_vec());
-			ensure!(Currencies::contains_key(&currency), Error::<T>::CurrencyCodeNotFound);
-			// check country is a valid ISO set
-			let country=json_get_value(info.clone(),"country".as_bytes().to_vec());
-			ensure!(IsoCountries::contains_key(&country), Error::<T>::CountryCodeNotFound);
-			let country=json_get_value(info.clone(),"country".as_bytes().to_vec());
-			ensure!(IsoCountries::contains_key(&country), Error::<T>::CountryCodeNotFound);
-			// check interest rate >0 considering 2 decimals as integer
-			let interestrate=json_get_value(info.clone(),"interestrate".as_bytes().to_vec());
-			let interestratev=vecu8_to_u32(interestrate);
-			let interestype=json_get_value(info.clone(),"interestype".as_bytes().to_vec());
-			ensure!(interestratev>0 || (interestratev==0 && interestype[0]==b'Z'),Error::<T>::BondInterestRateIsWrong); // Zero Interest Rate must be possible
-			// check interest type where X= FiXed Rate, F=Floating Rate, Z= Zero Interest Rate, I=Inflation Linked Rate
-			ensure!(interestype[0]==b'X'
-				|| interestype[0]==b'F'
-				|| interestype[0]==b'Z'
-				|| interestype[0]==b'I'
-				,Error::<T>::BondInterestTypeIsWrong);
-			// check maturity in months from the approval time
-			let maturity=json_get_value(info.clone(),"maturity".as_bytes().to_vec());
-			let maturityv=vecu8_to_u32(maturity);
-			ensure!(maturityv>0,Error::<T>::BondMaturityCannotBeZero);
-			// 50 years maximum for any bond type
-			ensure!(maturityv<=600,Error::<T>::BondMaturityTooLong);
-			// check Instalments
-			let instalments=json_get_value(info.clone(),"instalments".as_bytes().to_vec());
-			let instalmentsv=vecu8_to_u32(instalments);
-			ensure!(instalmentsv<=600,Error::<T>::BondTooManyInstalments);
-			ensure!(instalmentsv<=maturityv,Error::<T>::BondInstalmentsCannotExceedMaturity);
-			// check Grace Period
-			let graceperiod=json_get_value(info.clone(),"graceperiod".as_bytes().to_vec());
-			let graceperiodv=vecu8_to_u32(graceperiod);
-			ensure!(graceperiodv<maturityv,Error::<T>::BondGracePeriodCannotExceedMaturity);
-			// check accepted currencies
-			let acceptedcurrencies=json_get_value(info.clone(),"acceptedcurrencies".as_bytes().to_vec());
-			if acceptedcurrencies.len()>2 {
-				let mut x=0;
-				loop {
-					let ac=json_get_arrayvalue(acceptedcurrencies.clone(),x);
-					if ac.is_empty() {
-						break;
-					}
-					// check crypto currency on blockchain
-					ensure!(Currencies::contains_key(&ac), Error::<T>::CurrencyCodeNotFound);
-					x += 1;
-				}
-				ensure!(x>0, Error::<T>::BondAcceptedCurrenciesCannotBeEmpty);
-			}
-			// check subordinated field Y/N
-			let subordinated=json_get_value(info.clone(),"subordinated".as_bytes().to_vec());
-			ensure!(subordinated[0]==b'Y'  || subordinated[0]==b'N',Error::<T>::BondSubordinatedIsWrong);
-			// check put option field Y/N
-			let putoption=json_get_value(info.clone(),"putoption".as_bytes().to_vec());
-			ensure!(putoption[0]==b'Y'  || putoption[0]==b'N',Error::<T>::BondPutOptionIsWrong);
-			// check vesting period for put option
-			if putoption[0]==b'Y' {
-				let putvestingperiod=json_get_value(info.clone(),"putvestingperiod".as_bytes().to_vec());
-				let putvestingperiodv=vecu8_to_u32(putvestingperiod);
-				ensure!(putvestingperiodv>0,Error::<T>::BondPutVestingPeriodCannotBeZero);
-			}
-			// check call option field Y/N
-			let calloption=json_get_value(info.clone(),"calloption".as_bytes().to_vec());
-			ensure!(calloption[0]==b'Y'  || calloption[0]==b'N',Error::<T>::BondCallOptionIsWrong);
-			// check vesting period for call option
-			if calloption[0]==b'Y' {
-				let callvestingperiod=json_get_value(info.clone(),"callvestingperiod".as_bytes().to_vec());
-				let callvestingperiodv=vecu8_to_u32(callvestingperiod);
-				ensure!(callvestingperiodv>0,Error::<T>::BondCallVestingPeriodCannotBeZero);
-			}
-			// check put convertible option field Y/N
-			let putconvertibleoption=json_get_value(info.clone(),"putconvertibleoption".as_bytes().to_vec());
-			ensure!(putconvertibleoption[0]==b'Y'  || putconvertibleoption[0]==b'N',Error::<T>::BondPutConvertibleOptionIsWrong);
-			 // check call convertible option field Y/N
-			 let callconvertibleoption=json_get_value(info.clone(),"callconvertibleoption".as_bytes().to_vec());
-			 ensure!(callconvertibleoption[0]==b'Y'  || callconvertibleoption[0]==b'N',Error::<T>::BondCallConvertibleOptionIsWrong);
-			// check the info documents
-			// get required documents as from settings
-			let mut settingdocs="".as_bytes().to_vec();
-			let mut settingconf=0;
-			let mut ndocuments=0;
-			if Settings::contains_key("infodocuments".as_bytes().to_vec()){
-				settingdocs=Settings::get("infodocuments".as_bytes().to_vec()).unwrap();
-				settingconf=1;
-				let documents=json_get_complexarray(settingdocs.clone(),"documents".as_bytes().to_vec());
-				if documents.len()>2 {
-					loop {
-						let w=json_get_recordvalue(documents.clone(),ndocuments);
-						if w.is_empty() {
-							break;
-						}
-						ndocuments += 1;
-					}
-				}
-			}
-			let ipfsdocs=json_get_complexarray(info.clone(),"ipfsdocs".as_bytes().to_vec());
-			if ipfsdocs.len()>2 {
-				let mut x=0;
-				loop {
-					let w=json_get_recordvalue(ipfsdocs.clone(),x);
-					if w.is_empty() {
-						break;
-					}
-					let description=json_get_value(w.clone(),"description".as_bytes().to_vec());
-					ensure!(description.len()>5,Error::<T>::BondDocumentDescriptionTooShort);
-					let ipfsaddress=json_get_value(w.clone(),"ipfsaddress".as_bytes().to_vec());
-					ensure!(ipfsaddress.len()>20,Error::<T>::BondDocumentIpfsAddressTooShort);
-					//check if one of the mandatory documents
-					if settingconf==1 {
-						let documents=json_get_complexarray(settingdocs.clone(),"documents".as_bytes().to_vec());
-						if documents.len()>2 {
-							loop {
-								let ww=json_get_recordvalue(documents.clone(),ndocuments);
-								if ww.is_empty() {
-									break;
-								}
-								let wdescription=json_get_value(ww.clone(),"description".as_bytes().to_vec());
-								if wdescription==description {
-									ndocuments -= 1;
-								}
-							}
-						}
-					}
-					x += 1;
-				}
-				ensure!(x>0 && ndocuments==0,Error::<T>::BondMissingDocuments);
-			}
-			// remove previous data if any
-			if Bonds::contains_key(&id){
-				Bonds::take(&id);
-			}
-			//store bond
-			Bonds::insert(id,info.clone());
-			// Generate event
-			Self::deposit_event(RawEvent::BondCreated(signer,id,info));
-			// Return a successful DispatchResult
-			Ok(())
-		}
-		// function to approve the bond from manager or members of the committee
-		#[weight = 1000]
-		pub fn bond_approve(origin,bondid: u32) -> dispatch::DispatchResult {
-			let signer = ensure_signed(origin)?;
-			let mut signingtype=0;
-			//check id >0
-			ensure!(Bonds::contains_key(&bondid),Error::<T>::BondsIdNotFound);
-			// check for already approved bond
-			ensure!(!BondsApproved::contains_key(bondid),Error::<T>::BondAlreadyApproved);
-			//check for duplicated signatures
-			ensure!(!BondsSignatures::<T>::contains_key(&bondid,&signer),Error::<T>::BondsSignatureAlreadyPresentrSameSigner);
-			// check the signer is one of the operators for Bonds approval
-			let json:Vec<u8>=Settings::get("bondapproval".as_bytes().to_vec()).unwrap();
-			let mut flag=0;
-			let manager=json_get_value(json.clone(),"manager".as_bytes().to_vec());
-			if !manager.is_empty() {
-				let managervec=bs58::decode(manager).into_vec().unwrap();
-				let accountidmanager=T::AccountId::decode(&mut &managervec[1..33]).unwrap_or_default();
-				if signer==accountidmanager {
-					flag=1;
-					signingtype=1;
-				}
-			}
-			let committee=json_get_complexarray(json,"committee".as_bytes().to_vec());
-			let mut x=0;
-			loop {
-				let committeem=json_get_arrayvalue(committee.clone(),x);
-				if committeem.is_empty() {
-					break;
-				}
-				let committeemvec=bs58::decode(committeem).into_vec().unwrap();
-				let accountidoperator=T::AccountId::decode(&mut &committeemvec[1..33]).unwrap_or_default();
-				if accountidoperator==signer {
-					flag=1;
-					if signingtype==0 {
-						signingtype=2;
-					}
-				}
-				x += 1;
-			}
-			ensure!(flag==1,Error::<T>::SignerIsNotAuthorizedForBondApproval);
-			// write/update signature
-			BondsSignatures::<T>::insert(bondid,signer.clone(),signingtype);
-			// check for all the approval
-			// TODO? actually one committe member is enough to reach the "approved" status. It may be necessary to let sign a minimum quorum
-			let mut sigmanager=0;
-			let mut sigcommitee=0;
-			let mut itr=BondsSignatures::<T>::iter_prefix(bondid);
-			let mut result;
-			loop {
-				result=itr.next();
-				match result {
-					Some(x) => {
-						if x.1==1 {
-							sigmanager=1;
-						}
-						if x.1==2 {
-							sigcommitee=1;
-						}
-					},
-					None => break,
-				}
-			}
-			// store approved flag if all signatures have been received
-			if sigmanager==1 && sigcommitee==1 {
-				BondsApproved::insert(bondid,1);
-				// generate event for approved
-				Self::deposit_event(RawEvent::BondApproved(bondid,signer.clone()));
-			}
-			// generate event for the approval
-			Self::deposit_event(RawEvent::BondSignedforApproval(bondid,signer));
-			// Return a successful DispatchResult
-			Ok(())
-		}
-		// function to a bond paying for the amount requested
-		#[weight = 1000]
-		pub fn bond_subscribe(origin,bondid: u32,amount: u32) -> dispatch::DispatchResult {
-			// veryfy the transaction is signed
-			let signer = ensure_signed(origin)?;
-			//check bondid
-			ensure!(Bonds::contains_key(&bondid),Error::<T>::BondsIdNotFound);
-			// check for already approved bond
-			ensure!(!BondsApproved::contains_key(bondid),Error::<T>::BondAlreadyApproved);
-			// get the currency address (tokenid) from the bond
-			let bondv=Bonds::get(&bondid).unwrap();
-			let currency=json_get_value(bondv.clone(),"currency".as_bytes().to_vec());
-			// search for the currency
-			ensure!(!Currencies::contains_key(currency.clone()),Error::<T>::CurrencyCodeNotFound);
-			let currencyv=Currencies::get(currency).unwrap();
-			let tokenidv=json_get_value(currencyv,"address".as_bytes().to_vec());
-			let tokenid=vecu8_to_u32(tokenidv);
-			ensure!(tokenid>0,Error::<T>::CurrencyCodeHasNotValidAddress);
-			// check for enough balance in the stable coin
+	
+        // this function has the purpose to the insert or update data for KYC
+        #[weight = 1000]
+        pub fn create_change_kyc(origin, accountid: T::AccountId, info: Vec<u8>) -> dispatch::DispatchResult {
+            let signer = ensure_signed(origin)?;
+            // check the signer is one of the operators for kyc
+            ensure!(Settings::contains_key("kyc".as_bytes().to_vec()),Error::<T>::KycSettingsNotConfigured);
+            let json:Vec<u8>=Settings::get("kyc".as_bytes().to_vec()).unwrap();
+            let mut flag=0;
+            let mut signingtype=0;
+            // check the signer is  the manager for kyc
+            let manager=json_get_value(json.clone(),"manager".as_bytes().to_vec());
+            if !manager.is_empty() {
+                let managervec=bs58::decode(manager).into_vec().unwrap();
+                let accountidmanager=T::AccountId::decode(&mut &managervec[1..33]).unwrap_or_default();
+                if signer==accountidmanager {
+                    flag=1;
+                    signingtype=1;
+                }
+            }
+            // check the signer is is the supervisor for kyc
+            let supervisor=json_get_value(json.clone(),"supervisor".as_bytes().to_vec());
+            if !supervisor.is_empty() {
+                let supervisorvec=bs58::decode(supervisor).into_vec().unwrap();
+                let accountidsupervisor=T::AccountId::decode(&mut &supervisorvec[1..33]).unwrap_or_default();
+                if signer==accountidsupervisor {
+                    flag=1;
+                    if signingtype==0 {
+                        signingtype=2;
+                    }
+                }
+            }
+            // check the signer is one of the operators for kyc
+            let operators=json_get_complexarray(json,"operators".as_bytes().to_vec());
+            let mut x=0;
+            loop {
+                let operator=json_get_arrayvalue(operators.clone(),x);
+                if operator.is_empty() {
+                    break;
+                }
+                let operatorvec=bs58::decode(operator).into_vec().unwrap();
+                let accountidoperator=T::AccountId::decode(&mut &operatorvec[1..33]).unwrap_or_default();
+                if accountidoperator==signer {
+                    flag=1;
+                    if signingtype==0 {
+                        signingtype=3;
+                    }
+                }
+                x += 1;
+            }
+            ensure!(flag==1,Error::<T>::SignerIsNotAuthorizedForKycApproval);
+            //check info length
+            ensure!(info.len() < 8192, Error::<T>::KycInfoIsTooLong);
+            // check json validity
+            let js=info.clone();
+            ensure!(json_check_validity(js),Error::<T>::InvalidJson);
+            // check name
+            let name=json_get_value(info.clone(),"name".as_bytes().to_vec());
+            ensure!(name.len()>=3,Error::<T>::KycNameTooShort);
+            ensure!(name.len()<=64,Error::<T>::KycNameTooLong);
+            // check Address
+            let address=json_get_value(info.clone(),"address".as_bytes().to_vec());
+            ensure!(address.len()>=3,Error::<T>::KycAddressTooShort);
+            ensure!(address.len()<=64,Error::<T>::KycAddressTooLong);
+            // check Zip code
+            let zip=json_get_value(info.clone(),"zip".as_bytes().to_vec());
+            ensure!(zip.len()>3,Error::<T>::KycZipCodeTooShort);
+            ensure!(zip.len()<=6,Error::<T>::KycZipCodeTooLong);
+            // check City
+            let city=json_get_value(info.clone(),"city".as_bytes().to_vec());
+            ensure!(city.len()>3,Error::<T>::KycCityTooShort);
+            ensure!(city.len()<=64,Error::<T>::KycCityTooLong);
+            // check State
+            let state=json_get_value(info.clone(),"state".as_bytes().to_vec());
+            ensure!(state.len()>3,Error::<T>::KycStateTooShort);
+            ensure!(state.len()<=64,Error::<T>::KycStateTooLong);
+            // check Country
+            let country=json_get_value(info.clone(),"country".as_bytes().to_vec());
+            ensure!(country.len()>2,Error::<T>::KycCountryTooShort);
+            ensure!(country.len()<64,Error::<T>::KycCountryTooLong);
+            // check Website
+            let website=json_get_value(info.clone(),"website".as_bytes().to_vec());
+            ensure!(website.len()>=5,Error::<T>::KycWebSiteTooShort);
+            ensure!(website.len()<=64,Error::<T>::KycWebSiteTooLong);
+            ensure!(validate_weburl(website),Error::<T>::KycWebSiteIsWrong);
+            // check Phone
+            let phone=json_get_value(info.clone(),"phone".as_bytes().to_vec());
+            ensure!(phone.len()>=10,Error::<T>::KycPhoneTooShort);
+            ensure!(phone.len()<=21,Error::<T>::KycPhoneTooLong);
+            ensure!(validate_phonenumber(phone),Error::<T>::KycPhoneIsWrong);
+            let ipfsdocs=json_get_complexarray(info.clone(),"ipfsdocs".as_bytes().to_vec());
+            if ipfsdocs.len()>2 {
+                let mut x=0;
+                loop {
+                    let w=json_get_recordvalue(ipfsdocs.clone(),x);
+                    if w.is_empty() {
+                        break;
+                    }
+                    let description=json_get_value(w.clone(),"description".as_bytes().to_vec());
+                    ensure!(description.len()>5,Error::<T>::KycDocumentDescriptionTooShort);
+                    let ipfsaddress=json_get_value(w.clone(),"ipfsaddress".as_bytes().to_vec());
+                    ensure!(ipfsaddress.len()>20,Error::<T>::KycDocumentIpfsAddressTooShort);
+
+                    x += 1;
+                }
+                ensure!(x>0,Error::<T>::KycMissingDocuments);
+            }
+            //store Kyc on chain subject to further approval
+            if Kyc::<T>::contains_key(&accountid) {
+                // check that is not already approved from anybody
+                let itr=KycSignatures::<T>::iter_prefix(accountid.clone());
+                ensure!(itr.count()==0,Error::<T>::KycUnderProcessItCannotBeChanged);
+                // Replace Kyc Data
+                Kyc::<T>::take(accountid.clone());
+            }
+             Kyc::<T>::insert(accountid.clone(),info.clone());
+            // Generate event
+            Self::deposit_event(RawEvent::KycStored(accountid,info));
+            // Return a successful DispatchResult
+            Ok(())
+        }
+        #[weight = 1000]
+        pub fn kyc_approve(origin, accountid: T::AccountId) -> dispatch::DispatchResult {
+            let signer = ensure_signed(origin)?;
+            let mut signingtype=0;
+            //check id >0
+            ensure!(Kyc::<T>::contains_key(&accountid),Error::<T>::KycIdNotFound);
+            ensure!(!KycSignatures::<T>::contains_key(&accountid,&signer),Error::<T>::KycSignatureAlreadyPresentrSameSigner);
+            // check the signer is one of the supervisors or manager for kyc
+            let json:Vec<u8>=Settings::get("kyc".as_bytes().to_vec()).unwrap();
+            let mut flag=0;
+            let manager=json_get_value(json.clone(),"manager".as_bytes().to_vec());
+            if !manager.is_empty() {
+                let managervec=bs58::decode(manager).into_vec().unwrap();
+                let accountidmanager=T::AccountId::decode(&mut &managervec[1..33]).unwrap_or_default();
+                if signer==accountidmanager {
+                    flag=1;
+                    signingtype=1;
+                }
+            }
+            // signed from supervisor
+            let supervisor=json_get_value(json.clone(),"supervisor".as_bytes().to_vec());
+            if !supervisor.is_empty() {
+                let supervisorvec=bs58::decode(supervisor).into_vec().unwrap();
+                let accountidsupervisor=T::AccountId::decode(&mut &supervisorvec[1..33]).unwrap_or_default();
+                if signer==accountidsupervisor {
+                    flag=1;
+                    if signingtype==0 {
+                        signingtype=2;
+                    }
+                }
+            }
+            let operators=json_get_complexarray(json,"operators".as_bytes().to_vec());
+            let mut x=0;
+            loop {
+                let operator=json_get_arrayvalue(operators.clone(),x);
+                if operator.is_empty() {
+                    break;
+                }
+                let operatorvec=bs58::decode(operator).into_vec().unwrap();
+                let accountidoperator=T::AccountId::decode(&mut &operatorvec[1..33]).unwrap_or_default();
+                if accountidoperator==signer {
+                    flag=1;
+                    if signingtype==0 {
+                        signingtype=3;
+                    }
+                }
+                x += 1;
+            }
+            ensure!(flag==1,Error::<T>::SignerIsNotAuthorizedForKycApproval);
+            // write/update signature
+            KycSignatures::<T>::insert(accountid.clone(),signer.clone(),signingtype);
+            // check for all the approval
+            let mut sigmanager=0;
+            let mut sigsupervisor=0;
+            let mut itr=KycSignatures::<T>::iter_prefix(accountid.clone());
+            let mut result;
+            loop {
+                result=itr.next();
+                match result {
+                    Some(x) => {
+                        if x.1==1 {
+                            sigmanager=1;
+                        }
+                        if x.1==2 {
+                            sigsupervisor=1;
+                        }
+                    },
+                    None => break,
+                }
+            }
+            // store approved flag if all signatures have been received
+            if sigmanager==1 && sigsupervisor==1  {
+                KycApproved::<T>::insert(accountid.clone(),1);
+                // generate event for approved
+                Self::deposit_event(RawEvent::KycApproved(accountid.clone(),signer.clone()));
+            }
+            // generate event for the approval
+            Self::deposit_event(RawEvent::KycSignedforApproval(accountid,signer));
+            // Return a successful DispatchResult
+            Ok(())
+        }
+        // function to delete a KYC data set, it can be executed only frm the manager or supervisor of KYC till the KYC is not yet fully approved.
+        #[weight = 1000]
+        pub fn kyc_delete(origin, accountid: T::AccountId) -> dispatch::DispatchResult {
+            let signer = ensure_signed(origin)?;
+            //check id >0
+            ensure!(Kyc::<T>::contains_key(&accountid),Error::<T>::KycIdNotFound);
+            // check the signer is one of the supervisors or manager for kyc
+            let json:Vec<u8>=Settings::get("kyc".as_bytes().to_vec()).unwrap();
+            let mut flag=0;
+            let manager=json_get_value(json.clone(),"manager".as_bytes().to_vec());
+            if !manager.is_empty() {
+                let managervec=bs58::decode(manager).into_vec().unwrap();
+                let accountidmanager=T::AccountId::decode(&mut &managervec[1..33]).unwrap_or_default();
+                if signer==accountidmanager {
+                    flag=1;
+                }
+            }
+            // signed from supervisor
+            let supervisor=json_get_value(json.clone(),"supervisor".as_bytes().to_vec());
+            if !supervisor.is_empty() {
+                let supervisorvec=bs58::decode(supervisor).into_vec().unwrap();
+                let accountidsupervisor=T::AccountId::decode(&mut &supervisorvec[1..33]).unwrap_or_default();
+                if signer==accountidsupervisor {
+                    flag=1;
+                }
+            }
+            ensure!(flag==1,Error::<T>::SignerIsNotAuthorizedForKycCancellation);
+            // delete the KYC
+            Kyc::<T>::take(&accountid).unwrap();
+            // generate event for the cancellation
+            Self::deposit_event(RawEvent::KycSignedforApproval(accountid,signer));
+            // Return a successful DispatchResult
+            Ok(())
+        }
+        // this function has the purpose to the insert or update data for a Fund (hedge or enterprise)
+        #[weight = 1000]
+        pub fn fund_create_change(origin, accountid: T::AccountId, info: Vec<u8>) -> dispatch::DispatchResult {
+            let signer = ensure_signed(origin)?;
+            // check the signer is one of the operators for kyc
+            ensure!(Settings::contains_key("kyc".as_bytes().to_vec()),Error::<T>::SettingsDoesNotExist);
+            let json:Vec<u8>=Settings::get("kyc".as_bytes().to_vec()).unwrap();
+            let mut flag=0;
+            let mut signingtype=0;
+            let manager=json_get_value(json.clone(),"manager".as_bytes().to_vec());
+            if !manager.is_empty() {
+                let managervec=bs58::decode(manager).into_vec().unwrap();
+                let accountidmanager=T::AccountId::decode(&mut &managervec[1..33]).unwrap_or_default();
+                if signer==accountidmanager {
+                    flag=1;
+                    signingtype=1;
+                }
+            }
+            let supervisor=json_get_value(json.clone(),"supervisor".as_bytes().to_vec());
+            if !supervisor.is_empty() {
+                let supervisorvec=bs58::decode(supervisor).into_vec().unwrap();
+                let accountidsupervisor=T::AccountId::decode(&mut &supervisorvec[1..33]).unwrap_or_default();
+                if signer==accountidsupervisor {
+                    flag=1;
+                    if signingtype==0 {
+                        signingtype=2;
+                    }
+                }
+            }
+            let operators=json_get_complexarray(json,"operators".as_bytes().to_vec());
+            let mut x=0;
+            loop {
+                let operator=json_get_arrayvalue(operators.clone(),x);
+                if operator.is_empty() {
+                    break;
+                }
+                let operatorvec=bs58::decode(operator).into_vec().unwrap();
+                let accountidoperator=T::AccountId::decode(&mut &operatorvec[1..33]).unwrap_or_default();
+                if accountidoperator==signer {
+                    flag=1;
+                    if signingtype==0 {
+                        signingtype=3;
+                    }
+                }
+                x += 1;
+            }
+            ensure!(flag==1,Error::<T>::SignerIsNotAuthorizedForFundCreation);
+            //check info length
+            ensure!(info.len() < 8192, Error::<T>::FundInfoIsTooLong);
+            // check json validity
+            let js=info.clone();
+            ensure!(json_check_validity(js),Error::<T>::InvalidJson);
+            // check name
+            let name=json_get_value(info.clone(),"name".as_bytes().to_vec());
+            ensure!(name.len()>=10,Error::<T>::FundNameTooShort);
+            ensure!(name.len()<=64,Error::<T>::FundNameTooLong);
+            // check Address
+            let address=json_get_value(info.clone(),"address".as_bytes().to_vec());
+            ensure!(address.len()>=10,Error::<T>::FundAddressTooShort);
+            ensure!(address.len()<=64,Error::<T>::FundAddressTooLong);
+            // check Zip code
+            let zip=json_get_value(info.clone(),"zip".as_bytes().to_vec());
+            ensure!(zip.len()>3,Error::<T>::FundZipCodeTooShort);
+            ensure!(zip.len()<=6,Error::<T>::FundZipCodeTooLong);
+            // check City
+            let city=json_get_value(info.clone(),"city".as_bytes().to_vec());
+            ensure!(city.len()>3,Error::<T>::FundCityTooShort);
+            ensure!(city.len()<=64,Error::<T>::FundCityTooLong);
+            // check State
+            let state=json_get_value(info.clone(),"state".as_bytes().to_vec());
+            ensure!(state.len()>3,Error::<T>::FundStateTooShort);
+            ensure!(state.len()<=64,Error::<T>::FundStateTooLong);
+            // check Country
+            let country=json_get_value(info.clone(),"country".as_bytes().to_vec());
+            ensure!(country.len()>3,Error::<T>::FundCountryTooShort);
+            ensure!(country.len()<64,Error::<T>::FundCountryTooLong);
+            // check Website
+            let website=json_get_value(info.clone(),"website".as_bytes().to_vec());
+            ensure!(website.len()>=10,Error::<T>::FundWebSiteTooShort);
+            ensure!(website.len()<=64,Error::<T>::FundWebSiteTooLong);
+            ensure!(validate_weburl(website),Error::<T>::FundWebSiteIsWrong);
+            // check Phone
+            let phone=json_get_value(info.clone(),"phone".as_bytes().to_vec());
+            ensure!(phone.len()>=10,Error::<T>::FundPhoneTooShort);
+            ensure!(phone.len()<=21,Error::<T>::FundPhoneTooLong);
+            ensure!(validate_phonenumber(phone),Error::<T>::FundPhoneIsWrong);
+            let ipfsdocs=json_get_complexarray(info.clone(),"ipfsdocs".as_bytes().to_vec());
+            if ipfsdocs.len()>2 {
+                let mut x=0;
+                loop {
+                    let w=json_get_recordvalue(ipfsdocs.clone(),x);
+                    if w.is_empty() {
+                        break;
+                    }
+                    let description=json_get_value(w.clone(),"description".as_bytes().to_vec());
+                    ensure!(description.len()>5,Error::<T>::FundDocumentDescriptionTooShort);
+                    let ipfsaddress=json_get_value(w.clone(),"ipfsaddress".as_bytes().to_vec());
+                    ensure!(ipfsaddress.len()>20,Error::<T>::FundDocumentIpfsAddressTooShort);
+
+                    x += 1;
+                }
+                ensure!(x>0,Error::<T>::FundMissingDocuments);
+            }
+            // check for Initial fees (considering 2 decimals as integer)
+            let initialfees=json_get_value(info.clone(),"initialfees".as_bytes().to_vec());
+            let initialfeesv=vecu8_to_u32(initialfees);
+            ensure!(initialfeesv>0,Error::<T>::FundInitialFeesCannotBeZero);
+            // check for yearly fees on capital (considering 2 decimals as integer)
+            let yearlyfees=json_get_value(info.clone(),"yearlyfees".as_bytes().to_vec());
+            let yearlyfeesv=vecu8_to_u32(yearlyfees);
+            ensure!(yearlyfeesv>0,Error::<T>::FundYearlyFeesCannotBeZero);
+            // check for performance fees on interest (considering 2 decimals as integer)
+            let performancefees=json_get_value(info.clone(),"performancefees".as_bytes().to_vec());
+            let performancefeesv=vecu8_to_u32(performancefees);
+            ensure!(performancefeesv>0,Error::<T>::FundPerformanceFeesCannotBeZero);
+            // check fund type E==Enterprise Fund  H==Hedge Fund
+            let fundtype=json_get_value(info.clone(),"fundtype".as_bytes().to_vec());
+            ensure!(fundtype[0]==b'E' || fundtype[0]==b'H',Error::<T>::FundTypeIsWrong);
+            // check deposit account id for the fund (Wallet Address)
+            let depositaccountid=json_get_value(info.clone(),"depositaccountid".as_bytes().to_vec());
+            ensure!(depositaccountid.len()==48, Error::<T>::FundDepositAccountIdIsWrong);
+            // check fund managers id for the fund (Wallet Addresses) - At the least one is mandatory
+            let fundmanagers=json_get_complexarray(info.clone(),"fundmanagers".as_bytes().to_vec());
+            let mut x=0;
+            if fundmanagers.len()>2 {
+                loop {
+                    let w=json_get_recordvalue(fundmanagers.clone(),x);
+                    if w.is_empty(){
+                        break;
+                    }
+                    ensure!(w.len()==48, Error::<T>::FundManagerAccountIdIsWrong);
+                    x += 1;
+                }
+            }
+            ensure!(x>0,Error::<T>::FundManagerAccountisMissing);
+            //store Fund on chain
+            if Funds::<T>::contains_key(&accountid) {
+                // check that is not already approved from anybody
+                let itr=FundsSignatures::<T>::iter_prefix(accountid.clone());
+                ensure!(itr.count()==0,Error::<T>::FundUnderProcessItCannotBeChanged);
+                // Replace Fund Data
+                Funds::<T>::take(accountid.clone());
+            }
+            Funds::<T>::insert(accountid.clone(),info.clone());
+            // Generate event
+            Self::deposit_event(RawEvent::FundStored(accountid,info));
+            // Return a successful DispatchResult
+            Ok(())
+        }
+        // This function allow the manager/supervisors for fund approval, to approve a new fund 
+        #[weight = 1000]
+        pub fn fund_approve(origin, accountid: T::AccountId) -> dispatch::DispatchResult {
+            let signer = ensure_signed(origin)?;
+            let mut signingtype=0;
+            //check that the fund Id exists
+            ensure!(Funds::<T>::contains_key(&accountid),Error::<T>::KycIdNotFound);
+            // check for possibile duplicated signatures
+            ensure!(!FundsSignatures::<T>::contains_key(&accountid,&signer),Error::<T>::FundsSignatureAlreadyPresentrSameSigner);
+            // check the signer is one of the operators for fund approval
+            let json:Vec<u8>=Settings::get("fundapproval".as_bytes().to_vec()).unwrap();
+            let mut flag=0;
+            let manager=json_get_value(json.clone(),"manager".as_bytes().to_vec());
+            if !manager.is_empty() {
+                let managervec=bs58::decode(manager).into_vec().unwrap();
+                let accountidmanager=T::AccountId::decode(&mut &managervec[1..33]).unwrap_or_default();
+                if signer==accountidmanager {
+                    flag=1;
+                    signingtype=1;
+                }
+            }
+            let supervisor=json_get_value(json.clone(),"supervisor".as_bytes().to_vec());
+            if !supervisor.is_empty() {
+                let supervisorvec=bs58::decode(supervisor).into_vec().unwrap();
+                let accountidsupervisor=T::AccountId::decode(&mut &supervisorvec[1..33]).unwrap_or_default();
+                if signer==accountidsupervisor {
+                    flag=1;
+                    if signingtype==0 {
+                        signingtype=2;
+                    }
+                }
+            }
+            ensure!(flag==1,Error::<T>::SignerIsNotAuthorizedForFundApproval);
+            // write/update signature
+            FundsSignatures::<T>::insert(accountid.clone(),signer.clone(),signingtype);
+            // check for all the approval
+            let mut sigmanager=0;
+            let mut sigsupervisor=0;
+            let mut itr=FundsSignatures::<T>::iter_prefix(accountid.clone());
+            let mut result;
+            loop {
+                result=itr.next();
+                match result {
+                    Some(x) => {
+                        if x.1==1 {
+                            sigmanager=1;
+                        }
+                        if x.1==2 {
+                            sigsupervisor=1;
+                        }
+                    },
+                    None => break,
+                }
+            }
+            // store approved flag if all signatures have been received
+            if sigmanager==1 && sigsupervisor==1 {
+                FundsApproved::<T>::insert(accountid.clone(),1);
+                // generate event for approved
+                Self::deposit_event(RawEvent::FundApproved(accountid.clone(),signer.clone()));
+            }
+            // generate event for the approval
+            Self::deposit_event(RawEvent::FundSignedforApproval(accountid,signer));
+            // Return a successful DispatchResult
+            Ok(())
+        }
+        // Function to create a new bond subject to approval. The info field is a json structure with the following fields:
+        // totalamount: total amount considering 0 decimals
+        // currency: is the currency code as from the blockchain storage "Currencies"
+        // country: is the the iso conty code as from blockchain storage "IsoCountries"
+        // interestrate: is the interest rate expressed in an integer assumin 2 decimals, for example 200 is equivalent to 2.00 %
+        // interest type: X=Fixed Rate / F=Floating Rate /Z= Zero Interest/ I= Inflation Linked
+        // for example:
+        //  
+        #[weight = 1000]
+        pub fn bond_create_change(origin, id: u32,info: Vec<u8>) -> dispatch::DispatchResult {
+            let signer = ensure_signed(origin)?;
+            //check id >0
+            ensure!(id>0, Error::<T>::BondIdIsWrongCannotBeZero);
+            // check that the signer is the Owner of an authorized Fund
+            ensure!(Funds::<T>::contains_key(&signer),Error::<T>::FundNotFoundforSigner);
+            ensure!(FundsApproved::<T>::contains_key(&signer),Error::<T>::FundNotYetApproved);
+            // check the signer has been subject has a KYC 
+            ensure!(Kyc::<T>::contains_key(&signer),Error::<T>::MissingKycForSigner);
+            // check the Kyc has been approved
+            ensure!(KycApproved::<T>::contains_key(&signer),Error::<T>::KycSignerIsNotApproved);
+            // check owner field 
+            let owner=json_get_value(info.clone(),"owner".as_bytes().to_vec());
+            ensure!(owner.len()==48,Error::<T>::OwnerAccountIsMissing);
+            let ownervec=bs58::decode(owner).into_vec().unwrap();
+            let accountidowner=T::AccountId::decode(&mut &ownervec[1..33]).unwrap_or_default();
+            // check that the owner matches the signer of the transaction
+            ensure!(signer==accountidowner,Error::<T>::SignerIsNotMatchingOwnerAccount);
+            // check if the bond exists is not yet under approval and belong to the signer
+            if Bonds::contains_key(&id){
+                // check there are not yet approval signatures
+                let itrs=BondsSignatures::<T>::iter_prefix(id);
+                ensure!(itrs.count()==0,Error::<T>::BondUnderApprovalCannotBeChanged);
+                // check owner stored is matching the signer
+                let cinfo=Bonds::get(&id).unwrap();
+                let cowner=json_get_value(cinfo.clone(),"owner".as_bytes().to_vec());
+                let cownervec=bs58::decode(cowner).into_vec().unwrap();
+                let caccountidowner=T::AccountId::decode(&mut &cownervec[1..33]).unwrap_or_default();
+                ensure!(caccountidowner==signer,Error::<T>::SignerIsNotMatchingOwnerAccount);
+            }
+            // check total amount >0
+            let totalamount=json_get_value(info.clone(),"totalamount".as_bytes().to_vec());
+            let totalamountv=vecu8_to_u32(totalamount);
+            ensure!(totalamountv>0,Error::<T>::BondTotalAmountCannotBeZero);
+            // check currency is one of the ISO set
+            let currency=json_get_value(info.clone(),"currency".as_bytes().to_vec());
+            ensure!(Currencies::contains_key(&currency), Error::<T>::CurrencyCodeNotFound);
+            // check country is a valid ISO set
+            let country=json_get_value(info.clone(),"country".as_bytes().to_vec());
+            ensure!(IsoCountries::contains_key(&country), Error::<T>::CountryCodeNotFound);
+            let country=json_get_value(info.clone(),"country".as_bytes().to_vec());
+            ensure!(IsoCountries::contains_key(&country), Error::<T>::CountryCodeNotFound);
+            // check interest rate >0 considering 2 decimals as integer
+            let interestrate=json_get_value(info.clone(),"interestrate".as_bytes().to_vec());
+            let interestratev=vecu8_to_u32(interestrate);
+            let interestype=json_get_value(info.clone(),"interestype".as_bytes().to_vec());
+            ensure!(interestratev>0 || (interestratev==0 && interestype[0]==b'Z'),Error::<T>::BondInterestRateIsWrong); // Zero Interest Rate must be possible
+            // check interest type where X= FiXed Rate, F=Floating Rate, Z= Zero Interest Rate, I=Inflation Linked Rate
+            ensure!(interestype[0]==b'X'
+                || interestype[0]==b'F'
+                || interestype[0]==b'Z'
+                || interestype[0]==b'I'
+                ,Error::<T>::BondInterestTypeIsWrong);
+            // check maturity in months from the approval time
+            let maturity=json_get_value(info.clone(),"maturity".as_bytes().to_vec());
+            let maturityv=vecu8_to_u32(maturity);
+            ensure!(maturityv>0,Error::<T>::BondMaturityCannotBeZero);
+            // 50 years maximum for any bond type
+            ensure!(maturityv<=600,Error::<T>::BondMaturityTooLong);  
+            // check Instalments
+            let instalments=json_get_value(info.clone(),"instalments".as_bytes().to_vec());
+            let instalmentsv=vecu8_to_u32(instalments);
+            ensure!(instalmentsv<=600,Error::<T>::BondTooManyInstalments);
+            ensure!(instalmentsv<=maturityv,Error::<T>::BondInstalmentsCannotExceedMaturity);
+            // check Grace Period
+            let graceperiod=json_get_value(info.clone(),"graceperiod".as_bytes().to_vec());
+            let graceperiodv=vecu8_to_u32(graceperiod);
+            ensure!(graceperiodv<maturityv,Error::<T>::BondGracePeriodCannotExceedMaturity);
+            // check accepted currencies
+            let acceptedcurrencies=json_get_value(info.clone(),"acceptedcurrencies".as_bytes().to_vec());
+            if acceptedcurrencies.len()>2 {
+                let mut x=0;
+                loop {
+                    let ac=json_get_arrayvalue(acceptedcurrencies.clone(),x);
+                    if ac.is_empty() {
+                        break;
+                    }
+                    // check crypto currency on blockchain
+                    ensure!(Currencies::contains_key(&ac), Error::<T>::CurrencyCodeNotFound);
+                    x += 1;
+                }
+                ensure!(x>0, Error::<T>::BondAcceptedCurrenciesCannotBeEmpty);
+            }
+            // check subordinated field Y/N
+            let subordinated=json_get_value(info.clone(),"subordinated".as_bytes().to_vec());
+            ensure!(subordinated[0]==b'Y'  || subordinated[0]==b'N',Error::<T>::BondSubordinatedIsWrong);
+            // check put option field Y/N
+            let putoption=json_get_value(info.clone(),"putoption".as_bytes().to_vec());
+            ensure!(putoption[0]==b'Y'  || putoption[0]==b'N',Error::<T>::BondPutOptionIsWrong);
+            // check vesting period for put option
+            if putoption[0]==b'Y' {
+                let putvestingperiod=json_get_value(info.clone(),"putvestingperiod".as_bytes().to_vec());
+                let putvestingperiodv=vecu8_to_u32(putvestingperiod);
+                ensure!(putvestingperiodv>0,Error::<T>::BondPutVestingPeriodCannotBeZero);
+            }
+            // check call option field Y/N
+            let calloption=json_get_value(info.clone(),"calloption".as_bytes().to_vec());
+            ensure!(calloption[0]==b'Y'  || calloption[0]==b'N',Error::<T>::BondCallOptionIsWrong);
+            // check vesting period for call option
+            if calloption[0]==b'Y' {
+                let callvestingperiod=json_get_value(info.clone(),"callvestingperiod".as_bytes().to_vec());
+                let callvestingperiodv=vecu8_to_u32(callvestingperiod);
+                ensure!(callvestingperiodv>0,Error::<T>::BondCallVestingPeriodCannotBeZero);
+            }
+            // check put convertible option field Y/N
+            let putconvertibleoption=json_get_value(info.clone(),"putconvertibleoption".as_bytes().to_vec());
+            ensure!(putconvertibleoption[0]==b'Y'  || putconvertibleoption[0]==b'N',Error::<T>::BondPutConvertibleOptionIsWrong);
+             // check call convertible option field Y/N
+             let callconvertibleoption=json_get_value(info.clone(),"callconvertibleoption".as_bytes().to_vec());
+             ensure!(callconvertibleoption[0]==b'Y'  || callconvertibleoption[0]==b'N',Error::<T>::BondCallConvertibleOptionIsWrong);
+            // check the info documents
+            // get required documents as from settings
+            let mut settingdocs="".as_bytes().to_vec();
+            let mut settingconf=0;
+            let mut ndocuments=0;
+            if Settings::contains_key("infodocuments".as_bytes().to_vec()){
+                settingdocs=Settings::get("infodocuments".as_bytes().to_vec()).unwrap();
+                settingconf=1;
+                let documents=json_get_complexarray(settingdocs.clone(),"documents".as_bytes().to_vec());
+                if documents.len()>2 {
+                    loop {
+                        let w=json_get_recordvalue(documents.clone(),ndocuments);
+                        if w.is_empty() {
+                            break;
+                        }
+                        ndocuments += 1;
+                    }
+                }
+            }
+            let ipfsdocs=json_get_complexarray(info.clone(),"ipfsdocs".as_bytes().to_vec());
+            if ipfsdocs.len()>2 {
+                let mut x=0;
+                loop {
+                    let w=json_get_recordvalue(ipfsdocs.clone(),x);
+                    if w.is_empty() {
+                        break;
+                    }
+                    let description=json_get_value(w.clone(),"description".as_bytes().to_vec());
+                    ensure!(description.len()>5,Error::<T>::BondDocumentDescriptionTooShort);
+                    let ipfsaddress=json_get_value(w.clone(),"ipfsaddress".as_bytes().to_vec());
+                    ensure!(ipfsaddress.len()>20,Error::<T>::BondDocumentIpfsAddressTooShort);
+                    //check if one of the mandatory documents
+                    if settingconf==1 {
+                        let documents=json_get_complexarray(settingdocs.clone(),"documents".as_bytes().to_vec());
+                        if documents.len()>2 {
+                            loop {
+                                let ww=json_get_recordvalue(documents.clone(),ndocuments);
+                                if ww.is_empty() {
+                                    break;
+                                }
+                                let wdescription=json_get_value(ww.clone(),"description".as_bytes().to_vec());
+                                if wdescription==description {
+                                    ndocuments -= 1;
+                                }
+                            }
+                        }
+                    }
+                    x += 1;
+                }
+                ensure!(x>0 && ndocuments==0,Error::<T>::BondMissingDocuments);
+            }
+            // remove previous data if any
+            if Bonds::contains_key(&id){
+                Bonds::take(&id);    
+            }
+            //store bond
+            Bonds::insert(id,info.clone());
+            // Generate event
+            Self::deposit_event(RawEvent::BondCreated(signer,id,info));
+            // Return a successful DispatchResult
+            Ok(())
+        }
+        // function to approve the bond from manager or members of the committee
+        #[weight = 1000]
+        pub fn bond_approve(origin,bondid: u32) -> dispatch::DispatchResult {
+            let signer = ensure_signed(origin)?;
+            let mut signingtype=0;
+            //check id >0
+            ensure!(Bonds::contains_key(&bondid),Error::<T>::BondsIdNotFound);
+            // check for already approved bond
+            ensure!(!BondsApproved::contains_key(bondid),Error::<T>::BondAlreadyApproved);
+            //check for duplicated signatures
+            ensure!(!BondsSignatures::<T>::contains_key(&bondid,&signer),Error::<T>::BondsSignatureAlreadyPresentrSameSigner);
+            // check the signer is one of the operators for Bonds approval
+            let json:Vec<u8>=Settings::get("bondapproval".as_bytes().to_vec()).unwrap();
+            let mut flag=0;
+            let manager=json_get_value(json.clone(),"manager".as_bytes().to_vec());
+            if !manager.is_empty() {
+                let managervec=bs58::decode(manager).into_vec().unwrap();
+                let accountidmanager=T::AccountId::decode(&mut &managervec[1..33]).unwrap_or_default();
+                if signer==accountidmanager {
+                    flag=1;
+                    signingtype=1;
+                }
+            }
+            let committee=json_get_complexarray(json,"committee".as_bytes().to_vec());
+            let mut x=0;
+            loop {
+                let committeem=json_get_arrayvalue(committee.clone(),x);
+                if committeem.is_empty() {
+                    break;
+                }
+                let committeemvec=bs58::decode(committeem).into_vec().unwrap();
+                let accountidoperator=T::AccountId::decode(&mut &committeemvec[1..33]).unwrap_or_default();
+                if accountidoperator==signer {
+                    flag=1;
+                    if signingtype==0 {
+                        signingtype=2;
+                    }
+                }
+                x += 1;
+            }
+            ensure!(flag==1,Error::<T>::SignerIsNotAuthorizedForBondApproval);
+            // write/update signature
+            BondsSignatures::<T>::insert(bondid,signer.clone(),signingtype);
+            // check for all the approval
+            // TODO? actually one committe member is enough to reach the "approved" status. It may be necessary to let sign a minimum quorum
+            let mut sigmanager=0;
+            let mut sigcommitee=0;
+            let mut itr=BondsSignatures::<T>::iter_prefix(bondid);
+            let mut result;
+            loop {
+                result=itr.next();
+                match result {
+                    Some(x) => {
+                        if x.1==1 {
+                            sigmanager=1;
+                        }
+                        if x.1==2 {
+                            sigcommitee=1;
+                        }
+                    },
+                    None => break,
+                }
+            }
+            // store approved flag if all signatures have been received
+            if sigmanager==1 && sigcommitee==1 {
+                BondsApproved::insert(bondid,1);
+                // generate event for approved
+                Self::deposit_event(RawEvent::BondApproved(bondid,signer.clone()));
+            }
+            // generate event for the approval
+            Self::deposit_event(RawEvent::BondSignedforApproval(bondid,signer));
+            // Return a successful DispatchResult
+            Ok(())
+        }
+        // function to a bond paying for the amount requested
+        #[weight = 1000]
+        pub fn bond_subscribe(origin,bondid: u32,amount: u32) -> dispatch::DispatchResult {
+            // veryfy the transaction is signed
+            let signer = ensure_signed(origin)?;
+            //check bondid
+            ensure!(Bonds::contains_key(&bondid),Error::<T>::BondsIdNotFound);
+            // check for already approved bond
+            ensure!(!BondsApproved::contains_key(bondid),Error::<T>::BondAlreadyApproved);
+            // get the currency address (tokenid) from the bond
+            let bondv=Bonds::get(&bondid).unwrap();
+            let currency=json_get_value(bondv.clone(),"currency".as_bytes().to_vec());
+            // search for the currency
+            ensure!(!Currencies::contains_key(currency.clone()),Error::<T>::CurrencyCodeNotFound);
+            let currencyv=Currencies::get(currency).unwrap();
+            let tokenidv=json_get_value(currencyv,"address".as_bytes().to_vec());
+            let tokenid=vecu8_to_u32(tokenidv);
+            ensure!(tokenid>0,Error::<T>::CurrencyCodeHasNotValidAddress);
+            // check for enough balance in the stable coin
 			let depositstablecoin = pallet_assets::Module::<T>::balance(tokenid, signer.clone());
 			ensure!(depositstablecoin >= amount.into(), Error::<T>::InsufficientFunds);
-			// check for quantity requested + total subscribe <= total bond amount
-			let totalbondamount=json_get_value(bondv.clone(),"totalamount".as_bytes().to_vec());
-			let totalbondamountv=vecu8_to_u32(totalbondamount);
-			let mut totalshares=BondsTotalShares::get(bondid).unwrap();
-			ensure!(totalbondamountv>=totalshares+amount,Error::<T>::TotalShareAvailablesNotEnough);
-			// get bond fund account
-			let owner=json_get_value(bondv.clone(),"owner".as_bytes().to_vec());
-			ensure!(owner.len()==48,Error::<T>::OwnerAccountIsMissing);
-			let ownervec=bs58::decode(owner).into_vec().unwrap();
-			let accountidowner=T::AccountId::decode(&mut &ownervec[1..33]).unwrap_or_default();
-			// transfer amount of stable coins to the Bond Owner account
-			pallet_assets::Module::<T>::transfer(RawOrigin::Signed(signer.clone()).into(), bondid, T::Lookup::unlookup(accountidowner.clone()), amount.into()).unwrap();
-			// mint the shares
-			let mut sharessubscribed=0;
-			if BondsShares::<T>::contains_key(bondid,signer.clone()) {
-				sharessubscribed=BondsShares::<T>::get(bondid,signer.clone()).unwrap();
-				let tss=sharessubscribed+amount;
-				BondsShares::<T>::take(bondid,signer.clone());
-				BondsShares::<T>::insert(bondid,signer.clone(),tss);
-			}else {
-				BondsShares::<T>::insert(bondid,signer.clone(),amount+sharessubscribed);
-			}
-			// update the total shares subscribed for the bond.
-			if totalshares>0 {
-				BondsTotalShares::take(bondid);
-			}
-			totalshares=totalshares+amount;
-			BondsTotalShares::insert(bondid,totalshares);
-
-			// generate event for the subscription
-			Self::deposit_event(RawEvent::BondSubscribed(bondid,signer,amount));
-			// Return a successful DispatchResult
-			Ok(())
-		}
-		// this function has the purpose to the insert or update data for Credit Rating Agencies
-		#[weight = 1000]
-		pub fn credit_rating_agency_create_change(origin, accountid: T::AccountId, info: Vec<u8>) -> dispatch::DispatchResult {
-			 let signer = ensure_signed(origin)?;
-			 // check the signer is one of the manager or a member of the committee
-			 // read configuration on chain
-			 ensure!(Settings::contains_key("creditratingagencies".as_bytes().to_vec()),Error::<T>::SettingsDoesNotExist);
-			 let json:Vec<u8>=Settings::get("creditratingagencies".as_bytes().to_vec()).unwrap();
-			 let mut flag=0;
-			 let mut signingtype=0;
-			 // check for manager
-			 let manager=json_get_value(json.clone(),"manager".as_bytes().to_vec());
-			 if !manager.is_empty() {
-				 let managervec=bs58::decode(manager).into_vec().unwrap();
-				 let accountidmanager=T::AccountId::decode(&mut &managervec[1..33]).unwrap_or_default();
-				 if signer==accountidmanager {
-					 flag=1;
-					 signingtype=1;
-				 }
-			 }
-			 // check for member of the commitee
-			 let operators=json_get_complexarray(json,"committee".as_bytes().to_vec());
-			 let mut x=0;
-			 loop {
-				 let operator=json_get_arrayvalue(operators.clone(),x);
-				 if operator.is_empty() {
-					 break;
-				 }
-				 let operatorvec=bs58::decode(operator).into_vec().unwrap();
-				 let accountidoperator=T::AccountId::decode(&mut &operatorvec[1..33]).unwrap_or_default();
-				 if accountidoperator==signer {
-					 flag=1;
-					 if signingtype==0 {
-						 signingtype=3;
-					 }
-				 }
-				 x += 1;
-			 }
-			 ensure!(flag==1,Error::<T>::SignerIsNotAuthorizedForCreditRatingAgencySubmission);
-			 //check info length
-			 ensure!(info.len() < 8192, Error::<T>::CreditRatingAgencyInfoIsTooLong);
-			 // check json validity
-			 let js=info.clone();
-			 ensure!(json_check_validity(js),Error::<T>::InvalidJson);
-			 // check name
-			 let name=json_get_value(info.clone(),"name".as_bytes().to_vec());
-			 ensure!(name.len()>=10,Error::<T>::CreditRatingAgencyNameTooShort);
-			 ensure!(name.len()<=64,Error::<T>::CreditRatingAgencyNameTooLong);
-			 // check Website
-			 let website=json_get_value(info.clone(),"website".as_bytes().to_vec());
-			 ensure!(validate_weburl(website),Error::<T>::CreditRatingAgencyWebSiteIsWrong);
-			 let ipfsdocs=json_get_complexarray(info.clone(),"ipfsdocs".as_bytes().to_vec());
-			 if ipfsdocs.len()>2 {
-				 let mut x=0;
-				 loop {
-					 let w=json_get_recordvalue(ipfsdocs.clone(),x);
-					 if w.is_empty() {
-						 break;
-					 }
-					 let description=json_get_value(w.clone(),"description".as_bytes().to_vec());
-					 ensure!(description.len()>5,Error::<T>::CreditRatingAgencyDocumentDescriptionTooShort);
-					 let ipfsaddress=json_get_value(w.clone(),"ipfsaddress".as_bytes().to_vec());
-					 ensure!(ipfsaddress.len()>20,Error::<T>::CreditRatingAgencyDocumentIpfsAddressTooShort);
-					 x += 1;
-				 }
-				 ensure!(x>0,Error::<T>::CreditRatingAgencyMissingDocuments);
-			 }
-			 if CreditRatingAgencies::<T>::contains_key(&accountid) {
-				 // Replace Credit Rating Agency Data
-				 CreditRatingAgencies::<T>::take(accountid.clone());
-			 }
-			CreditRatingAgencies::<T>::insert(accountid.clone(),info.clone());
-			 // Generate event
-			 Self::deposit_event(RawEvent::CreditRatingAgencyStored(accountid,info));
-			 // Return a successful DispatchResult
-			 Ok(())
-		}
-		// this function has the purpose to remove a Rating Agency from the state. Only the manager is enabled
-		#[weight = 1000]
-		pub fn credit_rating_agency_destroy(origin, accountid: T::AccountId) -> dispatch::DispatchResult {
-			let signer = ensure_signed(origin)?;
-			// check that the credit agency exists.
-			ensure!(CreditRatingAgencies::<T>::contains_key(&accountid),Error::<T>::CreditRatingAgencyNotFound);
-			// check the signer is one of the manager
-			// read configuration on chain
-			ensure!(Settings::contains_key("creditratingagencies".as_bytes().to_vec()),Error::<T>::SettingsDoesNotExist);
-			let json:Vec<u8>=Settings::get("creditratingagencies".as_bytes().to_vec()).unwrap();
-			let mut flag=0;
-			// check for manager
-			let manager=json_get_value(json.clone(),"manager".as_bytes().to_vec());
-			if !manager.is_empty() {
-				let managervec=bs58::decode(manager).into_vec().unwrap();
-				let accountidmanager=T::AccountId::decode(&mut &managervec[1..33]).unwrap_or_default();
-				if signer==accountidmanager {
-					flag=1;
-				}
-			}
-			ensure!(flag==1,Error::<T>::SignerIsNotAuthorizedForCreditRatingAgencyCancellation);
-			// cancel the credit agency
-			CreditRatingAgencies::<T>::take(accountid.clone());
-			// Generate event
-			Self::deposit_event(RawEvent::CreditRatingAgencyDestroyed(accountid));
-			// Return a successful DispatchResult
-			Ok(())
-		}
-		// this function has the purpose to the insert or update data for Credit Rating
-		#[weight = 1000]
-		pub fn credit_rating_create(origin, bondid: u32, info: Vec<u8>) -> dispatch::DispatchResult {
-			 let signer = ensure_signed(origin)?;
-			 // check the signer is a credit rating agency
-			 ensure!(CreditRatingAgencies::<T>::contains_key(&signer),Error::<T>::SignerIsNotAuthorizedAsCreditRatingAgency);
-			 //check info length
-			 ensure!(info.len() < 8192, Error::<T>::CreditRatingInfoIsTooLong);
-			 // check json validity
-			 let js=info.clone();
-			 ensure!(json_check_validity(js),Error::<T>::InvalidJson);
-			 // check description of the rating
-			 let description=json_get_value(info.clone(),"description".as_bytes().to_vec());
-			 ensure!(description.len()>=10,Error::<T>::CreditRatingDescriptionTooShort);
-			 ensure!(description.len()<=64,Error::<T>::CreditRatingDescriptionTooLong);
-			 let ipfsdocs=json_get_complexarray(info.clone(),"ipfsdocs".as_bytes().to_vec());
-			 // check for the presence of Documents
-			 ensure!(ipfsdocs.len()>2,Error::<T>::CreditRatingDocumentsAreMissing);
-			 if ipfsdocs.len()>2 {
-				 let mut x=0;
-				 loop {
-					 let w=json_get_recordvalue(ipfsdocs.clone(),x);
-					 if w.is_empty() {
-						 break;
-					 }
-					 let description=json_get_value(w.clone(),"description".as_bytes().to_vec());
-					 ensure!(description.len()>5,Error::<T>::CreditRatingDocumentDescriptionTooShort);
-					 let ipfsaddress=json_get_value(w.clone(),"ipfsaddress".as_bytes().to_vec());
-					 ensure!(ipfsaddress.len()>20,Error::<T>::CreditRatingDocumentIpfsAddressTooShort);
-					 x += 1;
-				 }
-				 ensure!(x>0,Error::<T>::CreditRatingMissingDocuments);
-			 }
-			 // Insert Credit Rating
-			 CreditRatings::insert(bondid,info.clone());
-			 // Generate event
-			 Self::deposit_event(RawEvent::CreditRatingStored(bondid,info));
-			 // Return a successful DispatchResult
-			 Ok(())
-		}
-		// this function has the purpose to the insert collaterals document for a bond
-		#[weight = 1000]
-		pub fn collaterals_create(origin, bondid: u32, collateralid: u32, info: Vec<u8>) -> dispatch::DispatchResult {
-			let signer = ensure_signed(origin)?;
-			// check for bond id
-			ensure!(Bonds::contains_key(&bondid),Error::<T>::BondsIdNotFound);
-			// check for collateral id  not already present
-			ensure!(!Collaterals::contains_key(&bondid,&collateralid),Error::<T>::CollateralIdAlreadyPresent);
-			// check the signer is the owner of the bond
-			if Bonds::contains_key(&bondid){
-				// check owner stored is matching the signer
-				let cinfo=Bonds::get(&bondid).unwrap();
-				let cowner=json_get_value(cinfo.clone(),"owner".as_bytes().to_vec());
-				let cownervec=bs58::decode(cowner).into_vec().unwrap();
-				let caccountidowner=T::AccountId::decode(&mut &cownervec[1..33]).unwrap_or_default();
-				ensure!(caccountidowner==signer,Error::<T>::SignerIsNotMatchingOwnerAccount);
-			}
-			 //check info length
-			 ensure!(info.len() < 8192, Error::<T>::CollateralsInfoIsTooLong);
-			 // check json validity
-			 let js=info.clone();
-			 ensure!(json_check_validity(js),Error::<T>::InvalidJson);
-			 // check documents
-			 let ipfsdocs=json_get_complexarray(info.clone(),"ipfsdocs".as_bytes().to_vec());
-			 if ipfsdocs.len()>2 {
-				 let mut x=0;
-				 loop {
-					 let w=json_get_recordvalue(ipfsdocs.clone(),x);
-					 if w.is_empty() {
-						 break;
-					 }
-					 let description=json_get_value(w.clone(),"description".as_bytes().to_vec());
-					 ensure!(description.len()>5,Error::<T>::CollateralDocumentDescriptionTooShort);
-					 let ipfsaddress=json_get_value(w.clone(),"ipfsaddress".as_bytes().to_vec());
-					 ensure!(ipfsaddress.len()>20,Error::<T>::CollateralDocumentIpfsAddressTooShort);
-					 x += 1;
-				 }
-				 ensure!(x>0,Error::<T>::CollateralMissingDocuments);
-			 }
-			 // Insert Collateral
-			 Collaterals::insert(bondid,collateralid,info.clone());
-			 // Generate event
-			 Self::deposit_event(RawEvent::CollateralsStored(bondid,collateralid,info));
-			 // Return a successful DispatchResult
-			 Ok(())
-		}
-		// this function has the purpose to remove the collateral from the owner of the bond
-		#[weight = 1000]
-		pub fn collaterals_destroy(origin, bondid: u32, collateralid: u32) -> dispatch::DispatchResult {
-			 let signer = ensure_signed(origin)?;
-			 // check for bond id
-			 ensure!(Bonds::contains_key(&bondid),Error::<T>::BondsIdNotFound);
-			 // check the signer is the owner of the bond
-			 if Bonds::contains_key(&bondid){
-				// check owner stored is matching the signer
-				let cinfo=Bonds::get(&bondid).unwrap();
-				let cowner=json_get_value(cinfo.clone(),"owner".as_bytes().to_vec());
-				let cownervec=bs58::decode(cowner).into_vec().unwrap();
-				let caccountidowner=T::AccountId::decode(&mut &cownervec[1..33]).unwrap_or_default();
-				ensure!(caccountidowner==signer,Error::<T>::SignerIsNotMatchingOwnerAccount);
-			}
-			 // check for collateral id is already present
-			 ensure!(Collaterals::contains_key(&bondid,&collateralid),Error::<T>::CollateralIdNotFound);
-			 // check the collateral has not yet approved
-			 ensure!(!CollateralsApproval::contains_key(bondid,collateralid),Error::<T>::CollateralAlreadyApproved);
-			 // Delete Collateral
-			 Collaterals::take(bondid,collateralid);
-			 // Generate event
-			 Self::deposit_event(RawEvent::CollateralsDestroyed(bondid,collateralid));
-			 // Return a successful DispatchResult
-			 Ok(())
-		}
-		// this function has the purpose to the insert collaterals document for a bond
-		#[weight = 1000]
-		pub fn collaterals_approve(origin, bondid: u32, collateralid: u32, info: Vec<u8>) -> dispatch::DispatchResult {
-			 let signer = ensure_signed(origin)?;
-			 // check the signer is one of the manager or a member of the committee
-			 ensure!(Settings::contains_key("collateralsverification".as_bytes().to_vec()),Error::<T>::SettingsDoesNotExist);
-			 let json:Vec<u8>=Settings::get("collateralsverification".as_bytes().to_vec()).unwrap();
-			 let mut flag=0;
-			 let mut signingtype=0;
-			 let manager=json_get_value(json.clone(),"manager".as_bytes().to_vec());
-			 if !manager.is_empty() {
-				 let managervec=bs58::decode(manager).into_vec().unwrap();
-				 let accountidmanager=T::AccountId::decode(&mut &managervec[1..33]).unwrap_or_default();
-				 if signer==accountidmanager {
-					 flag=1;
-					 signingtype=1;
-				 }
-			 }
-			 let operators=json_get_complexarray(json,"committee".as_bytes().to_vec());
-			 let mut x=0;
-			 loop {
-				 let operator=json_get_arrayvalue(operators.clone(),x);
-				 if operator.is_empty() {
-					 break;
-				 }
-				 let operatorvec=bs58::decode(operator).into_vec().unwrap();
-				 let accountidoperator=T::AccountId::decode(&mut &operatorvec[1..33]).unwrap_or_default();
-				 if accountidoperator==signer {
-					 flag=1;
-					 if signingtype==0 {
-						 signingtype=3;
-					 }
-				 }
-				 x += 1;
-			 }
-			 ensure!(flag==1,Error::<T>::SignerIsNotAuthorizedForCollateralsApproval);
-			 // check for bond id
-			 ensure!(Bonds::contains_key(&bondid),Error::<T>::BondsIdNotFound);
-			 // check for collateral id  not already present
-			 ensure!(!CollateralsApproval::contains_key(&bondid,&collateralid),Error::<T>::CollateralIdAlreadyPresent);
-			 //check info length
-			 ensure!(info.len() < 8192, Error::<T>::CollateralsInfoIsTooLong);
-			 // check json validity
-			 let js=info.clone();
-			 ensure!(json_check_validity(js),Error::<T>::InvalidJson);
-			 // check documents
-			 let ipfsdocs=json_get_complexarray(info.clone(),"ipfsdocs".as_bytes().to_vec());
-			 if ipfsdocs.len()>2 {
-				 let mut x=0;
-				 loop {
-					 let w=json_get_recordvalue(ipfsdocs.clone(),x);
-					 if w.is_empty() {
-						 break;
-					 }
-					 let description=json_get_value(w.clone(),"description".as_bytes().to_vec());
-					 ensure!(description.len()>5,Error::<T>::CollateralDocumentDescriptionTooShort);
-					 let ipfsaddress=json_get_value(w.clone(),"ipfsaddress".as_bytes().to_vec());
-					 ensure!(ipfsaddress.len()>20,Error::<T>::CollateralDocumentIpfsAddressTooShort);
-					 x += 1;
-				 }
-				 ensure!(x>0,Error::<T>::CollateralMissingDocuments);
-			 }
-			// Insert Collateral
-			CollateralsApproval::insert(bondid,collateralid,info.clone());
-			// Generate event
-			Self::deposit_event(RawEvent::CollateralsApproved(bondid,collateralid,info));
-			// Return a successful DispatchResult
-			Ok(())
-		}
-		/// Create a new Iso country code and name
-		#[weight = 1000]
-		pub fn iso_country_create(origin, countrycode: Vec<u8>, countryname: Vec<u8>) -> dispatch::DispatchResult {
-			// check the request is signed from the Super User
-			let _sender = ensure_root(origin)?;
-			// check country code length == 2
-			ensure!(countrycode.len()==2, Error::<T>::WrongLengthCountryCode);
-			// check country name length  >= 3
-			ensure!(countryname.len()>=3, Error::<T>::CountryNameTooShort);
-			// check the country is not alreay present on chain
-			ensure!(!IsoCountries::contains_key(&countrycode), Error::<T>::CountryCodeAlreadyPresent);
-			// store the Iso Country Code and Name
-			IsoCountries::insert(countrycode.clone(),countryname.clone());
-			// Generate event
-			Self::deposit_event(RawEvent::IsoCountryCreated(countrycode,countryname));
-			// Return a successful DispatchResult
-			Ok(())
-		}
-		/// Destroy an Iso country code and name
-		#[weight = 1000]
-		pub fn iso_country_destroy(origin, countrycode: Vec<u8>,) -> dispatch::DispatchResult {
-			// check the request is signed from the Super User
-			let _sender = ensure_root(origin)?;
-			// verify the country code exists
-			ensure!(IsoCountries::contains_key(&countrycode), Error::<T>::CountryCodeNotFound);
-			// Remove country code
-			IsoCountries::take(countrycode.clone());
-			// Generate event
-			//it can leave orphans, anyway it's a decision of the super user
-			Self::deposit_event(RawEvent::IsoCountryDestroyed(countrycode));
-			// Return a successful DispatchResult
-			Ok(())
-		}
-		/// Create a new Currency code with name and other info in a json structure
-		 /// {"name":"Bitcoin","category":"c(rypto)/f(iat)","country":"countryisocode","blockchain":"Ethereum(...)","address":"xxxfor_crypto_currencyxxx"}
-		 /// for example: {"name":"Bitcoin","category":"c","country":"AE","blockchain":"Bitcoin","address":"not applicable"}
-		 /// {"name":"American Dollars","category":"f","country":"US","blockchain":"not applicable","address":"not applicable"}
-		 #[weight = 1000]
-		 pub fn currency_create(origin, currencycode: Vec<u8>, info: Vec<u8>) -> dispatch::DispatchResult {
-			 // check the request is signed from the Super User
-			 let _sender = ensure_root(origin)?;
-			 // check currency code length is between 3 and 5 bytes
-			 ensure!((currencycode.len()==2), Error::<T>::WrongLengthCurrencyCode);
-			 // check the info field is not longer 1024 bytes
-			 ensure!((info.len()<=1024), Error::<T>::SizeInfoTooLong);
-			 // check for a valid json structure
-			 ensure!(json_check_validity(info.clone()),Error::<T>::InvalidJson);
-			 // check for name
-			 let name=json_get_value(info.clone(),"name".as_bytes().to_vec());
-			 ensure!(name.len()>=3, Error::<T>::CurrencyNameTooShort);
-			 ensure!(name.len()<=32, Error::<T>::CurrencyNameTooLong);
-			 // check for type of currency (fiat/crypto)
-			 let category=json_get_value(info.clone(),"category".as_bytes().to_vec());
-			 let c: Vec<u8>= vec![b'c'];
-			 let f: Vec<u8>= vec![b'f'];
-			 ensure!((category==c || category==f),Error::<T>::CurrencyCategoryIswrong);
-			 // check for the country code in case of Fiat currency
-			 if category==f {
-				 let countrycode=json_get_value(info.clone(),"country".as_bytes().to_vec());
-				 ensure!(IsoCountries::contains_key(&countrycode), Error::<T>::CountryCodeNotFound);
-			 }
-			 // check for the blockchain in case of Crypto currency
-			 if category==c {
-				 let blockchain=json_get_value(info.clone(),"blockchain".as_bytes().to_vec());
-				 ensure!(blockchain.len()>=3, Error::<T>::BlockchainNameTooShort);
-				 ensure!(blockchain.len()<=32, Error::<T>::BlockchainNameTooLong);
-			 }
-			 // check the currency is not alreay present on chain
-			 ensure!(!Currencies::contains_key(&currencycode), Error::<T>::CurrencyCodeAlreadyPresent);
-			 // store the Currency Code and info
-			 Currencies::insert(currencycode.clone(),info.clone());
-			 // Generate event
-			 Self::deposit_event(RawEvent::CurrencyCodeCreated(currencycode,info));
-			 // Return a successful DispatchResult
-			 Ok(())
-		 }
-		 /// Destroy a currency
-		 #[weight = 1000]
-		 pub fn currency_destroy(origin, currencycode: Vec<u8>,) -> dispatch::DispatchResult {
-			 // check the request is signed from the Super User
-			 let _sender = ensure_root(origin)?;
-			 // verify the currency code exists
-			 ensure!(Currencies::contains_key(&currencycode), Error::<T>::CurrencyCodeNotFound);
-			 // Remove currency code
-			 Currencies::take(currencycode.clone());
-			 // Generate event
-			 //it can leave orphans, anyway it's a decision of the super user
-			 Self::deposit_event(RawEvent::CurrencyDestroyed(currencycode));
-			 // Return a successful DispatchResult
-			 Ok(())
-		 }
-
-		/// Create an Underwriter
-		/// Suggestion: An approval process with multiple signatures may be considered useful.
-		#[weight = 1000]
-		pub fn undwerwriter_create(origin, underwriter_account: T::AccountId, info: Vec<u8>) -> dispatch::DispatchResult {
-			let signer =  ensure_signed(origin)?;
-			// check for a valid json structure
-			ensure!(json_check_validity(info.clone()),Error::<T>::InvalidJson);
-			// check the signer is one of the manager or a member of the committee
-			let json:Vec<u8>=Settings::get("underwriterssubmission".as_bytes().to_vec()).unwrap();
-			let mut flag=0;
-			let mut signingtype=0;
-			let manager=json_get_value(json.clone(),"manager".as_bytes().to_vec());
-			if !manager.is_empty() {
-				let managervec=bs58::decode(manager).into_vec().unwrap();
-				let accountidmanager=T::AccountId::decode(&mut &managervec[1..33]).unwrap_or_default();
-				if signer==accountidmanager {
-					flag=1;
-					signingtype=1;
-				}
-			}
-			let operators=json_get_complexarray(json, "committee".as_bytes().to_vec());
-			let mut x=0;
-			loop {
-				let operator=json_get_arrayvalue(operators.clone(),x);
-				if operator.is_empty() {
-					break;
-				}
-				let operatorvec=bs58::decode(operator).into_vec().unwrap();
-				let accountidoperator=T::AccountId::decode(&mut &operatorvec[1..33]).unwrap_or_default();
-				if accountidoperator==signer {
-					flag=1;
-					if signingtype==0 {
-						signingtype=3;
-					}
-				}
-				x += 1;
-			}
-			ensure!(flag==1,Error::<T>::SignerIsNotAuthorizedForUnderwriterSubmissionOrRemoval);
-
-			//Check if Underwriter not already stored on chain
-			ensure!(!Underwriters::<T>::contains_key(&underwriter_account), Error::<T>::UnderwriterAlreadyPresent);
-
-			 // check for name
-			 let name=json_get_value(info.clone(),"name".as_bytes().to_vec());
-			 ensure!(name.len()>=3, Error::<T>::UnderwriterNameTooShort);
-
-			// check Website
-			let website=json_get_value(info.clone(),"website".as_bytes().to_vec());
-			ensure!(website.len()>=10,Error::<T>::UnderwriterWebSiteTooShort);
-			ensure!(website.len()<=64,Error::<T>::UnderwriterWebSiteTooLong);
-			ensure!(validate_weburl(website),Error::<T>::InvalidWebsite);
-
-			// check documents
-			let ipfsdocs=json_get_complexarray(info.clone(),"ipfsdocs".as_bytes().to_vec());
-			if ipfsdocs.len()>2 {
-				let mut x=0;
-				loop {
-					let w=json_get_recordvalue(ipfsdocs.clone(),x);
-					if w.is_empty() {
-						break;
-					}
-					let description=json_get_value(w.clone(),"description".as_bytes().to_vec());
-					ensure!(description.len()>5,Error::<T>::UnderwriterDocumentDescriptionTooShort);
-					let ipfsaddress=json_get_value(w.clone(),"ipfsaddress".as_bytes().to_vec());
-					ensure!(ipfsaddress.len()>20,Error::<T>::UnderwriterDocumentIpfsAddressTooShort);
-					x += 1;
-				}
-				ensure!(x>0,Error::<T>::UnderwriterMissingDocuments);
-			}
-			// store the underwrited data
-			Underwriters::<T>::insert(underwriter_account.clone(),info.clone());
-
-			// Generate event
-			Self::deposit_event(RawEvent::UnderwriterCreated(underwriter_account, info));
-			// Return a successful DispatchResult
-			Ok(())
-		}
-		/// Destroy an Underwriter
-		#[weight = 1000]
-		pub fn undwerwriter_destroy(origin, underwriter_account: T::AccountId) -> dispatch::DispatchResult {
-			let signer =  ensure_signed(origin)?;
-			// verify the underwriter  exists
-			ensure!(Underwriters::<T>::contains_key(&underwriter_account), Error::<T>::UnderwriterAccountNotFound);
-
-			// check the signer is one of the manager or a member of the committee
-			let json:Vec<u8>=Settings::get("underwriterssubmission".as_bytes().to_vec()).unwrap();
-			let mut flag=0;
-			let mut signingtype=0;
-			let manager=json_get_value(json.clone(),"manager".as_bytes().to_vec());
-			if !manager.is_empty() {
-				let managervec=bs58::decode(manager).into_vec().unwrap();
-				let accountidmanager=T::AccountId::decode(&mut &managervec[1..33]).unwrap_or_default();
-				if signer==accountidmanager {
-					flag=1;
-					signingtype=1;
-				}
-			}
-			let operators=json_get_complexarray(json,"committee".as_bytes().to_vec());
-			let mut x=0;
-			loop {
-				let operator=json_get_arrayvalue(operators.clone(),x);
-				if operator.is_empty() {
-					break;
-				}
-				let operatorvec=bs58::decode(operator).into_vec().unwrap();
-				let accountidoperator=T::AccountId::decode(&mut &operatorvec[1..33]).unwrap_or_default();
-				if accountidoperator==signer {
-					flag=1;
-					if signingtype==0 {
-						signingtype=3;
-					}
-				}
-				x += 1;
-			}
-			ensure!(flag==1,Error::<T>::SignerIsNotAuthorizedForUnderwriterSubmissionOrRemoval);
-
-			// Remove the underwriter
-			Underwriters::<T>::take(underwriter_account.clone());
-			// Generate event
-			Self::deposit_event(RawEvent::UnderwriterDestroyed(underwriter_account));
-			// Return a successful DispatchResult
-			Ok(())
-		}
-		/// Create an Insurer
-		#[weight = 1000]
-		pub fn insurer_create(origin, insurer_account: T::AccountId, info: Vec<u8>) -> dispatch::DispatchResult {
-			let signer =  ensure_signed(origin)?;
-			// check for a valid json structure
-			ensure!(json_check_validity(info.clone()),Error::<T>::InvalidJson);
-			ensure!(Settings::contains_key("insurersubmission".as_bytes().to_vec()),Error::<T>::InsurerSettingIsMissing);
-			// check the signer is one of the manager or a member of the committee
-			let json:Vec<u8>=Settings::get("insurersubmission".as_bytes().to_vec()).unwrap();
-			let mut flag=0;
-			let mut signingtype=0;
-			let manager=json_get_value(json.clone(),"manager".as_bytes().to_vec());
-			if !manager.is_empty() {
-				let managervec=bs58::decode(manager).into_vec().unwrap();
-				let accountidmanager=T::AccountId::decode(&mut &managervec[1..33]).unwrap_or_default();
-				if signer==accountidmanager {
-					flag=1;
-					signingtype=1;
-				}
-			}
-			let operators=json_get_complexarray(json,"committee".as_bytes().to_vec());
-			let mut x=0;
-			loop {
-				let operator=json_get_arrayvalue(operators.clone(),x);
-				if operator.is_empty() {
-					break;
-				}
-				let operatorvec=bs58::decode(operator).into_vec().unwrap();
-				let accountidoperator=T::AccountId::decode(&mut &operatorvec[1..33]).unwrap_or_default();
-				if accountidoperator==signer {
-					flag=1;
-					if signingtype==0 {
-						signingtype=3;
-					}
-				}
-				x += 1;
-			}
-			ensure!(flag==1,Error::<T>::SignerIsNotAuthorizedForInsurerSubmissionOrRemoval);
-			//Check if Insurer not already stored on chain
-			ensure!(!Insurers::<T>::contains_key(&insurer_account), Error::<T>::InsurerAlreadyPresent);
-			 // check for name
-			 let name=json_get_value(info.clone(),"name".as_bytes().to_vec());
-			 ensure!(name.len()>=3, Error::<T>::InsurerNameTooShort);
-
-			// check Website
-			let website=json_get_value(info.clone(),"website".as_bytes().to_vec());
-			ensure!(website.len()>=10,Error::<T>::InsurerWebSiteTooShort);
-			ensure!(website.len()<=64,Error::<T>::UnderwriterWebSiteTooLong);
-			ensure!(validate_weburl(website),Error::<T>::InvalidWebsite);
-			// Check infodocs
-			let infodocs=json_get_value(info.clone(),"ipfsdocs".as_bytes().to_vec());
-			ensure!(!infodocs.is_empty(), Error::<T>::MissingInsurerInfoDocuments);
-			// check documents
-			let ipfsdocs=json_get_complexarray(info.clone(),"ipfsdocs".as_bytes().to_vec());
-			if ipfsdocs.len()>2 {
-				let mut x=0;
-				loop {
-					let w=json_get_recordvalue(ipfsdocs.clone(),x);
-					if w.is_empty() {
-						break;
-					}
-					let description=json_get_value(w.clone(),"description".as_bytes().to_vec());
-					ensure!(description.len()>5,Error::<T>::InsurerDocumentDescriptionTooShort);
-					let ipfsaddress=json_get_value(w.clone(),"ipfsaddress".as_bytes().to_vec());
-					ensure!(ipfsaddress.len()>20,Error::<T>::InsurerDocumentIpfsAddressTooShort);
-					x += 1;
-				}
-				ensure!(x>0,Error::<T>::InsurerMissingDocuments);
-			}
-			Insurers::<T>::insert(insurer_account.clone(),info.clone());
-			// Generate event
-			Self::deposit_event(RawEvent::InsurerCreated(insurer_account, info));
-			// Return a successful DispatchResult
-			Ok(())
-		}
-		/// Destroy an Insurer
-		#[weight = 1000]
-		pub fn insurer_destroy(origin, insurer_account: T::AccountId) -> dispatch::DispatchResult {
-			let signer =  ensure_signed(origin)?;
-			// verify the underwriter  exists
-			ensure!(Underwriters::<T>::contains_key(&insurer_account), Error::<T>::InsurerAccountNotFound);
-
-			// check the signer is one of the manager or a member of the committee
-			let json:Vec<u8>=Settings::get("insurerssubmission".as_bytes().to_vec()).unwrap();
-			let mut flag=0;
-			let mut signingtype=0;
-			let manager=json_get_value(json.clone(),"manager".as_bytes().to_vec());
-			if !manager.is_empty() {
-				let managervec=bs58::decode(manager).into_vec().unwrap();
-				let accountidmanager=T::AccountId::decode(&mut &managervec[1..33]).unwrap_or_default();
-				if signer==accountidmanager {
-					flag=1;
-					signingtype=1;
-				}
-			}
-			let operators=json_get_complexarray(json,"committee".as_bytes().to_vec());
-			let mut x=0;
-			loop {
-				let operator=json_get_arrayvalue(operators.clone(),x);
-				if operator.is_empty() {
-					break;
-				}
-				let operatorvec=bs58::decode(operator).into_vec().unwrap();
-				let accountidoperator=T::AccountId::decode(&mut &operatorvec[1..33]).unwrap_or_default();
-				if accountidoperator==signer {
-					flag=1;
-					if signingtype==0 {
-						signingtype=3;
-					}
-				}
-				x += 1;
-			}
-			ensure!(flag==1,Error::<T>::SignerIsNotAuthorizedForInsurerSubmissionOrRemoval);
-			// Remove the Insurer
-			Insurers::<T>::take(insurer_account.clone());
-			// Generate event
-			Self::deposit_event(RawEvent::InsurerDestroyed(insurer_account));
-			// Return a successful DispatchResult
-			Ok(())
-		}
-		/// Create an Insurance - Initially as proposal, it's confirmed once signed and the premium paid from the payer
-		/// {"bondid":xxx,"maxcoverage":xxxx,"payer":"xxxxxxxxx","beneficiary":"xxxxoptionalxxxx","premium":xxxxxx,"ipfsdocs":"xxxxxx"}
-		#[weight = 1000]
-		pub fn insurance_create(origin, uid: u32, info: Vec<u8>) -> dispatch::DispatchResult {
-			let signer =  ensure_signed(origin)?;
-			//Get current reserve Balance
-			let reserves = InsurerReserves::<T>::get(signer.clone());
-			//Using a key "insuranceminreserve", gets the configuration in Settings
-			let settings_reserve: Vec<u8> = Settings::get("insuranceminreserve".as_bytes().to_vec()).unwrap();
-			//Second key "reserve" gets the reserve minimum required value
-			let reserve=json_get_value(settings_reserve,"reserve".as_bytes().to_vec());
-			let reserve_min=vecu8_to_u128(reserve);
-			ensure!(reserves >= reserve_min, Error::<T>::BelowMinimumReserve);
-			// check that the insurer has a reserve
-			ensure!(InsurerReserves::<T>::contains_key(signer.clone()),Error::<T>::ReserveNotFound);
-			// check for a valid json structure
-			ensure!(json_check_validity(info.clone()),Error::<T>::InvalidJson);
-			// check the signer is one of the insurers
-			ensure!(Insurers::<T>::contains_key(&signer), Error::<T>::SignerIsNotInsurer);
-			// check for bondid
-			let bondid=json_get_value(info.clone(),"bondid".as_bytes().to_vec());
-			ensure!(!bondid.is_empty(), Error::<T>::BondIdIsWrongCannotBeZero);
-			let bondidv=vecu8_to_u32(bondid);
-			ensure!(!Bonds::contains_key(&bondidv), Error::<T>::BondsIdNotFound);
-			// check max coverage
-			let maxcoverage=json_get_value(info.clone(),"maxcoverage".as_bytes().to_vec());
-			ensure!(!maxcoverage.is_empty(), Error::<T>::MaxCoverageCannotBeZero);
-			let maxcoveragev=vecu8_to_u128(maxcoverage);
-			ensure!(maxcoveragev>0,Error::<T>::MaxCoverageCannotBeZero);
-			// check payer account
-			let payer=json_get_value(info.clone(),"payer".as_bytes().to_vec());
-			ensure!(payer.len()==48,  Error::<T>::PayerAccountIsWrong);
-			// check beneficiary account
-			let beneficiary=json_get_value(info.clone(),"beneficiary".as_bytes().to_vec());
-			ensure!(beneficiary.len()==48,  Error::<T>::BeneficiaryAccountIsWrong);
-			// check premium amount
-			let premium=json_get_value(info.clone(),"premium".as_bytes().to_vec());
-			ensure!(!premium.is_empty(), Error::<T>::InsurancePremiumCannotBeZero);
-			let premiumv=vecu8_to_u128(premium);
-			ensure!(premiumv>0,Error::<T>::InsurancePremiumCannotBeZero);
-			// check that the reserve staken covers the risk covered including the new insurance
-			let reserveamount=InsurerReserves::<T>::get(signer.clone());
-			let mut riskcovered:u128=0;
-			if InsurerRisksCovered::<T>::contains_key(&signer){
-				riskcovered=InsurerRisksCovered::<T>::get(&signer);
-			}
-			ensure!(reserveamount> riskcovered+maxcoveragev,Error::<T>::InsufficientReserve);
-			// Check document
-			let ipfsdocs=json_get_value(info.clone(),"ipfsdocs".as_bytes().to_vec());
-			ensure!(!ipfsdocs.is_empty(), Error::<T>::MissingInsurerInfoDocuments);
-			// check documents
-			let ipfsdocs=json_get_complexarray(info.clone(),"ipfsdocs".as_bytes().to_vec());
-			if ipfsdocs.len()>2 {
-				let mut x=0;
-				loop {
-					let w=json_get_recordvalue(ipfsdocs.clone(),x);
-					if w.is_empty() {
-						break;
-					}
-					let description=json_get_value(w.clone(),"description".as_bytes().to_vec());
-					ensure!(description.len()>5,Error::<T>::InsurerDocumentDescriptionTooShort);
-					let ipfsaddress=json_get_value(w.clone(),"ipfsaddress".as_bytes().to_vec());
-					ensure!(ipfsaddress.len()>20,Error::<T>::InsurerDocumentIpfsAddressTooShort);
-					x += 1;
-				}
-				ensure!(x>0,Error::<T>::InsurerMissingDocuments);
-			}
-			//check insurance Id is not already present
-			ensure!(!Insurances::<T>::contains_key(signer.clone(),&uid), Error::<T>::InsuranceIdAlreadyPresent);
-			// update insurance Risk Covered
-			InsurerRisksCovered::<T>::try_mutate(&signer,  |risk| -> DispatchResult {
+            // check for quantity requested + total subscribe <= total bond amount
+            let totalbondamount=json_get_value(bondv.clone(),"totalamount".as_bytes().to_vec());
+            let totalbondamountv=vecu8_to_u32(totalbondamount);
+            let mut totalshares=BondsTotalShares::get(bondid).unwrap();
+            ensure!(totalbondamountv>=totalshares+amount,Error::<T>::TotalShareAvailablesNotEnough);
+            // get bond fund account
+            let owner=json_get_value(bondv.clone(),"owner".as_bytes().to_vec());
+            ensure!(owner.len()==48,Error::<T>::OwnerAccountIsMissing);
+            let ownervec=bs58::decode(owner).into_vec().unwrap();
+            let accountidowner=T::AccountId::decode(&mut &ownervec[1..33]).unwrap_or_default();
+            // transfer amount of stable coins to the Bond Owner account
+            pallet_assets::Module::<T>::transfer(RawOrigin::Signed(signer.clone()).into(), bondid, T::Lookup::unlookup(accountidowner.clone()), amount.into()).unwrap();
+            // mint the shares
+            let mut sharessubscribed=0;
+            if BondsShares::<T>::contains_key(bondid,signer.clone()) {
+                sharessubscribed=BondsShares::<T>::get(bondid,signer.clone()).unwrap();
+                let tss=sharessubscribed+amount;
+                BondsShares::<T>::take(bondid,signer.clone());
+                BondsShares::<T>::insert(bondid,signer.clone(),tss);
+            }else {
+                BondsShares::<T>::insert(bondid,signer.clone(),amount+sharessubscribed);
+            }
+            // update the total shares subscribed for the bond.
+            if totalshares>0 {
+                BondsTotalShares::take(bondid);        
+            }
+            totalshares=totalshares+amount;
+            BondsTotalShares::insert(bondid,totalshares);        
+
+            // generate event for the subscription
+            Self::deposit_event(RawEvent::BondSubscribed(bondid,signer,amount));
+            // Return a successful DispatchResult
+            Ok(())
+        }
+        // this function has the purpose to the insert or update data for Credit Rating Agencies
+        #[weight = 1000]
+        pub fn credit_rating_agency_create_change(origin, accountid: T::AccountId, info: Vec<u8>) -> dispatch::DispatchResult {
+             let signer = ensure_signed(origin)?;
+             // check the signer is one of the manager or a member of the committee
+             // read configuration on chain
+             ensure!(Settings::contains_key("creditratingagencies".as_bytes().to_vec()),Error::<T>::SettingsDoesNotExist);
+             let json:Vec<u8>=Settings::get("creditratingagencies".as_bytes().to_vec()).unwrap();
+             let mut flag=0;
+             let mut signingtype=0;
+             // check for manager
+             let manager=json_get_value(json.clone(),"manager".as_bytes().to_vec());
+             if !manager.is_empty() {
+                 let managervec=bs58::decode(manager).into_vec().unwrap();
+                 let accountidmanager=T::AccountId::decode(&mut &managervec[1..33]).unwrap_or_default();
+                 if signer==accountidmanager {
+                     flag=1;
+                     signingtype=1;
+                 }
+             }
+             // check for member of the commitee
+             let operators=json_get_complexarray(json,"committee".as_bytes().to_vec());
+             let mut x=0;
+             loop {
+                 let operator=json_get_arrayvalue(operators.clone(),x);
+                 if operator.is_empty() {
+                     break;
+                 }
+                 let operatorvec=bs58::decode(operator).into_vec().unwrap();
+                 let accountidoperator=T::AccountId::decode(&mut &operatorvec[1..33]).unwrap_or_default();
+                 if accountidoperator==signer {
+                     flag=1;
+                     if signingtype==0 {
+                         signingtype=3;
+                     }
+                 }
+                 x += 1;
+             }
+             ensure!(flag==1,Error::<T>::SignerIsNotAuthorizedForCreditRatingAgencySubmission);
+             //check info length
+             ensure!(info.len() < 8192, Error::<T>::CreditRatingAgencyInfoIsTooLong);
+             // check json validity
+             let js=info.clone();
+             ensure!(json_check_validity(js),Error::<T>::InvalidJson);
+             // check name
+             let name=json_get_value(info.clone(),"name".as_bytes().to_vec());
+             ensure!(name.len()>=10,Error::<T>::CreditRatingAgencyNameTooShort);
+             ensure!(name.len()<=64,Error::<T>::CreditRatingAgencyNameTooLong);
+             // check Website
+             let website=json_get_value(info.clone(),"website".as_bytes().to_vec());
+             ensure!(validate_weburl(website),Error::<T>::CreditRatingAgencyWebSiteIsWrong);
+             let ipfsdocs=json_get_complexarray(info.clone(),"ipfsdocs".as_bytes().to_vec());
+             if ipfsdocs.len()>2 {
+                 let mut x=0;
+                 loop {
+                     let w=json_get_recordvalue(ipfsdocs.clone(),x);
+                     if w.is_empty() {
+                         break;
+                     }
+                     let description=json_get_value(w.clone(),"description".as_bytes().to_vec());
+                     ensure!(description.len()>5,Error::<T>::CreditRatingAgencyDocumentDescriptionTooShort);
+                     let ipfsaddress=json_get_value(w.clone(),"ipfsaddress".as_bytes().to_vec());
+                     ensure!(ipfsaddress.len()>20,Error::<T>::CreditRatingAgencyDocumentIpfsAddressTooShort);
+                     x += 1;
+                 }
+                 ensure!(x>0,Error::<T>::CreditRatingAgencyMissingDocuments);
+             }
+             if CreditRatingAgencies::<T>::contains_key(&accountid) {
+                 // Replace Credit Rating Agency Data
+                 CreditRatingAgencies::<T>::take(accountid.clone());
+             }
+            CreditRatingAgencies::<T>::insert(accountid.clone(),info.clone());
+             // Generate event
+             Self::deposit_event(RawEvent::CreditRatingAgencyStored(accountid,info));
+             // Return a successful DispatchResult
+             Ok(())
+        }
+        // this function has the purpose to remove a Rating Agency from the state. Only the manager is enabled
+        #[weight = 1000]
+        pub fn credit_rating_agency_destroy(origin, accountid: T::AccountId) -> dispatch::DispatchResult {
+            let signer = ensure_signed(origin)?;
+            // check that the credit agency exists.
+            ensure!(CreditRatingAgencies::<T>::contains_key(&accountid),Error::<T>::CreditRatingAgencyNotFound);
+            // check the signer is one of the manager 
+            // read configuration on chain
+            ensure!(Settings::contains_key("creditratingagencies".as_bytes().to_vec()),Error::<T>::SettingsDoesNotExist);
+            let json:Vec<u8>=Settings::get("creditratingagencies".as_bytes().to_vec()).unwrap();
+            let mut flag=0;
+            // check for manager
+            let manager=json_get_value(json.clone(),"manager".as_bytes().to_vec());
+            if !manager.is_empty() {
+                let managervec=bs58::decode(manager).into_vec().unwrap();
+                let accountidmanager=T::AccountId::decode(&mut &managervec[1..33]).unwrap_or_default();
+                if signer==accountidmanager {
+                    flag=1;
+                }
+            }
+            ensure!(flag==1,Error::<T>::SignerIsNotAuthorizedForCreditRatingAgencyCancellation);
+            // cancel the credit agency
+            CreditRatingAgencies::<T>::take(accountid.clone());
+            // Generate event
+            Self::deposit_event(RawEvent::CreditRatingAgencyDestroyed(accountid));
+            // Return a successful DispatchResult
+            Ok(())
+        }
+        // this function has the purpose to the insert or update data for Credit Rating
+        #[weight = 1000]
+        pub fn credit_rating_create(origin, bondid: u32, info: Vec<u8>) -> dispatch::DispatchResult {
+             let signer = ensure_signed(origin)?;
+             // check the signer is a credit rating agency
+             ensure!(CreditRatingAgencies::<T>::contains_key(&signer),Error::<T>::SignerIsNotAuthorizedAsCreditRatingAgency);
+             //check info length
+             ensure!(info.len() < 8192, Error::<T>::CreditRatingInfoIsTooLong);
+             // check json validity
+             let js=info.clone();
+             ensure!(json_check_validity(js),Error::<T>::InvalidJson);
+             // check description of the rating
+             let description=json_get_value(info.clone(),"description".as_bytes().to_vec());
+             ensure!(description.len()>=10,Error::<T>::CreditRatingDescriptionTooShort);
+             ensure!(description.len()<=64,Error::<T>::CreditRatingDescriptionTooLong);
+             let ipfsdocs=json_get_complexarray(info.clone(),"ipfsdocs".as_bytes().to_vec());
+             // check for the presence of Documents
+             ensure!(ipfsdocs.len()>2,Error::<T>::CreditRatingDocumentsAreMissing);
+             if ipfsdocs.len()>2 {
+                 let mut x=0;
+                 loop {
+                     let w=json_get_recordvalue(ipfsdocs.clone(),x);
+                     if w.is_empty() {
+                         break;
+                     }
+                     let description=json_get_value(w.clone(),"description".as_bytes().to_vec());
+                     ensure!(description.len()>5,Error::<T>::CreditRatingDocumentDescriptionTooShort);
+                     let ipfsaddress=json_get_value(w.clone(),"ipfsaddress".as_bytes().to_vec());
+                     ensure!(ipfsaddress.len()>20,Error::<T>::CreditRatingDocumentIpfsAddressTooShort);
+                     x += 1;
+                 }
+                 ensure!(x>0,Error::<T>::CreditRatingMissingDocuments);
+             }
+             // Insert Credit Rating
+             CreditRatings::insert(bondid,info.clone());
+             // Generate event
+             Self::deposit_event(RawEvent::CreditRatingStored(bondid,info));
+             // Return a successful DispatchResult
+             Ok(())
+        }
+        // this function has the purpose to the insert collaterals document for a bond
+        #[weight = 1000]
+        pub fn collaterals_create(origin, bondid: u32, collateralid: u32, info: Vec<u8>) -> dispatch::DispatchResult {
+            let signer = ensure_signed(origin)?;
+            // check for bond id
+            ensure!(Bonds::contains_key(&bondid),Error::<T>::BondsIdNotFound);
+            // check for collateral id  not already present
+            ensure!(!Collaterals::contains_key(&bondid,&collateralid),Error::<T>::CollateralIdAlreadyPresent);
+            // check the signer is the owner of the bond
+            if Bonds::contains_key(&bondid){
+                // check owner stored is matching the signer
+                let cinfo=Bonds::get(&bondid).unwrap();
+                let cowner=json_get_value(cinfo.clone(),"owner".as_bytes().to_vec());
+                let cownervec=bs58::decode(cowner).into_vec().unwrap();
+                let caccountidowner=T::AccountId::decode(&mut &cownervec[1..33]).unwrap_or_default();
+                ensure!(caccountidowner==signer,Error::<T>::SignerIsNotMatchingOwnerAccount);
+            }
+             //check info length
+             ensure!(info.len() < 8192, Error::<T>::CollateralsInfoIsTooLong);
+             // check json validity
+             let js=info.clone();
+             ensure!(json_check_validity(js),Error::<T>::InvalidJson);
+             // check documents
+             let ipfsdocs=json_get_complexarray(info.clone(),"ipfsdocs".as_bytes().to_vec());
+             if ipfsdocs.len()>2 {
+                 let mut x=0;
+                 loop {
+                     let w=json_get_recordvalue(ipfsdocs.clone(),x);
+                     if w.is_empty() {
+                         break;
+                     }
+                     let description=json_get_value(w.clone(),"description".as_bytes().to_vec());
+                     ensure!(description.len()>5,Error::<T>::CollateralDocumentDescriptionTooShort);
+                     let ipfsaddress=json_get_value(w.clone(),"ipfsaddress".as_bytes().to_vec());
+                     ensure!(ipfsaddress.len()>20,Error::<T>::CollateralDocumentIpfsAddressTooShort);
+                     x += 1;
+                 }
+                 ensure!(x>0,Error::<T>::CollateralMissingDocuments);
+             }
+             // Insert Collateral
+             Collaterals::insert(bondid,collateralid,info.clone());
+             // Generate event
+             Self::deposit_event(RawEvent::CollateralsStored(bondid,collateralid,info));
+             // Return a successful DispatchResult
+             Ok(())
+        }
+        // this function has the purpose to remove the collateral from the owner of the bond
+        #[weight = 1000]
+        pub fn collaterals_destroy(origin, bondid: u32, collateralid: u32) -> dispatch::DispatchResult {
+             let signer = ensure_signed(origin)?;
+             // check for bond id
+             ensure!(Bonds::contains_key(&bondid),Error::<T>::BondsIdNotFound);
+             // check the signer is the owner of the bond
+             if Bonds::contains_key(&bondid){
+                // check owner stored is matching the signer
+                let cinfo=Bonds::get(&bondid).unwrap();
+                let cowner=json_get_value(cinfo.clone(),"owner".as_bytes().to_vec());
+                let cownervec=bs58::decode(cowner).into_vec().unwrap();
+                let caccountidowner=T::AccountId::decode(&mut &cownervec[1..33]).unwrap_or_default();
+                ensure!(caccountidowner==signer,Error::<T>::SignerIsNotMatchingOwnerAccount);
+            }
+             // check for collateral id is already present
+             ensure!(Collaterals::contains_key(&bondid,&collateralid),Error::<T>::CollateralIdNotFound);
+             // check the collateral has not yet approved
+             ensure!(!CollateralsApproval::contains_key(bondid,collateralid),Error::<T>::CollateralAlreadyApproved);
+             // Delete Collateral
+             Collaterals::take(bondid,collateralid);
+             // Generate event
+             Self::deposit_event(RawEvent::CollateralsDestroyed(bondid,collateralid));
+             // Return a successful DispatchResult
+             Ok(())
+        }
+        // this function has the purpose to the insert collaterals document for a bond
+        #[weight = 1000]
+        pub fn collaterals_approve(origin, bondid: u32, collateralid: u32, info: Vec<u8>) -> dispatch::DispatchResult {
+             let signer = ensure_signed(origin)?;
+             // check the signer is one of the manager or a member of the committee
+             ensure!(Settings::contains_key("collateralsverification".as_bytes().to_vec()),Error::<T>::SettingsDoesNotExist);
+             let json:Vec<u8>=Settings::get("collateralsverification".as_bytes().to_vec()).unwrap();
+             let mut flag=0;
+             let mut signingtype=0;
+             let manager=json_get_value(json.clone(),"manager".as_bytes().to_vec());
+             if !manager.is_empty() {
+                 let managervec=bs58::decode(manager).into_vec().unwrap();
+                 let accountidmanager=T::AccountId::decode(&mut &managervec[1..33]).unwrap_or_default();
+                 if signer==accountidmanager {
+                     flag=1;
+                     signingtype=1;
+                 }
+             }
+             let operators=json_get_complexarray(json,"committee".as_bytes().to_vec());
+             let mut x=0;
+             loop {
+                 let operator=json_get_arrayvalue(operators.clone(),x);
+                 if operator.is_empty() {
+                     break;
+                 }
+                 let operatorvec=bs58::decode(operator).into_vec().unwrap();
+                 let accountidoperator=T::AccountId::decode(&mut &operatorvec[1..33]).unwrap_or_default();
+                 if accountidoperator==signer {
+                     flag=1;
+                     if signingtype==0 {
+                         signingtype=3;
+                     }
+                 }
+                 x += 1;
+             }
+             ensure!(flag==1,Error::<T>::SignerIsNotAuthorizedForCollateralsApproval);
+             // check for bond id
+             ensure!(Bonds::contains_key(&bondid),Error::<T>::BondsIdNotFound);
+             // check for collateral id  not already present
+             ensure!(!CollateralsApproval::contains_key(&bondid,&collateralid),Error::<T>::CollateralIdAlreadyPresent);
+             //check info length
+             ensure!(info.len() < 8192, Error::<T>::CollateralsInfoIsTooLong);
+             // check json validity
+             let js=info.clone();
+             ensure!(json_check_validity(js),Error::<T>::InvalidJson);
+             // check documents
+             let ipfsdocs=json_get_complexarray(info.clone(),"ipfsdocs".as_bytes().to_vec());
+             if ipfsdocs.len()>2 {
+                 let mut x=0;
+                 loop {
+                     let w=json_get_recordvalue(ipfsdocs.clone(),x);
+                     if w.is_empty() {
+                         break;
+                     }
+                     let description=json_get_value(w.clone(),"description".as_bytes().to_vec());
+                     ensure!(description.len()>5,Error::<T>::CollateralDocumentDescriptionTooShort);
+                     let ipfsaddress=json_get_value(w.clone(),"ipfsaddress".as_bytes().to_vec());
+                     ensure!(ipfsaddress.len()>20,Error::<T>::CollateralDocumentIpfsAddressTooShort);
+                     x += 1;
+                 }
+                 ensure!(x>0,Error::<T>::CollateralMissingDocuments);
+             }
+            // Insert Collateral
+            CollateralsApproval::insert(bondid,collateralid,info.clone());
+            // Generate event
+            Self::deposit_event(RawEvent::CollateralsApproved(bondid,collateralid,info));
+            // Return a successful DispatchResult
+            Ok(())
+        }
+        /// Create a new Iso country code and name
+        #[weight = 1000]
+        pub fn iso_country_create(origin, countrycode: Vec<u8>, countryname: Vec<u8>) -> dispatch::DispatchResult {
+            // check the request is signed from the Super User
+            let _sender = ensure_root(origin)?;
+            // check country code length == 2
+            ensure!(countrycode.len()==2, Error::<T>::WrongLengthCountryCode);
+            // check country name length  >= 3
+            ensure!(countryname.len()>=3, Error::<T>::CountryNameTooShort);
+            // check the country is not alreay present on chain
+            ensure!(!IsoCountries::contains_key(&countrycode), Error::<T>::CountryCodeAlreadyPresent);
+            // store the Iso Country Code and Name
+            IsoCountries::insert(countrycode.clone(),countryname.clone());
+            // Generate event
+            Self::deposit_event(RawEvent::IsoCountryCreated(countrycode,countryname));
+            // Return a successful DispatchResult
+            Ok(())
+        }
+        /// Destroy an Iso country code and name
+        #[weight = 1000]
+        pub fn iso_country_destroy(origin, countrycode: Vec<u8>,) -> dispatch::DispatchResult {
+            // check the request is signed from the Super User
+            let _sender = ensure_root(origin)?;
+            // verify the country code exists
+            ensure!(IsoCountries::contains_key(&countrycode), Error::<T>::CountryCodeNotFound);
+            // Remove country code
+            IsoCountries::take(countrycode.clone());
+            // Generate event
+            //it can leave orphans, anyway it's a decision of the super user
+            Self::deposit_event(RawEvent::IsoCountryDestroyed(countrycode));
+            // Return a successful DispatchResult
+            Ok(())
+        }
+        /// Create a new Currency code with name and other info in a json structure
+         /// {"name":"Bitcoin","category":"c(rypto)/f(iat)","country":"countryisocode","blockchain":"Ethereum(...)","address":"xxxfor_crypto_currencyxxx"}
+         /// for example: {"name":"Bitcoin","category":"c","country":"AE","blockchain":"Bitcoin","address":"not applicable"}
+         /// {"name":"American Dollars","category":"f","country":"US","blockchain":"not applicable","address":"not applicable"}
+         #[weight = 1000]
+         pub fn currency_create(origin, currencycode: Vec<u8>, info: Vec<u8>) -> dispatch::DispatchResult {
+             // check the request is signed from the Super User
+             let _sender = ensure_root(origin)?;
+             // check currency code length is between 3 and 5 bytes
+             ensure!((currencycode.len()==2), Error::<T>::WrongLengthCurrencyCode);
+             // check the info field is not longer 1024 bytes
+             ensure!((info.len()<=1024), Error::<T>::SizeInfoTooLong);
+             // check for a valid json structure
+             ensure!(json_check_validity(info.clone()),Error::<T>::InvalidJson);
+             // check for name
+             let name=json_get_value(info.clone(),"name".as_bytes().to_vec());
+             ensure!(name.len()>=3, Error::<T>::CurrencyNameTooShort);
+             ensure!(name.len()<=32, Error::<T>::CurrencyNameTooLong);
+             // check for type of currency (fiat/crypto)
+             let category=json_get_value(info.clone(),"category".as_bytes().to_vec());
+             let c: Vec<u8>= vec![b'c'];
+             let f: Vec<u8>= vec![b'f'];
+             ensure!((category==c || category==f),Error::<T>::CurrencyCategoryIswrong);
+             // check for the country code in case of Fiat currency
+             if category==f {
+                 let countrycode=json_get_value(info.clone(),"country".as_bytes().to_vec());
+                 ensure!(IsoCountries::contains_key(&countrycode), Error::<T>::CountryCodeNotFound);
+             }
+             // check for the blockchain in case of Crypto currency
+             if category==c {
+                 let blockchain=json_get_value(info.clone(),"blockchain".as_bytes().to_vec());
+                 ensure!(blockchain.len()>=3, Error::<T>::BlockchainNameTooShort);
+                 ensure!(blockchain.len()<=32, Error::<T>::BlockchainNameTooLong);
+             }
+             // check the currency is not alreay present on chain
+             ensure!(!Currencies::contains_key(&currencycode), Error::<T>::CurrencyCodeAlreadyPresent);
+             // store the Currency Code and info
+             Currencies::insert(currencycode.clone(),info.clone());
+             // Generate event
+             Self::deposit_event(RawEvent::CurrencyCodeCreated(currencycode,info));
+             // Return a successful DispatchResult
+             Ok(())
+         }
+         /// Destroy a currency
+         #[weight = 1000]
+         pub fn currency_destroy(origin, currencycode: Vec<u8>,) -> dispatch::DispatchResult {
+             // check the request is signed from the Super User
+             let _sender = ensure_root(origin)?;
+             // verify the currency code exists
+             ensure!(Currencies::contains_key(&currencycode), Error::<T>::CurrencyCodeNotFound);
+             // Remove currency code
+             Currencies::take(currencycode.clone());
+             // Generate event
+             //it can leave orphans, anyway it's a decision of the super user
+             Self::deposit_event(RawEvent::CurrencyDestroyed(currencycode));
+             // Return a successful DispatchResult
+             Ok(())
+         }
+
+        /// Create an Underwriter
+        /// Suggestion: An approval process with multiple signatures may be considered useful.
+        #[weight = 1000]
+        pub fn undwerwriter_create(origin, underwriter_account: T::AccountId, info: Vec<u8>) -> dispatch::DispatchResult {
+            let signer =  ensure_signed(origin)?;
+            // check for a valid json structure
+            ensure!(json_check_validity(info.clone()),Error::<T>::InvalidJson);
+            // check the signer is one of the manager or a member of the committee
+            let json:Vec<u8>=Settings::get("underwriterssubmission".as_bytes().to_vec()).unwrap();
+            let mut flag=0;
+            let mut signingtype=0;
+            let manager=json_get_value(json.clone(),"manager".as_bytes().to_vec());
+            if !manager.is_empty() {
+                let managervec=bs58::decode(manager).into_vec().unwrap();
+                let accountidmanager=T::AccountId::decode(&mut &managervec[1..33]).unwrap_or_default();
+                if signer==accountidmanager {
+                    flag=1;
+                    signingtype=1;
+                }
+            }
+            let operators=json_get_complexarray(json, "committee".as_bytes().to_vec());
+            let mut x=0;
+            loop {
+                let operator=json_get_arrayvalue(operators.clone(),x);
+                if operator.is_empty() {
+                    break;
+                }
+                let operatorvec=bs58::decode(operator).into_vec().unwrap();
+                let accountidoperator=T::AccountId::decode(&mut &operatorvec[1..33]).unwrap_or_default();
+                if accountidoperator==signer {
+                    flag=1;
+                    if signingtype==0 {
+                        signingtype=3;
+                    }
+                }
+                x += 1;
+            }
+            ensure!(flag==1,Error::<T>::SignerIsNotAuthorizedForUnderwriterSubmissionOrRemoval);
+
+            //Check if Underwriter not already stored on chain
+            ensure!(!Underwriters::<T>::contains_key(&underwriter_account), Error::<T>::UnderwriterAlreadyPresent);
+
+             // check for name
+             let name=json_get_value(info.clone(),"name".as_bytes().to_vec());
+             ensure!(name.len()>=3, Error::<T>::UnderwriterNameTooShort);
+
+            // check Website
+            let website=json_get_value(info.clone(),"website".as_bytes().to_vec());
+            ensure!(website.len()>=10,Error::<T>::UnderwriterWebSiteTooShort);
+            ensure!(website.len()<=64,Error::<T>::UnderwriterWebSiteTooLong);
+            ensure!(validate_weburl(website),Error::<T>::InvalidWebsite);
+
+            // check documents
+            let ipfsdocs=json_get_complexarray(info.clone(),"ipfsdocs".as_bytes().to_vec());
+            if ipfsdocs.len()>2 {
+                let mut x=0;
+                loop {
+                    let w=json_get_recordvalue(ipfsdocs.clone(),x);
+                    if w.is_empty() {
+                        break;
+                    }
+                    let description=json_get_value(w.clone(),"description".as_bytes().to_vec());
+                    ensure!(description.len()>5,Error::<T>::UnderwriterDocumentDescriptionTooShort);
+                    let ipfsaddress=json_get_value(w.clone(),"ipfsaddress".as_bytes().to_vec());
+                    ensure!(ipfsaddress.len()>20,Error::<T>::UnderwriterDocumentIpfsAddressTooShort);
+                    x += 1;
+                }
+                ensure!(x>0,Error::<T>::UnderwriterMissingDocuments);
+            } 
+            // store the underwrited data
+            Underwriters::<T>::insert(underwriter_account.clone(),info.clone());
+
+            // Generate event
+            Self::deposit_event(RawEvent::UnderwriterCreated(underwriter_account, info));
+            // Return a successful DispatchResult
+            Ok(())
+        }
+        /// Destroy an Underwriter
+        #[weight = 1000]
+        pub fn undwerwriter_destroy(origin, underwriter_account: T::AccountId) -> dispatch::DispatchResult {
+            let signer =  ensure_signed(origin)?;
+            // verify the underwriter  exists
+            ensure!(Underwriters::<T>::contains_key(&underwriter_account), Error::<T>::UnderwriterAccountNotFound);
+
+            // check the signer is one of the manager or a member of the committee
+            let json:Vec<u8>=Settings::get("underwriterssubmission".as_bytes().to_vec()).unwrap();
+            let mut flag=0;
+            let mut signingtype=0;
+            let manager=json_get_value(json.clone(),"manager".as_bytes().to_vec());
+            if !manager.is_empty() {
+                let managervec=bs58::decode(manager).into_vec().unwrap();
+                let accountidmanager=T::AccountId::decode(&mut &managervec[1..33]).unwrap_or_default();
+                if signer==accountidmanager {
+                    flag=1;
+                    signingtype=1;
+                }
+            }
+            let operators=json_get_complexarray(json,"committee".as_bytes().to_vec());
+            let mut x=0;
+            loop {
+                let operator=json_get_arrayvalue(operators.clone(),x);
+                if operator.is_empty() {
+                    break;
+                }
+                let operatorvec=bs58::decode(operator).into_vec().unwrap();
+                let accountidoperator=T::AccountId::decode(&mut &operatorvec[1..33]).unwrap_or_default();
+                if accountidoperator==signer {
+                    flag=1;
+                    if signingtype==0 {
+                        signingtype=3;
+                    }
+                }
+                x += 1;
+            }
+            ensure!(flag==1,Error::<T>::SignerIsNotAuthorizedForUnderwriterSubmissionOrRemoval);
+
+            // Remove the underwriter
+            Underwriters::<T>::take(underwriter_account.clone());
+            // Generate event
+            Self::deposit_event(RawEvent::UnderwriterDestroyed(underwriter_account));
+            // Return a successful DispatchResult
+            Ok(())
+        }
+        /// Create an Insurer
+        #[weight = 1000]
+        pub fn insurer_create(origin, insurer_account: T::AccountId, info: Vec<u8>) -> dispatch::DispatchResult {
+            let signer =  ensure_signed(origin)?;
+            // check for a valid json structure
+            ensure!(json_check_validity(info.clone()),Error::<T>::InvalidJson);
+            ensure!(Settings::contains_key("insurersubmission".as_bytes().to_vec()),Error::<T>::InsurerSettingIsMissing);
+            // check the signer is one of the manager or a member of the committee
+            let json:Vec<u8>=Settings::get("insurersubmission".as_bytes().to_vec()).unwrap();
+            let mut flag=0;
+            let mut signingtype=0;
+            let manager=json_get_value(json.clone(),"manager".as_bytes().to_vec());
+            if !manager.is_empty() {
+                let managervec=bs58::decode(manager).into_vec().unwrap();
+                let accountidmanager=T::AccountId::decode(&mut &managervec[1..33]).unwrap_or_default();
+                if signer==accountidmanager {
+                    flag=1;
+                    signingtype=1;
+                }
+            }
+            let operators=json_get_complexarray(json,"committee".as_bytes().to_vec());
+            let mut x=0;
+            loop {
+                let operator=json_get_arrayvalue(operators.clone(),x);
+                if operator.is_empty() {
+                    break;
+                }
+                let operatorvec=bs58::decode(operator).into_vec().unwrap();
+                let accountidoperator=T::AccountId::decode(&mut &operatorvec[1..33]).unwrap_or_default();
+                if accountidoperator==signer {
+                    flag=1;
+                    if signingtype==0 {
+                        signingtype=3;
+                    }
+                }
+                x += 1;
+            }
+            ensure!(flag==1,Error::<T>::SignerIsNotAuthorizedForInsurerSubmissionOrRemoval);
+            //Check if Insurer not already stored on chain
+            ensure!(!Insurers::<T>::contains_key(&insurer_account), Error::<T>::InsurerAlreadyPresent);
+             // check for name
+             let name=json_get_value(info.clone(),"name".as_bytes().to_vec());
+             ensure!(name.len()>=3, Error::<T>::InsurerNameTooShort);
+
+            // check Website
+            let website=json_get_value(info.clone(),"website".as_bytes().to_vec());
+            ensure!(website.len()>=10,Error::<T>::InsurerWebSiteTooShort);
+            ensure!(website.len()<=64,Error::<T>::UnderwriterWebSiteTooLong);
+            ensure!(validate_weburl(website),Error::<T>::InvalidWebsite);
+            // Check infodocs
+            let infodocs=json_get_value(info.clone(),"ipfsdocs".as_bytes().to_vec());
+            ensure!(!infodocs.is_empty(), Error::<T>::MissingInsurerInfoDocuments);
+            // check documents
+            let ipfsdocs=json_get_complexarray(info.clone(),"ipfsdocs".as_bytes().to_vec());
+            if ipfsdocs.len()>2 {
+                let mut x=0;
+                loop {
+                    let w=json_get_recordvalue(ipfsdocs.clone(),x);
+                    if w.is_empty() {
+                        break;
+                    }
+                    let description=json_get_value(w.clone(),"description".as_bytes().to_vec());
+                    ensure!(description.len()>5,Error::<T>::InsurerDocumentDescriptionTooShort);
+                    let ipfsaddress=json_get_value(w.clone(),"ipfsaddress".as_bytes().to_vec());
+                    ensure!(ipfsaddress.len()>20,Error::<T>::InsurerDocumentIpfsAddressTooShort);
+                    x += 1;
+                }
+                ensure!(x>0,Error::<T>::InsurerMissingDocuments);
+            } 
+            Insurers::<T>::insert(insurer_account.clone(),info.clone());
+            // Generate event
+            Self::deposit_event(RawEvent::InsurerCreated(insurer_account, info));
+            // Return a successful DispatchResult
+            Ok(())
+        }
+        /// Destroy an Insurer
+        #[weight = 1000]
+        pub fn insurer_destroy(origin, insurer_account: T::AccountId) -> dispatch::DispatchResult {
+            let signer =  ensure_signed(origin)?;
+            // verify the underwriter  exists
+            ensure!(Underwriters::<T>::contains_key(&insurer_account), Error::<T>::InsurerAccountNotFound);
+
+            // check the signer is one of the manager or a member of the committee
+            let json:Vec<u8>=Settings::get("insurerssubmission".as_bytes().to_vec()).unwrap();
+            let mut flag=0;
+            let mut signingtype=0;
+            let manager=json_get_value(json.clone(),"manager".as_bytes().to_vec());
+            if !manager.is_empty() {
+                let managervec=bs58::decode(manager).into_vec().unwrap();
+                let accountidmanager=T::AccountId::decode(&mut &managervec[1..33]).unwrap_or_default();
+                if signer==accountidmanager {
+                    flag=1;
+                    signingtype=1;
+                }
+            }
+            let operators=json_get_complexarray(json,"committee".as_bytes().to_vec());
+            let mut x=0;
+            loop {
+                let operator=json_get_arrayvalue(operators.clone(),x);
+                if operator.is_empty() {
+                    break;
+                }
+                let operatorvec=bs58::decode(operator).into_vec().unwrap();
+                let accountidoperator=T::AccountId::decode(&mut &operatorvec[1..33]).unwrap_or_default();
+                if accountidoperator==signer {
+                    flag=1;
+                    if signingtype==0 {
+                        signingtype=3;
+                    }
+                }
+                x += 1;
+            }
+            ensure!(flag==1,Error::<T>::SignerIsNotAuthorizedForInsurerSubmissionOrRemoval);
+            // Remove the Insurer
+            Insurers::<T>::take(insurer_account.clone());
+            // Generate event
+            Self::deposit_event(RawEvent::InsurerDestroyed(insurer_account));
+            // Return a successful DispatchResult
+            Ok(())
+        }
+        /// Create an Insurance - Initially as proposal, it's confirmed once signed and the premium paid from the payer
+        /// {"bondid":xxx,"maxcoverage":xxxx,"payer":"xxxxxxxxx","beneficiary":"xxxxoptionalxxxx","premium":xxxxxx,"ipfsdocs":"xxxxxx"}
+        #[weight = 1000]
+        pub fn insurance_create(origin, uid: u32, info: Vec<u8>) -> dispatch::DispatchResult {
+            let signer =  ensure_signed(origin)?;
+            //Get current reserve Balance
+            let reserves = InsurerReserves::<T>::get(signer.clone());
+            //Using a key "insuranceminreserve", gets the configuration in Settings
+            let settings_reserve: Vec<u8> = Settings::get("insuranceminreserve".as_bytes().to_vec()).unwrap();
+            //Second key "reserve" gets the reserve minimum required value
+            let reserve=json_get_value(settings_reserve,"reserve".as_bytes().to_vec());
+            let reserve_min=vecu8_to_u128(reserve);
+            ensure!(reserves >= reserve_min, Error::<T>::BelowMinimumReserve);
+            // check that the insurer has a reserve
+            ensure!(InsurerReserves::<T>::contains_key(signer.clone()),Error::<T>::ReserveNotFound);
+            // check for a valid json structure
+            ensure!(json_check_validity(info.clone()),Error::<T>::InvalidJson);
+            // check the signer is one of the insurers
+            ensure!(Insurers::<T>::contains_key(&signer), Error::<T>::SignerIsNotInsurer);
+            // check for bondid
+            let bondid=json_get_value(info.clone(),"bondid".as_bytes().to_vec());
+            ensure!(!bondid.is_empty(), Error::<T>::BondIdIsWrongCannotBeZero);
+            let bondidv=vecu8_to_u32(bondid);
+            ensure!(!Bonds::contains_key(&bondidv), Error::<T>::BondsIdNotFound);
+            // check max coverage
+            let maxcoverage=json_get_value(info.clone(),"maxcoverage".as_bytes().to_vec());
+            ensure!(!maxcoverage.is_empty(), Error::<T>::MaxCoverageCannotBeZero);
+            let maxcoveragev=vecu8_to_u128(maxcoverage);
+            ensure!(maxcoveragev>0,Error::<T>::MaxCoverageCannotBeZero);
+            // check payer account
+            let payer=json_get_value(info.clone(),"payer".as_bytes().to_vec());
+            ensure!(payer.len()==48,  Error::<T>::PayerAccountIsWrong);
+            // check beneficiary account
+            let beneficiary=json_get_value(info.clone(),"beneficiary".as_bytes().to_vec());
+            ensure!(beneficiary.len()==48,  Error::<T>::BeneficiaryAccountIsWrong);
+            // check premium amount
+            let premium=json_get_value(info.clone(),"premium".as_bytes().to_vec());
+            ensure!(!premium.is_empty(), Error::<T>::InsurancePremiumCannotBeZero);
+            let premiumv=vecu8_to_u128(premium);
+            ensure!(premiumv>0,Error::<T>::InsurancePremiumCannotBeZero);
+            // check that the reserve staken covers the risk covered including the new insurance
+            let reserveamount=InsurerReserves::<T>::get(signer.clone());
+            let mut riskcovered:u128=0;
+            if InsurerRisksCovered::<T>::contains_key(&signer){
+                riskcovered=InsurerRisksCovered::<T>::get(&signer);
+            }
+            ensure!(reserveamount> riskcovered+maxcoveragev,Error::<T>::InsufficientReserve);
+            // Check document
+            let ipfsdocs=json_get_value(info.clone(),"ipfsdocs".as_bytes().to_vec());
+            ensure!(!ipfsdocs.is_empty(), Error::<T>::MissingInsurerInfoDocuments);
+            // check documents
+            let ipfsdocs=json_get_complexarray(info.clone(),"ipfsdocs".as_bytes().to_vec());
+            if ipfsdocs.len()>2 {
+                let mut x=0;
+                loop {
+                    let w=json_get_recordvalue(ipfsdocs.clone(),x);
+                    if w.is_empty() {
+                        break;
+                    }
+                    let description=json_get_value(w.clone(),"description".as_bytes().to_vec());
+                    ensure!(description.len()>5,Error::<T>::InsurerDocumentDescriptionTooShort);
+                    let ipfsaddress=json_get_value(w.clone(),"ipfsaddress".as_bytes().to_vec());
+                    ensure!(ipfsaddress.len()>20,Error::<T>::InsurerDocumentIpfsAddressTooShort);
+                    x += 1;
+                }
+                ensure!(x>0,Error::<T>::InsurerMissingDocuments);
+            } 
+            //check insurance Id is not already present
+            ensure!(!Insurances::<T>::contains_key(signer.clone(),&uid), Error::<T>::InsuranceIdAlreadyPresent);
+            // update insurance Risk Covered
+            InsurerRisksCovered::<T>::try_mutate(&signer,  |risk| -> DispatchResult {
 				let total_risk = risk.checked_add(maxcoveragev).ok_or(Error::<T>::Overflow)?;
 				*risk = total_risk;
 				Ok(())
 			})?;
-			// Store insurance on chain ready to be signed from the counterpart
-			Insurances::<T>::insert(signer.clone(),uid,info.clone());
-			// Generate event
-			Self::deposit_event(RawEvent::InsuranceCreated(signer,uid, info));
-			// Return a successful DispatchResult
-			Ok(())
-		}
-		/// Sign an Insurance transferring the premium to the insurer account anyone can pay the premium
-		#[weight = 1000]
-		pub fn insurance_sign(origin, insurer_account: T::AccountId,uid: u32) -> dispatch::DispatchResult {
-			let signer =  ensure_signed(origin)?;
-			// verify the insurance existance
-			ensure!(Insurances::<T>::contains_key(insurer_account.clone(),uid), Error::<T>::InsuranceNotFound);
-			// verify not already signed
-			ensure!(!InsurancesSigned::<T>::contains_key(insurer_account.clone(),uid), Error::<T>::InsuranceAlreadySigned);
-			// store the signature
-			InsurancesSigned::<T>::insert(insurer_account.clone(),uid,signer.clone());
-			// get defaul stable coin
-			ensure!(Settings::contains_key("stablecoin".as_bytes().to_vec()),Error::<T>::MissingStableCoinConfiguration);
-			let stablecoin=Settings::get("stablecoin".as_bytes().to_vec()).unwrap();
-			let stablecoinv=json_get_value(stablecoin,"tokenid".as_bytes().to_vec());
-			let tokenid=vecu8_to_u32(stablecoinv);
-			// transfer the premium
-			let info = Insurances::<T>::get(insurer_account.clone(),uid).unwrap();
-			let premium = json_get_value(info.clone(),"premium".as_bytes().to_vec());
-			let premiumv = vecu8_to_u128(premium);
-			pallet_assets::Module::<T>::transfer(RawOrigin::Signed(signer.clone()).into(), tokenid, T::Lookup::unlookup(insurer_account.clone()), premiumv.into()).unwrap();
-
-			// Generate event
-			Self::deposit_event(RawEvent::InsuranceSigned(insurer_account,uid,signer));
-			// Return a successful DispatchResult
-			Ok(())
-		}
-		/// Destroy an Insurance, only the original creator can remove if the insurance is not yet signed
-		#[weight = 1000]
-		pub fn insurance_destroy(origin, uid: u32) -> dispatch::DispatchResult {
-			let signer =  ensure_signed(origin)?;
-			// verify the insurance existance
-			ensure!(Insurances::<T>::contains_key(signer.clone(),uid), Error::<T>::InsuranceNotFound);
-			// check that the insurance is not already counter-signed and paid
-			ensure!(!InsurancesSigned::<T>::contains_key(signer.clone(),uid),Error::<T>::InsuranceAlreadySigned);
-			// get the insurance value
-			let info = Insurances::<T>::get(signer.clone(),uid).unwrap();
-			let maxcoverage=json_get_value(info,"maxcoverage".as_bytes().to_vec());
-			let maxcoveragev=vecu8_to_u128(maxcoverage);
-			// update total risk
-			InsurerRisksCovered::<T>::try_mutate(&signer,|risk| -> DispatchResult {
+            // Store insurance on chain ready to be signed from the counterpart
+            Insurances::<T>::insert(signer.clone(),uid,info.clone());
+            // Generate event
+            Self::deposit_event(RawEvent::InsuranceCreated(signer,uid, info));
+            // Return a successful DispatchResult
+            Ok(())
+        }
+        /// Sign an Insurance transferring the premium to the insurer account anyone can pay the premium
+        #[weight = 1000]
+        pub fn insurance_sign(origin, insurer_account: T::AccountId,uid: u32) -> dispatch::DispatchResult {
+            let signer =  ensure_signed(origin)?;
+            // verify the insurance existance
+            ensure!(Insurances::<T>::contains_key(insurer_account.clone(),uid), Error::<T>::InsuranceNotFound);
+            // verify not already signed
+            ensure!(!InsurancesSigned::<T>::contains_key(insurer_account.clone(),uid), Error::<T>::InsuranceAlreadySigned);
+            // store the signature
+            InsurancesSigned::<T>::insert(insurer_account.clone(),uid,signer.clone());
+            // get defaul stable coin
+            ensure!(Settings::contains_key("stablecoin".as_bytes().to_vec()),Error::<T>::MissingStableCoinConfiguration);
+            let stablecoin=Settings::get("stablecoin".as_bytes().to_vec()).unwrap();
+            let stablecoinv=json_get_value(stablecoin,"tokenid".as_bytes().to_vec());
+            let tokenid=vecu8_to_u32(stablecoinv);
+            // transfer the premium
+            let info = Insurances::<T>::get(insurer_account.clone(),uid).unwrap();
+            let premium = json_get_value(info.clone(),"premium".as_bytes().to_vec());
+            let premiumv = vecu8_to_u128(premium);
+            pallet_assets::Module::<T>::transfer(RawOrigin::Signed(signer.clone()).into(), tokenid, T::Lookup::unlookup(insurer_account.clone()), premiumv.into()).unwrap();
+            
+            // Generate event
+            Self::deposit_event(RawEvent::InsuranceSigned(insurer_account,uid,signer));
+            // Return a successful DispatchResult
+            Ok(())
+        }
+        /// Destroy an Insurance, only the original creator can remove if the insurance is not yet signed
+        #[weight = 1000]
+        pub fn insurance_destroy(origin, uid: u32) -> dispatch::DispatchResult {
+            let signer =  ensure_signed(origin)?;
+            // verify the insurance existance
+            ensure!(Insurances::<T>::contains_key(signer.clone(),uid), Error::<T>::InsuranceNotFound);
+            // check that the insurance is not already counter-signed and paid
+            ensure!(!InsurancesSigned::<T>::contains_key(signer.clone(),uid),Error::<T>::InsuranceAlreadySigned);
+            // get the insurance value
+            let info = Insurances::<T>::get(signer.clone(),uid).unwrap();
+            let maxcoverage=json_get_value(info,"maxcoverage".as_bytes().to_vec());
+            let maxcoveragev=vecu8_to_u128(maxcoverage);
+            // update total risk
+            InsurerRisksCovered::<T>::try_mutate(&signer,|risk| -> DispatchResult {
 				let total_risk = risk.checked_sub(maxcoveragev).ok_or(Error::<T>::Underflow)?;
 				*risk = total_risk;
 				Ok(())
 			})?;
-			// Remove the Insurance
-			Insurances::<T>::take(signer.clone(),uid);
-			// Generate event
-			Self::deposit_event(RawEvent::InsuranceDestroyed(signer,uid));
-			// Return a successful DispatchResult
-			Ok(())
-		}
-
-		/// Create a lawyer
-		#[weight = 1000]
-		pub fn lawyer_create(origin, lawyer_account: T::AccountId, info: Vec<u8>) -> dispatch::DispatchResult {
-			// check for signed transaction
-			let signer =  ensure_signed(origin)?;
-			// check the signer is one of the manager or a member of the committee
-			let json:Vec<u8>=Settings::get("lawyerssubmission".as_bytes().to_vec()).unwrap();
-			let mut flag=0;
-			let mut signingtype=0;
-			let manager=json_get_value(json.clone(),"manager".as_bytes().to_vec());
-			if !manager.is_empty() {
-				let managervec=bs58::decode(manager).into_vec().unwrap();
-				let accountidmanager=T::AccountId::decode(&mut &managervec[1..33]).unwrap_or_default();
-				if signer==accountidmanager {
-					flag=1;
-					signingtype=1;
-				}
-			}
-			let operators=json_get_complexarray(json,"committee".as_bytes().to_vec());
-			let mut x=0;
-			loop {
-				let operator=json_get_arrayvalue(operators.clone(),x);
-				if operator.is_empty() {
-					break;
-				}
-				let operatorvec=bs58::decode(operator).into_vec().unwrap();
-				let accountidoperator=T::AccountId::decode(&mut &operatorvec[1..33]).unwrap_or_default();
-				if accountidoperator==signer {
-					flag=1;
-					if signingtype==0 {
-						signingtype=3;
-					}
-				}
-				x += 1;
-			}
-			ensure!(flag==1,Error::<T>::SignerIsNotAuthorizedForSubmissionOrRemoval);
-			// check for a valid json structure
-			ensure!(json_check_validity(info.clone()),Error::<T>::InvalidJson);
-			//Check if lawyer not already stored on chain
-			ensure!(!Lawyers::<T>::contains_key(&lawyer_account), Error::<T>::AlreadyPresent);
-			// check for name
-			let name=json_get_value(info.clone(),"name".as_bytes().to_vec());
-			ensure!(name.len()>=3, Error::<T>::NameTooShort);
-			// check Website
-			let website=json_get_value(info.clone(),"website".as_bytes().to_vec());
-			ensure!(website.len()>=10,Error::<T>::WebSiteTooShort);
-			ensure!(website.len()<=64,Error::<T>::WebSiteTooLong);
-			ensure!(validate_weburl(website),Error::<T>::InvalidWebsite);
-			// Check for documents
-			let ipfsdocs=json_get_value(info.clone(),"ipfsdocs".as_bytes().to_vec());
-			ensure!(!ipfsdocs.is_empty(), Error::<T>::LawyerMissingDocuments);
-			// check documents
-			let ipfsdocs=json_get_complexarray(info.clone(),"ipfsdocs".as_bytes().to_vec());
-			if ipfsdocs.len()>2 {
-				let mut x=0;
-				loop {
-					let w=json_get_recordvalue(ipfsdocs.clone(),x);
-					if w.is_empty() {
-						break;
-					}
-					let description=json_get_value(w.clone(),"description".as_bytes().to_vec());
-					ensure!(description.len()>5,Error::<T>::LawyerDocumentDescriptionTooShort);
-					let ipfsaddress=json_get_value(w.clone(),"ipfsaddress".as_bytes().to_vec());
-					ensure!(ipfsaddress.len()>20,Error::<T>::LawyerDocumentIpfsAddressTooShort);
-					x += 1;
-				}
-				ensure!(x>0,Error::<T>::LawyerMissingDocuments);
-			}
-			// store the lawyer on chain
-			Lawyers::<T>::insert(lawyer_account.clone(),info.clone());
-			// Generate event LawyerCreated
-			Self::deposit_event(RawEvent::LawyerCreated(lawyer_account, info));
-			// Return a successful DispatchResult
-			Ok(())
-		}
-
-		 /// Destroy a lawyer
-		 #[weight = 1000]
-		 pub fn lawyer_destroy(origin, lawyer_account: T::AccountId) -> dispatch::DispatchResult {
-			 let signer =  ensure_signed(origin)?;
-			 // verify the lawyer  exists
-			 ensure!(Lawyers::<T>::contains_key(&lawyer_account), Error::<T>::AccountNotFound);
-
-			 // check the signer is one of the manager or a member of the committee
-			 let json:Vec<u8>=Settings::get("lawyerssubmission".as_bytes().to_vec()).unwrap();
-			 let mut flag=0;
-			 let mut signingtype=0;
-			 let manager=json_get_value(json.clone(),"manager".as_bytes().to_vec());
-			 if !manager.is_empty() {
-				 let managervec=bs58::decode(manager).into_vec().unwrap();
-				 let accountidmanager=T::AccountId::decode(&mut &managervec[1..33]).unwrap_or_default();
-				 if signer==accountidmanager {
-					 flag=1;
-					 signingtype=1;
-				 }
-			 }
-			 let operators=json_get_complexarray(json,"committee".as_bytes().to_vec());
-			 let mut x=0;
-			 loop {
-				 let operator=json_get_arrayvalue(operators.clone(),x);
-				 if operator.is_empty() {
-					 break;
-				 }
-				 let operatorvec=bs58::decode(operator).into_vec().unwrap();
-				 let accountidoperator=T::AccountId::decode(&mut &operatorvec[1..33]).unwrap_or_default();
-				 if accountidoperator==signer {
-					 flag=1;
-					 if signingtype==0 {
-						 signingtype=3;
-					 }
-				 }
-				 x += 1;
-			 }
-			 ensure!(flag==1,Error::<T>::SignerIsNotAuthorizedForSubmissionOrRemoval);
-
-			 // Remove the lawyer
-			 Lawyers::<T>::take(lawyer_account.clone());
-			 // Generate event
-			 Self::deposit_event(RawEvent::LawyerDestroyed(lawyer_account));
-			 // Return a successful DispatchResult
-			 Ok(())
-		 }
-
-		 /// Create Interbank Rate
-		#[weight = 1000]
-		pub fn interbankrate_create(origin, country_code: Vec<u8>, date: Vec<u8>, rate: u32) -> dispatch::DispatchResult {
-			// check the transaction is signed from the super user
-			ensure_root(origin)?;
-			// check country code
-			ensure!(IsoCountries::contains_key(&country_code), Error::<T>::CountryCodeNotFound);
-			// check for the date validity
-			ensure!(validate_date(&date), Error::<T>::InvalidDateFormat);
-			// check Interbank rate does not exists
-			ensure!(!InterbankRates::contains_key(&country_code,&date), Error::<T>::InterbankRateAlreadyPresent);
-			// Store Interbank info an integer considering 2 decimals
-			InterbankRates::insert(country_code.clone(),date.clone(),rate);
-			// Generate event
-			Self::deposit_event(RawEvent::InterbankRateCreated(country_code,date));
-			// Return a successful DispatchResult
-			Ok(())
-		}
-
-<<<<<<< HEAD
-		/// Destroy Interbank Rate
-		#[weight = 1000]
-		pub fn interbankrate_destroy(origin, country_code: Vec<u8>, date: Vec<u8>) -> dispatch::DispatchResult {
-			// check the transaction is signed from the super user
-			ensure_root(origin)?;
-			// check country
-			ensure!(IsoCountries::contains_key(&country_code), Error::<T>::CountryCodeNotFound);
-			// Remove Interbank info
-			InterbankRates::take(country_code.clone(),date.clone());
-			// Generate event
-			Self::deposit_event(RawEvent::InterbankRateDestroyed(country_code,date));
-			// Return a successful DispatchResult
-			Ok(())
-		}
-		/// Create Inflation Rate
-		#[weight = 1000]
-		pub fn inflationrate_create(origin, country_code: Vec<u8>, date: Vec<u8>, rate: u32) -> dispatch::DispatchResult {
-			// check the transaction is signed from the super user
-			ensure_root(origin)?;
-			// check country
-			ensure!(IsoCountries::contains_key(&country_code), Error::<T>::CountryCodeNotFound);
-			// check for the date validity
-			ensure!(validate_date(&date), Error::<T>::InvalidDateFormat);
-			// check inflation code does not exists
-			ensure!(!InflationRates::contains_key(&country_code,&date), Error::<T>::InflationRateAlreadyPresent);
-			// Store inflation rate info
-			InflationRates::insert(country_code.clone(),date.clone(),rate);
-			// Generate event
-			Self::deposit_event(RawEvent::InflationRateCreated(country_code,date));
-			// Return a successful DispatchResult
-			Ok(())
-		}
-
-		/// Remove Inflation Rate
-		#[weight = 1000]
-		pub fn inflationrate_destroy(origin, country_code: Vec<u8>, date: Vec<u8>) -> dispatch::DispatchResult {
-			// check the transaction is signed from the super user
-			ensure_root(origin)?;
-			// check country
-			ensure!(IsoCountries::contains_key(&country_code), Error::<T>::CountryCodeNotFound);
-			// remove inflation rate info
-			InflationRates::take(country_code.clone(),date.clone());
-			// Generate event
-			Self::deposit_event(RawEvent::InflationRateDestroyed(country_code,date));
-			// Return a successful DispatchResult
-			Ok(())
-		}
-		/// Stake Reserves for insurers
-		#[weight = 1000]
-		pub fn insurance_reserve_stake(origin, amount: Balance) -> dispatch::DispatchResult {
-			// check signature of insurer
-			let signer = ensure_signed(origin)?;
-			// check it's an approved insurer
-			ensure!(Insurers::<T>::contains_key(signer.clone()),Error::<T>::InsurerAccountNotFound);
-			ensure!(Settings::contains_key("insurancereserve".as_bytes().to_vec()),Error::<T>::InsuranceReserveAccountNotSet);
-			let json:Vec<u8>=Settings::get("insurancereserve".as_bytes().to_vec()).unwrap();
-			let account=json_get_value(json.clone(),"account".as_bytes().to_vec());
-			let accountvec=bs58::decode(account).into_vec().unwrap();
-			let accountid=T::AccountId::decode(&mut &accountvec[1..33]).unwrap_or_default();
-			// get defaul stable coin
-			ensure!(Settings::contains_key("stablecoin".as_bytes().to_vec()),Error::<T>::MissingStableCoinConfiguration);
-			let stablecoin=Settings::get("stablecoin".as_bytes().to_vec()).unwrap();
-			let stablecoinv=json_get_value(stablecoin,"tokenid".as_bytes().to_vec());
-			let tokenid=vecu8_to_u32(stablecoinv);
-			//transfer the amount to the reserve account
-			pallet_assets::Module::<T>::transfer(RawOrigin::Signed(signer.clone()).into(), tokenid, T::Lookup::unlookup(accountid.clone()), amount.into()).unwrap();
-			// update total reserve for the insurances
-			match InsurerReserves::<T>::contains_key(signer.clone()) {
-				true => {
-				let current_reserve = InsurerReserves::<T>::take(signer.clone());
-				let new_reserve = current_reserve.checked_add(amount.into()).unwrap();
-				InsurerReserves::<T>::insert(signer.clone(), new_reserve);
-				},
-				false => {
-					let deposit_into: u128 = amount.into();
-					InsurerReserves::<T>::insert(signer.clone(),deposit_into);
-				}
-			}
-			// emit event
-			Self::deposit_event(RawEvent::InsuranceFundStaken(signer,amount));
-			Ok(())
-		}
-
-		///Unstake Reserves for insurers
-		#[weight = 1000]
-		pub fn insurance_reserve_unstake(origin, amount: Balance) -> dispatch::DispatchResult {
-			// check the transaction is signed
-			let signer = ensure_signed(origin)?;
-			// check for an available reserve
-			ensure!(InsurerReserves::<T>::contains_key(signer.clone()), Error::<T>::ReserveNotFound);
-			// check the signer is an insurer
-			ensure!(Insurers::<T>::contains_key(signer.clone()),Error::<T>::InsurerAccountNotFound);
-			//check the amount is <= the available reserve
-			let reserve=Insurers::<T>::get(signer.clone()).unwrap();
-			let reservev=vecu8_to_u128(reserve);
-			ensure!(reservev>=amount,Error::<T>::CurrentReserveIsNotEnough);
-			// check that the reserve - amount > Insurance Coverage
-			let reserveamount=InsurerReserves::<T>::get(signer.clone());
-			let mut riskcovered:u128=0;
-			if InsurerRisksCovered::<T>::contains_key(&signer){
-				riskcovered=InsurerRisksCovered::<T>::get(&signer);
-			}
-			ensure!(reserveamount-amount> riskcovered,Error::<T>::InsufficientReserve);
-			ensure!(Settings::contains_key("insurancereserve".as_bytes().to_vec()),Error::<T>::InsuranceReserveAccountNotSet);
-			let json:Vec<u8>=Settings::get("insurancereserve".as_bytes().to_vec()).unwrap();
-			let account=json_get_value(json.clone(),"account".as_bytes().to_vec());
-			let accountvec=bs58::decode(account).into_vec().unwrap();
-			let accountid=T::AccountId::decode(&mut &accountvec[1..33]).unwrap_or_default();
-			// get defaul stable coin
-			ensure!(Settings::contains_key("stablecoin".as_bytes().to_vec()),Error::<T>::MissingStableCoinConfiguration);
-			let stablecoin=Settings::get("stablecoin".as_bytes().to_vec()).unwrap();
-			let stablecoinv=json_get_value(stablecoin,"tokenid".as_bytes().to_vec());
-			let tokenid=vecu8_to_u32(stablecoinv);
-			//transfer the amount to the reserve account
-			pallet_assets::Module::<T>::transfer(RawOrigin::Signed(accountid.clone()).into(), tokenid, T::Lookup::unlookup(signer.clone()), amount.into()).unwrap();
-			// reduce the counter of the reserve
-			//Retrieve reserve from InsurerReserves double map
-			let current_reserves = InsurerReserves::<T>::get(signer.clone());
-			//Current reserves if the withdrawal is done
-			let new_reserve: u128 = current_reserves.checked_sub(amount.into()).unwrap();
-			InsurerReserves::<T>::take(signer.clone());
-			InsurerReserves::<T>::insert(signer.clone(), new_reserve);
-			// Emit Event for unstaken
-			Self::deposit_event(RawEvent::InsuranceFundUnstaken(signer,amount));
-			Ok(())
-		}
-		/*
-		///Create new order book entry for sale or purhcase
-		#[weight = 1000]
-		pub fn order_book_create(origin, _uid: u32,_info: Vec<u8>) -> dispatch::DispatchResult {
-			// check the transaction is signed
-			let _signer = ensure_signed(origin)?;
-			// Emit Event for new book order
-			//Self::deposit_event(RawEvent::InsuranceFundUnstaken(signer,amount));
-			Ok(())
-		}*/
-	}
-=======
+            // Remove the Insurance
+            Insurances::<T>::take(signer.clone(),uid);
+            // Generate event
+            Self::deposit_event(RawEvent::InsuranceDestroyed(signer,uid));
+            // Return a successful DispatchResult
+            Ok(())
+        }
+
+        /// Create a lawyer
+        #[weight = 1000]
+        pub fn lawyer_create(origin, lawyer_account: T::AccountId, info: Vec<u8>) -> dispatch::DispatchResult {
+            // check for signed transaction
+            let signer =  ensure_signed(origin)?;
+            // check the signer is one of the manager or a member of the committee
+            let json:Vec<u8>=Settings::get("lawyerssubmission".as_bytes().to_vec()).unwrap();
+            let mut flag=0;
+            let mut signingtype=0;
+            let manager=json_get_value(json.clone(),"manager".as_bytes().to_vec());
+            if !manager.is_empty() {
+                let managervec=bs58::decode(manager).into_vec().unwrap();
+                let accountidmanager=T::AccountId::decode(&mut &managervec[1..33]).unwrap_or_default();
+                if signer==accountidmanager {
+                    flag=1;
+                    signingtype=1;
+                }
+            }
+            let operators=json_get_complexarray(json,"committee".as_bytes().to_vec());
+            let mut x=0;
+            loop {
+                let operator=json_get_arrayvalue(operators.clone(),x);
+                if operator.is_empty() {
+                    break;
+                }
+                let operatorvec=bs58::decode(operator).into_vec().unwrap();
+                let accountidoperator=T::AccountId::decode(&mut &operatorvec[1..33]).unwrap_or_default();
+                if accountidoperator==signer {
+                    flag=1;
+                    if signingtype==0 {
+                        signingtype=3;
+                    }
+                }
+                x += 1;
+            }
+            ensure!(flag==1,Error::<T>::SignerIsNotAuthorizedForSubmissionOrRemoval);
+            // check for a valid json structure
+            ensure!(json_check_validity(info.clone()),Error::<T>::InvalidJson);
+            //Check if lawyer not already stored on chain
+            ensure!(!Lawyers::<T>::contains_key(&lawyer_account), Error::<T>::AlreadyPresent);
+            // check for name
+            let name=json_get_value(info.clone(),"name".as_bytes().to_vec());
+            ensure!(name.len()>=3, Error::<T>::NameTooShort);
+            // check Website
+            let website=json_get_value(info.clone(),"website".as_bytes().to_vec());
+            ensure!(website.len()>=10,Error::<T>::WebSiteTooShort);
+            ensure!(website.len()<=64,Error::<T>::WebSiteTooLong);
+            ensure!(validate_weburl(website),Error::<T>::InvalidWebsite);
+            // Check for documents
+            let ipfsdocs=json_get_value(info.clone(),"ipfsdocs".as_bytes().to_vec());
+            ensure!(!ipfsdocs.is_empty(), Error::<T>::LawyerMissingDocuments);
+            // check documents
+            let ipfsdocs=json_get_complexarray(info.clone(),"ipfsdocs".as_bytes().to_vec());
+            if ipfsdocs.len()>2 {
+                let mut x=0;
+                loop {
+                    let w=json_get_recordvalue(ipfsdocs.clone(),x);
+                    if w.is_empty() {
+                        break;
+                    }
+                    let description=json_get_value(w.clone(),"description".as_bytes().to_vec());
+                    ensure!(description.len()>5,Error::<T>::LawyerDocumentDescriptionTooShort);
+                    let ipfsaddress=json_get_value(w.clone(),"ipfsaddress".as_bytes().to_vec());
+                    ensure!(ipfsaddress.len()>20,Error::<T>::LawyerDocumentIpfsAddressTooShort);
+                    x += 1;
+                }
+                ensure!(x>0,Error::<T>::LawyerMissingDocuments);
+            } 
+            // store the lawyer on chain
+            Lawyers::<T>::insert(lawyer_account.clone(),info.clone());
+            // Generate event LawyerCreated
+            Self::deposit_event(RawEvent::LawyerCreated(lawyer_account, info));
+            // Return a successful DispatchResult
+            Ok(())
+        }
+
+         /// Destroy a lawyer
+         #[weight = 1000]
+         pub fn lawyer_destroy(origin, lawyer_account: T::AccountId) -> dispatch::DispatchResult {
+             let signer =  ensure_signed(origin)?;
+             // verify the lawyer  exists
+             ensure!(Lawyers::<T>::contains_key(&lawyer_account), Error::<T>::AccountNotFound);
+
+             // check the signer is one of the manager or a member of the committee
+             let json:Vec<u8>=Settings::get("lawyerssubmission".as_bytes().to_vec()).unwrap();
+             let mut flag=0;
+             let mut signingtype=0;
+             let manager=json_get_value(json.clone(),"manager".as_bytes().to_vec());
+             if !manager.is_empty() {
+                 let managervec=bs58::decode(manager).into_vec().unwrap();
+                 let accountidmanager=T::AccountId::decode(&mut &managervec[1..33]).unwrap_or_default();
+                 if signer==accountidmanager {
+                     flag=1;       
+                     signingtype=1;             
+                 }
+             }
+             let operators=json_get_complexarray(json,"committee".as_bytes().to_vec());
+             let mut x=0;
+             loop {  
+                 let operator=json_get_arrayvalue(operators.clone(),x);
+                 if operator.is_empty() {
+                     break;
+                 }
+                 let operatorvec=bs58::decode(operator).into_vec().unwrap();
+                 let accountidoperator=T::AccountId::decode(&mut &operatorvec[1..33]).unwrap_or_default();
+                 if accountidoperator==signer {
+                     flag=1;
+                     if signingtype==0 {
+                         signingtype=3;             
+                     }
+                 }
+                 x += 1;
+             }
+             ensure!(flag==1,Error::<T>::SignerIsNotAuthorizedForSubmissionOrRemoval);
+ 
+             // Remove the lawyer
+             Lawyers::<T>::take(lawyer_account.clone());
+             // Generate event
+             Self::deposit_event(RawEvent::LawyerDestroyed(lawyer_account));
+             // Return a successful DispatchResult
+             Ok(())
+         }
+    
+         /// Create Interbank Rate
+        #[weight = 1000] 
+        pub fn interbankrate_create(origin, country_code: Vec<u8>, date: Vec<u8>, rate: u32) -> dispatch::DispatchResult {
+            // check the transaction is signed from the super user
+            ensure_root(origin)?;
+            // check country code
+            ensure!(IsoCountries::contains_key(&country_code), Error::<T>::CountryCodeNotFound);
+            // check for the date validity
+            ensure!(validate_date(&date), Error::<T>::InvalidDateFormat);
+            // check Interbank rate does not exists 
+            ensure!(!InterbankRates::contains_key(&country_code,&date), Error::<T>::InterbankRateAlreadyPresent);
+            // Store Interbank info an integer considering 2 decimals
+            InterbankRates::insert(country_code.clone(),date.clone(),rate);
+            // Generate event
+            Self::deposit_event(RawEvent::InterbankRateCreated(country_code,date));
+            // Return a successful DispatchResult
+            Ok(())
+        }
+
+        /// Destroy Interbank Rate
+        #[weight = 1000]
+        pub fn interbankrate_destroy(origin, country_code: Vec<u8>, date: Vec<u8>) -> dispatch::DispatchResult {
+            // check the transaction is signed from the super user
+            ensure_root(origin)?;
+            // check country
+            ensure!(IsoCountries::contains_key(&country_code), Error::<T>::CountryCodeNotFound);            
+            // Remove Interbank info
+            InterbankRates::take(country_code.clone(),date.clone());
+            // Generate event
+            Self::deposit_event(RawEvent::InterbankRateDestroyed(country_code,date));
+            // Return a successful DispatchResult
+            Ok(())
+        }
+        /// Create Inflation Rate
+        #[weight = 1000] 
+        pub fn inflationrate_create(origin, country_code: Vec<u8>, date: Vec<u8>, rate: u32) -> dispatch::DispatchResult {
+            // check the transaction is signed from the super user
+            ensure_root(origin)?;
+            // check country
+            ensure!(IsoCountries::contains_key(&country_code), Error::<T>::CountryCodeNotFound);
+            // check for the date validity
+            ensure!(validate_date(&date), Error::<T>::InvalidDateFormat);
+            // check inflation code does not exists 
+            ensure!(!InflationRates::contains_key(&country_code,&date), Error::<T>::InflationRateAlreadyPresent);
+            // Store inflation rate info
+            InflationRates::insert(country_code.clone(),date.clone(),rate);
+            // Generate event
+            Self::deposit_event(RawEvent::InflationRateCreated(country_code,date));
+            // Return a successful DispatchResult
+            Ok(())
+        }
+
         /// Remove Inflation Rate
         #[weight = 1000]
         pub fn inflationrate_destroy(origin, country_code: Vec<u8>, date: Vec<u8>) -> dispatch::DispatchResult {
@@ -2733,658 +2623,659 @@
             Ok(())
         }*/
     }
->>>>>>> ec05bf37
 }
 // function to validate a json string for no/std. It does not allocate of memory
-fn json_check_validity(j: Vec<u8>) -> bool {
-	// minimum lenght of 2
-	if j.len() < 2 {
-		return false;
-	}
-	// checks star/end with {}
-	if *j.get(0).unwrap() == b'{' && *j.last().unwrap() != b'}' {
-		return false;
-	}
-	// checks start/end with []
-	if *j.get(0).unwrap() == b'[' && *j.last().unwrap() != b']' {
-		return false;
-	}
-	// check that the start is { or [
-	if *j.get(0).unwrap() != b'{' && *j.get(0).unwrap() != b'[' {
-		return false;
-	}
-	//checks that end is } or ]
-	if *j.last().unwrap() != b'}' && *j.last().unwrap() != b']' {
-		return false;
-	}
-	//checks " opening/closing and : as separator between name and values
-	let mut s: bool = true;
-	let mut d: bool = true;
-	let mut pg: bool = true;
-	let mut ps: bool = true;
-	let mut bp = b' ';
-	for b in j {
-		if b == b'[' && s {
-			ps = false;
-		}
-		if b == b']' && s && !ps {
-			ps = true;
-		}
-
-		if b == b'{' && s {
-			pg = false;
-		}
-		if b == b'}' && s && !pg {
-			pg = true;
-		}
-
-		if b == b'"' && s && bp != b'\\' {
-			s = false;
-			bp = b;
-			d = false;
-			continue;
-		}
-		if b == b':' && s {
-			d = true;
-			bp = b;
-			continue;
-		}
-		if b == b'"' && !s && bp != b'\\' {
-			s = true;
-			bp = b;
-			d = true;
-			continue;
-		}
-		bp = b;
-	}
-
-	//fields are not closed properly
-	if !s {
-		return false;
-	}
-	//fields are not closed properly
-	if !d {
-		return false;
-	}
-	//fields are not closed properly
-	if !ps {
-		return false;
-	}
-	//fields are not closed properly
-	if !pg {
-		return false;
-	}
-	// every ok returns true
-	true
+fn json_check_validity(j:Vec<u8>) -> bool{	
+    // minimum lenght of 2
+    if j.len()<2 {
+        return false;
+    }
+    // checks star/end with {}
+    if *j.get(0).unwrap()==b'{' && *j.last().unwrap()!=b'}' {
+        return false;
+    }
+    // checks start/end with []
+    if *j.get(0).unwrap()==b'[' && *j.last().unwrap()!=b']' {
+        return false;
+    }
+    // check that the start is { or [
+    if *j.get(0).unwrap()!=b'{' && *j.get(0).unwrap()!=b'[' {
+            return false;
+    }
+    //checks that end is } or ]
+    if *j.last().unwrap()!=b'}' && *j.last().unwrap()!=b']' {
+        return false;
+    }
+    //checks " opening/closing and : as separator between name and values
+    let mut s:bool=true;
+    let mut d:bool=true;
+    let mut pg:bool=true;
+    let mut ps:bool=true;
+    let mut bp = b' ';
+    for b in j {
+        if b==b'[' && s {
+            ps=false;
+        }
+        if b==b']' && s && !ps {
+            ps=true;
+        }
+
+        if b==b'{' && s {
+            pg=false;
+        }
+        if b==b'}' && s && !pg {
+            pg=true;
+        }
+
+        if b == b'"' && s && bp != b'\\' {
+            s=false;
+            bp=b;
+            d=false;
+            continue;
+        }
+        if b == b':' && s {
+            d=true;
+            bp=b;
+            continue;
+        }
+        if b == b'"' && !s && bp != b'\\' {
+            s=true;
+            bp=b;
+            d=true;
+            continue;
+        }
+        bp=b;
+    }
+
+    //fields are not closed properly
+    if !s {
+        return false;
+    }
+    //fields are not closed properly
+    if !d {
+        return false;
+    }
+    //fields are not closed properly
+    if !ps {
+        return false;
+    }
+    //fields are not closed properly
+    if !pg {
+        return false;
+    }
+    // every ok returns true
+    true
 }
 // function to get record {} from multirecord json structure [{..},{.. }], it returns an empty Vec when the records is not present
-fn json_get_recordvalue(ar: Vec<u8>, p: i32) -> Vec<u8> {
-	let mut result = Vec::new();
-	let mut op = true;
-	let mut cn = 0;
-	let mut lb = b' ';
-	for b in ar {
-		if b == b',' && op {
-			cn += 1;
-			continue;
-		}
-		if b == b'[' && op && lb != b'\\' {
-			continue;
-		}
-		if b == b']' && op && lb != b'\\' {
-			continue;
-		}
-		if b == b'{' && op && lb != b'\\' {
-			op = false;
-		}
-		if b == b'}' && !op && lb != b'\\' {
-			op = true;
-		}
-		// field found
-		if cn == p {
-			result.push(b);
-		}
-		lb = b;
-	}
-	result
+fn json_get_recordvalue(ar:Vec<u8>,p:i32) -> Vec<u8> {
+    let mut result=Vec::new();
+    let mut op=true;
+    let mut cn=0;
+    let mut lb=b' ';
+    for b in ar {
+        if b==b',' && op {
+            cn += 1;
+            continue;
+        }
+        if b==b'[' && op && lb!=b'\\' {
+            continue;
+        }
+        if b==b']' && op && lb!=b'\\' {
+            continue;
+        }
+        if b==b'{' && op && lb!=b'\\' { 
+            op=false;
+        }
+        if b==b'}' && !op && lb!=b'\\' {
+            op=true;
+        }
+        // field found
+        if cn==p {
+            result.push(b);
+        }
+        lb= b ;
+    }
+    result
 }
 // function to get a field value from array field [1,2,3,4,100], it returns an empty Vec when the records is not present
-fn json_get_arrayvalue(ar: Vec<u8>, p: i32) -> Vec<u8> {
-	let mut result = Vec::new();
-	let mut op = true;
-	let mut cn = 0;
-	let mut lb = b' ';
-	for b in ar {
-		if b == b',' && op {
-			cn += 1;
-			continue;
-		}
-		if b == b'[' && op && lb != b'\\' {
-			continue;
-		}
-		if b == b']' && op && lb != b'\\' {
-			continue;
-		}
-		if b == b'"' && op && lb != b'\\' {
-			continue;
-		}
-		if b == b'"' && op && lb != b'\\' {
-			op = false;
-		}
-		if b == b'"' && !op && lb != b'\\' {
-			op = true;
-		}
-		// field found
-		if cn == p {
-			result.push(b);
-		}
-		lb = b;
-	}
-	result
+fn json_get_arrayvalue(ar:Vec<u8>,p:i32) -> Vec<u8> {
+    let mut result=Vec::new();
+    let mut op=true;
+    let mut cn=0;
+    let mut lb=b' ';
+    for b in ar {
+        if b==b',' && op {
+            cn += 1;
+            continue;
+        }
+        if b==b'[' && op && lb!=b'\\' {
+            continue;
+        }
+        if b==b']' && op && lb!=b'\\' {
+            continue;
+        }
+        if b==b'"' && op && lb!=b'\\' {
+            continue;
+        }
+        if b==b'"' && op && lb!=b'\\' { 
+            op=false;
+        }
+        if b==b'"' && !op && lb!=b'\\' {
+            op=true;
+        }
+        // field found
+        if cn==p {
+            result.push(b);
+        }
+        lb= b;
+    }
+    result
 }
 
 // function to get value of a field for Substrate runtime (no std library and no variable allocation)
-fn json_get_value(j: Vec<u8>, key: Vec<u8>) -> Vec<u8> {
-	let mut result = Vec::new();
-	let mut k = Vec::new();
-	let keyl = key.len();
-	let jl = j.len();
-	k.push(b'"');
-	for xk in 0..keyl {
-		k.push(*key.get(xk).unwrap());
-	}
-	k.push(b'"');
-	k.push(b':');
-	let kl = k.len();
-	for x in 0..jl {
-		let mut m = 0;
-		if x + kl > jl {
-			break;
-		}
-		for (xx, i) in (x..x + kl).enumerate() {
-			if *j.get(i).unwrap() == *k.get(xx).unwrap() {
-				m += 1;
-			}
-		}
-		if m == kl {
-			let mut lb = b' ';
-			let mut op = true;
-			let mut os = true;
-			for i in x + kl..jl - 1 {
-				if *j.get(i).unwrap() == b'[' && op && os {
-					os = false;
-				}
-				if *j.get(i).unwrap() == b'}' && op && !os {
-					os = true;
-				}
-				if *j.get(i).unwrap() == b':' && op {
-					continue;
-				}
-				if *j.get(i).unwrap() == b'"' && op && lb != b'\\' {
-					op = false;
-					continue;
-				}
-				if *j.get(i).unwrap() == b'"' && !op && lb != b'\\' {
-					break;
-				}
-				if *j.get(i).unwrap() == b'}' && op {
-					break;
-				}
-				if *j.get(i).unwrap() == b']' && op {
-					break;
-				}
-				if *j.get(i).unwrap() == b',' && op && os {
-					break;
-				}
-				result.push(*j.get(i).unwrap());
-				lb = *j.get(i).unwrap();
-			}
-			break;
-		}
-	}
-	result
+fn json_get_value(j:Vec<u8>,key:Vec<u8>) -> Vec<u8> {
+    let mut result=Vec::new();
+    let mut k=Vec::new();
+    let keyl = key.len();
+    let jl = j.len();
+    k.push(b'"');
+    for xk in 0..keyl{
+        k.push(*key.get(xk).unwrap());
+    }
+    k.push(b'"');
+    k.push(b':');
+    let kl = k.len();
+    for x in  0..jl {
+        let mut m=0;
+        if x+kl>jl {
+            break;
+        }
+        for (xx, i) in (x..x+kl).enumerate() {
+            if *j.get(i).unwrap()== *k.get(xx).unwrap() {
+                m += 1;
+            }
+        }
+        if m==kl{
+            let mut lb=b' ';
+            let mut op=true;
+            let mut os=true;
+            for i in x+kl..jl-1 {
+                if *j.get(i).unwrap()==b'[' && op && os{
+                    os=false;
+                }
+                if *j.get(i).unwrap()==b'}' && op && !os{
+                    os=true;
+                }
+                if *j.get(i).unwrap()==b':' && op{
+                    continue;
+                }
+                if *j.get(i).unwrap()==b'"' && op && lb!=b'\\' {
+                    op=false;
+                    continue
+                }
+                if *j.get(i).unwrap()==b'"' && !op && lb!=b'\\' {
+                    break;
+                }
+                if *j.get(i).unwrap()==b'}' && op{
+                    break;
+                }
+                if *j.get(i).unwrap()==b']' && op{
+                    break;
+                }
+                if *j.get(i).unwrap()==b',' && op && os{
+                    break;
+                }
+                result.push(*j.get(i).unwrap());
+                lb= *j.get(i).unwrap();
+            }   
+            break;
+        }
+    }
+    result
 }
 // function to get value of a field with a complex array like [{....},{.....}] for Substrate runtime (no std library and no variable allocation)
-fn json_get_complexarray(j: Vec<u8>, key: Vec<u8>) -> Vec<u8> {
-	let mut result = Vec::new();
-	let mut k = Vec::new();
-	let keyl = key.len();
-	let jl = j.len();
-	k.push(b'"');
-	for xk in 0..keyl {
-		k.push(*key.get(xk).unwrap());
-	}
-	k.push(b'"');
-	k.push(b':');
-	let kl = k.len();
-	for x in 0..jl {
-		let mut m = 0;
-		if x + kl > jl {
-			break;
-		}
-		for (xx, i) in (x..x + kl).enumerate() {
-			if *j.get(i).unwrap() == *k.get(xx).unwrap() {
-				m += 1;
-			}
-		}
-		if m == kl {
-			let mut os = true;
-			for i in x + kl..jl - 1 {
-				if *j.get(i).unwrap() == b'[' && os {
-					os = false;
-				}
-				result.push(*j.get(i).unwrap());
-				if *j.get(i).unwrap() == b']' && !os {
-					break;
-				}
-			}
-			break;
-		}
-	}
-	result
+fn json_get_complexarray(j:Vec<u8>,key:Vec<u8>) -> Vec<u8> {
+    let mut result=Vec::new();
+    let mut k=Vec::new();
+    let keyl = key.len();
+    let jl = j.len();
+    k.push(b'"');
+    for xk in 0..keyl{
+        k.push(*key.get(xk).unwrap());
+    }
+    k.push(b'"');
+    k.push(b':');
+    let kl = k.len();
+    for x in  0..jl {
+        let mut m=0;
+        if x+kl>jl {
+            break;
+        }
+        for (xx, i) in (x..x+kl).enumerate() {
+            if *j.get(i).unwrap()== *k.get(xx).unwrap() {
+                m += 1;
+            }
+        }
+        if m==kl{
+            let mut os=true;
+            for i in x+kl..jl-1 {
+                if *j.get(i).unwrap()==b'[' && os{
+                    os=false;
+                }
+                result.push(*j.get(i).unwrap());
+                if *j.get(i).unwrap()==b']' && !os {
+                    break;
+                }
+            }   
+            break;
+        }
+    }
+    result
 }
 // function to convert vec<u8> to u32
 fn vecu8_to_u32(v: Vec<u8>) -> u32 {
-	let vslice = v.as_slice();
-	let vstr = str::from_utf8(vslice).unwrap_or("0");
-	let vvalue: u32 = u32::from_str(vstr).unwrap_or(0);
-	vvalue
+    let vslice = v.as_slice();
+    let vstr = str::from_utf8(vslice).unwrap_or("0");
+    let vvalue: u32 = u32::from_str(vstr).unwrap_or(0);
+    vvalue
 }
 
 // function to convert vec<u8> to u32
 fn vecu8_to_u128(v: Vec<u8>) -> u128 {
-	let vslice = v.as_slice();
-	let vstr = str::from_utf8(vslice).unwrap_or("0");
-	let vvalue: u128 = u128::from_str(vstr).unwrap_or(0);
-	vvalue
+    let vslice = v.as_slice();
+    let vstr = str::from_utf8(vslice).unwrap_or("0");
+    let vvalue: u128 = u128::from_str(vstr).unwrap_or(0);
+    vvalue
 }
 
 // function to validate a phone number
-fn validate_phonenumber(phonenumber: Vec<u8>) -> bool {
-	// check maximum lenght
-	if phonenumber.len() > 23 {
-		return false;
-	}
-	// check admitted bytes
-	let mut x = 0;
-	for v in phonenumber.clone() {
-		if (48..=57).contains(&v) || (v == 43 && x == 0) {
-			x += 1;
-		} else {
-			return false;
-		}
-	}
-	// load international prefixes table
-	let mut p: Vec<Vec<u8>> = vec!["972".into()];
-	p.push("93".into());
-	p.push("355".into());
-	p.push("213".into());
-	p.push("376".into());
-	p.push("244".into());
-	p.push("54".into());
-	p.push("374".into());
-	p.push("297".into());
-	p.push("61".into());
-	p.push("43".into());
-	p.push("994".into());
-	p.push("973".into());
-	p.push("880".into());
-	p.push("375".into());
-	p.push("32".into());
-	p.push("501".into());
-	p.push("229".into());
-	p.push("975".into());
-	p.push("387".into());
-	p.push("267".into());
-	p.push("55".into());
-	p.push("246".into());
-	p.push("359".into());
-	p.push("226".into());
-	p.push("257".into());
-	p.push("855".into());
-	p.push("237".into());
-	p.push("1".into());
-	p.push("238".into());
-	p.push("345".into());
-	p.push("236".into());
-	p.push("235".into());
-	p.push("56".into());
-	p.push("86".into());
-	p.push("61".into());
-	p.push("57".into());
-	p.push("269".into());
-	p.push("242".into());
-	p.push("682".into());
-	p.push("506".into());
-	p.push("385".into());
-	p.push("53".into());
-	p.push("537".into());
-	p.push("420".into());
-	p.push("45".into());
-	p.push("253".into());
-	p.push("593".into());
-	p.push("20".into());
-	p.push("503".into());
-	p.push("240".into());
-	p.push("291".into());
-	p.push("372".into());
-	p.push("251".into());
-	p.push("298".into());
-	p.push("679".into());
-	p.push("358".into());
-	p.push("33".into());
-	p.push("594".into());
-	p.push("689".into());
-	p.push("241".into());
-	p.push("220".into());
-	p.push("995".into());
-	p.push("49".into());
-	p.push("233".into());
-	p.push("350".into());
-	p.push("30".into());
-	p.push("299".into());
-	p.push("590".into());
-	p.push("502".into());
-	p.push("224".into());
-	p.push("245".into());
-	p.push("595".into());
-	p.push("509".into());
-	p.push("504".into());
-	p.push("36".into());
-	p.push("354".into());
-	p.push("91".into());
-	p.push("62".into());
-	p.push("964".into());
-	p.push("353".into());
-	p.push("972".into());
-	p.push("39".into());
-	p.push("81".into());
-	p.push("962".into());
-	p.push("254".into());
-	p.push("686".into());
-	p.push("965".into());
-	p.push("996".into());
-	p.push("371".into());
-	p.push("961".into());
-	p.push("266".into());
-	p.push("231".into());
-	p.push("423".into());
-	p.push("370".into());
-	p.push("352".into());
-	p.push("261".into());
-	p.push("265".into());
-	p.push("60".into());
-	p.push("960".into());
-	p.push("223".into());
-	p.push("356".into());
-	p.push("692".into());
-	p.push("596".into());
-	p.push("222".into());
-	p.push("230".into());
-	p.push("262".into());
-	p.push("52".into());
-	p.push("377".into());
-	p.push("976".into());
-	p.push("382".into());
-	p.push("1664".into());
-	p.push("212".into());
-	p.push("95".into());
-	p.push("264".into());
-	p.push("674".into());
-	p.push("977".into());
-	p.push("31".into());
-	p.push("599".into());
-	p.push("687".into());
-	p.push("64".into());
-	p.push("505".into());
-	p.push("227".into());
-	p.push("234".into());
-	p.push("683".into());
-	p.push("672".into());
-	p.push("47".into());
-	p.push("968".into());
-	p.push("92".into());
-	p.push("680".into());
-	p.push("507".into());
-	p.push("675".into());
-	p.push("595".into());
-	p.push("51".into());
-	p.push("63".into());
-	p.push("48".into());
-	p.push("351".into());
-	p.push("974".into());
-	p.push("40".into());
-	p.push("250".into());
-	p.push("685".into());
-	p.push("378".into());
-	p.push("966".into());
-	p.push("221".into());
-	p.push("381".into());
-	p.push("248".into());
-	p.push("232".into());
-	p.push("65".into());
-	p.push("421".into());
-	p.push("386".into());
-	p.push("677".into());
-	p.push("27".into());
-	p.push("500".into());
-	p.push("34".into());
-	p.push("94".into());
-	p.push("249".into());
-	p.push("597".into());
-	p.push("268".into());
-	p.push("46".into());
-	p.push("41".into());
-	p.push("992".into());
-	p.push("66".into());
-	p.push("228".into());
-	p.push("690".into());
-	p.push("676".into());
-	p.push("216".into());
-	p.push("90".into());
-	p.push("993".into());
-	p.push("688".into());
-	p.push("256".into());
-	p.push("380".into());
-	p.push("971".into());
-	p.push("44".into());
-	p.push("1".into());
-	p.push("598".into());
-	p.push("998".into());
-	p.push("678".into());
-	p.push("681".into());
-	p.push("967".into());
-	p.push("260".into());
-	p.push("263".into());
-	p.push("591".into());
-	p.push("673".into());
-	p.push("61".into());
-	p.push("243".into());
-	p.push("225".into());
-	p.push("500".into());
-	p.push("44".into());
-	p.push("379".into());
-	p.push("852".into());
-	p.push("98".into());
-	p.push("44".into());
-	p.push("44".into());
-	p.push("850".into());
-	p.push("82".into());
-	p.push("856".into());
-	p.push("218".into());
-	p.push("853".into());
-	p.push("389".into());
-	p.push("691".into());
-	p.push("373".into());
-	p.push("258".into());
-	p.push("970".into());
-	p.push("872".into());
-	p.push("262".into());
-	p.push("7".into());
-	p.push("590".into());
-	p.push("290".into());
-	p.push("590".into());
-	p.push("508".into());
-	p.push("239".into());
-	p.push("252".into());
-	p.push("47".into());
-	p.push("963".into());
-	p.push("886".into());
-	p.push("255".into());
-	p.push("670".into());
-	p.push("58".into());
-	p.push("84".into());
-	// normalis number
-	let mut startpoint = 0;
-	if phonenumber[0] == b'0' && phonenumber[1] == b'0' {
-		startpoint = 2;
-	}
-	if phonenumber[0] == b'+' {
-		startpoint = 1;
-	}
-	// create vec for comparison
-	let mut pc3: Vec<u8> = vec![phonenumber[startpoint]];
-	pc3.push(phonenumber[startpoint + 1]);
-	pc3.push(phonenumber[startpoint + 2]);
-	let mut pc2: Vec<u8> = vec![phonenumber[startpoint]];
-	pc2.push(phonenumber[startpoint + 1]);
-	let pc1: Vec<u8> = vec![phonenumber[startpoint]];
-	let mut valid = false;
-	for xp in p {
-		if xp == pc3 || xp == pc2 || xp == pc1 {
-			valid = true;
-		}
-	}
-	valid
+fn validate_phonenumber(phonenumber:Vec<u8>) -> bool {
+    // check maximum lenght
+    if phonenumber.len()>23{
+        return false;
+    }
+    // check admitted bytes
+    let mut x=0;
+    for v in phonenumber.clone() {
+        if (48..=57).contains(&v) || (v==43 && x==0){
+            x += 1;
+        }else {
+            return false;
+        }
+    }
+    // load international prefixes table
+    let mut p: Vec<Vec<u8>> = vec!["972".into()];
+    p.push("93".into());
+    p.push("355".into());
+    p.push("213".into());
+    p.push("376".into());
+    p.push("244".into());
+    p.push("54".into());
+    p.push("374".into());
+    p.push("297".into());
+    p.push("61".into());
+    p.push("43".into());
+    p.push("994".into());
+    p.push("973".into());
+    p.push("880".into());
+    p.push("375".into());
+    p.push("32".into());
+    p.push("501".into());
+    p.push("229".into());
+    p.push("975".into());
+    p.push("387".into());
+    p.push("267".into());
+    p.push("55".into());
+    p.push("246".into());
+    p.push("359".into());
+    p.push("226".into());
+    p.push("257".into());
+    p.push("855".into());
+    p.push("237".into());
+    p.push("1".into());
+    p.push("238".into());
+    p.push("345".into());
+    p.push("236".into());
+    p.push("235".into());
+    p.push("56".into());
+    p.push("86".into());
+    p.push("61".into());
+    p.push("57".into());
+    p.push("269".into());
+    p.push("242".into());
+    p.push("682".into());
+    p.push("506".into());
+    p.push("385".into());
+    p.push("53".into());
+    p.push("537".into());
+    p.push("420".into());
+    p.push("45".into());
+    p.push("253".into());
+    p.push("593".into());
+    p.push("20".into());
+    p.push("503".into());
+    p.push("240".into());
+    p.push("291".into());
+    p.push("372".into());
+    p.push("251".into());
+    p.push("298".into());
+    p.push("679".into());
+    p.push("358".into());
+    p.push("33".into());
+    p.push("594".into());
+    p.push("689".into());
+    p.push("241".into());
+    p.push("220".into());
+    p.push("995".into());
+    p.push("49".into());
+    p.push("233".into());
+    p.push("350".into());
+    p.push("30".into());
+    p.push("299".into());
+    p.push("590".into());
+    p.push("502".into());
+    p.push("224".into());
+    p.push("245".into());
+    p.push("595".into());
+    p.push("509".into());
+    p.push("504".into());
+    p.push("36".into());
+    p.push("354".into());
+    p.push("91".into());
+    p.push("62".into());
+    p.push("964".into());
+    p.push("353".into());
+    p.push("972".into());
+    p.push("39".into());
+    p.push("81".into());
+    p.push("962".into());
+    p.push("254".into());
+    p.push("686".into());
+    p.push("965".into());
+    p.push("996".into());
+    p.push("371".into());
+    p.push("961".into());
+    p.push("266".into());
+    p.push("231".into());
+    p.push("423".into());
+    p.push("370".into());
+    p.push("352".into());
+    p.push("261".into());
+    p.push("265".into());
+    p.push("60".into());
+    p.push("960".into());
+    p.push("223".into());
+    p.push("356".into());
+    p.push("692".into());
+    p.push("596".into());
+    p.push("222".into());
+    p.push("230".into());
+    p.push("262".into());
+    p.push("52".into());
+    p.push("377".into());
+    p.push("976".into());
+    p.push("382".into());
+    p.push("1664".into());
+    p.push("212".into());
+    p.push("95".into());
+    p.push("264".into());
+    p.push("674".into());
+    p.push("977".into());
+    p.push("31".into());
+    p.push("599".into());
+    p.push("687".into());
+    p.push("64".into());
+    p.push("505".into());
+    p.push("227".into());
+    p.push("234".into());
+    p.push("683".into());
+    p.push("672".into());
+    p.push("47".into());
+    p.push("968".into());
+    p.push("92".into());
+    p.push("680".into());
+    p.push("507".into());
+    p.push("675".into());
+    p.push("595".into());
+    p.push("51".into());
+    p.push("63".into());
+    p.push("48".into());
+    p.push("351".into());
+    p.push("974".into());
+    p.push("40".into());
+    p.push("250".into());
+    p.push("685".into());
+    p.push("378".into());
+    p.push("966".into());
+    p.push("221".into());
+    p.push("381".into());
+    p.push("248".into());
+    p.push("232".into());
+    p.push("65".into());
+    p.push("421".into());
+    p.push("386".into());
+    p.push("677".into());
+    p.push("27".into());
+    p.push("500".into());
+    p.push("34".into());
+    p.push("94".into());
+    p.push("249".into());
+    p.push("597".into());
+    p.push("268".into());
+    p.push("46".into());
+    p.push("41".into());
+    p.push("992".into());
+    p.push("66".into());
+    p.push("228".into());
+    p.push("690".into());
+    p.push("676".into());
+    p.push("216".into());
+    p.push("90".into());
+    p.push("993".into());
+    p.push("688".into());
+    p.push("256".into());
+    p.push("380".into());
+    p.push("971".into());
+    p.push("44".into());
+    p.push("1".into());
+    p.push("598".into());
+    p.push("998".into());
+    p.push("678".into());
+    p.push("681".into());
+    p.push("967".into());
+    p.push("260".into());
+    p.push("263".into());
+    p.push("591".into());
+    p.push("673".into());
+    p.push("61".into());
+    p.push("243".into());
+    p.push("225".into());
+    p.push("500".into());
+    p.push("44".into());
+    p.push("379".into());
+    p.push("852".into());
+    p.push("98".into());
+    p.push("44".into());
+    p.push("44".into());
+    p.push("850".into());
+    p.push("82".into());
+    p.push("856".into());
+    p.push("218".into());
+    p.push("853".into());
+    p.push("389".into());
+    p.push("691".into());
+    p.push("373".into());
+    p.push("258".into());
+    p.push("970".into());
+    p.push("872".into());
+    p.push("262".into());
+    p.push("7".into());
+    p.push("590".into());
+    p.push("290".into());
+    p.push("590".into());
+    p.push("508".into());
+    p.push("239".into());
+    p.push("252".into());
+    p.push("47".into());
+    p.push("963".into());
+    p.push("886".into());
+    p.push("255".into());
+    p.push("670".into());
+    p.push("58".into());
+    p.push("84".into());
+    // normalis number
+    let mut startpoint=0;
+    if phonenumber[0]==b'0' && phonenumber[1]==b'0' {
+        startpoint=2;
+    }
+    if phonenumber[0]==b'+' {
+        startpoint=1;
+    }
+    // create vec for comparison
+    let mut pc3:Vec<u8>= vec![phonenumber[startpoint]];
+    pc3.push(phonenumber[startpoint+1]);
+    pc3.push(phonenumber[startpoint+2]);
+    let mut pc2:Vec<u8>= vec![phonenumber[startpoint]];
+    pc2.push(phonenumber[startpoint+1]);
+    let pc1:Vec<u8>= vec![phonenumber[startpoint]];
+    let mut valid=false;
+    for xp in p {
+        if xp==pc3 || xp==pc2 || xp==pc1 {
+            valid =true;
+        }
+    }
+    valid
 }
 // function to validate an web url return true/false
-fn validate_weburl(weburl: Vec<u8>) -> bool {
-	let mut valid = false;
-	let mut x = 0;
-	let mut httpsflag = false;
-	let mut httpflag = false;
-	let mut startpoint = 0;
-	let mut https: Vec<u8> = vec![b'h'];
-	https.push(b't');
-	https.push(b't');
-	https.push(b'p');
-	https.push(b's');
-	https.push(b':');
-	https.push(b'/');
-	https.push(b'/');
-	let mut http: Vec<u8> = vec![b'h'];
-	http.push(b't');
-	http.push(b't');
-	http.push(b'p');
-	http.push(b':');
-	http.push(b'/');
-	http.push(b'/');
-	let mut httpscomp: Vec<u8> = vec![weburl[0]];
-	httpscomp.push(weburl[1]);
-	httpscomp.push(weburl[2]);
-	httpscomp.push(weburl[3]);
-	httpscomp.push(weburl[4]);
-	httpscomp.push(weburl[5]);
-	httpscomp.push(weburl[6]);
-	httpscomp.push(weburl[7]);
-	let mut httpcomp: Vec<u8> = vec![weburl[0]];
-	httpcomp.push(weburl[1]);
-	httpcomp.push(weburl[2]);
-	httpcomp.push(weburl[3]);
-	httpcomp.push(weburl[4]);
-	httpcomp.push(weburl[5]);
-	httpcomp.push(weburl[6]);
-	if https == httpscomp {
-		httpsflag = true;
-	}
-	if http == httpcomp {
-		httpflag = true;
-	}
-	if !httpflag && !httpsflag {
-		return false;
-	}
-	if httpsflag {
-		startpoint = 8;
-	}
-	if httpflag {
-		startpoint = 7;
-	}
-	for c in weburl {
-		if x < startpoint {
-			x += 1;
-			continue;
-		}
-		// check for allowed chars
-		if (32..=95).contains(&c) || (97..=126).contains(&c) {
-			valid = true;
-		} else {
-			valid = false;
-			break;
-		}
-	}
-	valid
+fn validate_weburl(weburl:Vec<u8>) -> bool {
+    let mut valid=false;
+    let mut x=0;
+    let mut httpsflag=false;
+    let mut httpflag=false;
+    let mut startpoint=0;
+    let mut https: Vec<u8>= vec![b'h'];
+    https.push(b't');
+    https.push(b't');
+    https.push(b'p');
+    https.push(b's');
+    https.push(b':');
+    https.push(b'/');
+    https.push(b'/');
+    let mut http: Vec<u8>= vec![b'h'];
+    http.push(b't');
+    http.push(b't');
+    http.push(b'p');
+    http.push(b':');
+    http.push(b'/');
+    http.push(b'/');
+    let mut httpscomp: Vec<u8> =vec![weburl[0]];
+    httpscomp.push(weburl[1]);
+    httpscomp.push(weburl[2]);
+    httpscomp.push(weburl[3]);
+    httpscomp.push(weburl[4]);
+    httpscomp.push(weburl[5]);
+    httpscomp.push(weburl[6]);
+    httpscomp.push(weburl[7]);
+    let mut httpcomp: Vec<u8> = vec![weburl[0]];
+    httpcomp.push(weburl[1]);
+    httpcomp.push(weburl[2]);
+    httpcomp.push(weburl[3]);
+    httpcomp.push(weburl[4]);
+    httpcomp.push(weburl[5]);
+    httpcomp.push(weburl[6]);
+    if https==httpscomp {
+        httpsflag=true;
+    }
+    if http==httpcomp {
+        httpflag=true;
+    }
+    if !httpflag && !httpsflag {
+        return false;
+    }
+    if httpsflag {
+        startpoint=8;
+    }
+    if httpflag {
+        startpoint=7;
+    }
+    for c in weburl {    
+        if x<startpoint {
+            x += 1;
+            continue;
+        }
+        // check for allowed chars    
+        if  (32..=95).contains(&c) ||
+            (97..=126).contains(&c) {
+            valid=true;
+        }else{
+            valid=false;
+            break;
+        }
+    }
+    valid
 }
 
 //function to validate YYYY-MM-DD date format
 const DASH_AS_BYTE: u8 = 45;
 
 fn validate_date(date_vec: &[u8]) -> bool {
-	let str_date = str::from_utf8(date_vec).unwrap();
-	// check date length is correct YYYY-MM-DD
-
-	if str_date.len() != 10 {
-		return false;
-	}
-	if date_vec.to_owned()[4] != DASH_AS_BYTE || date_vec.to_owned()[7] != DASH_AS_BYTE {
-		return false;
-	}
-
-	let year = &str_date[0..=3];
-	let month = &str_date[5..=6];
-	let day = &str_date[8..=9];
-	if !is_year_valid(year) || !is_day_valid(day) || !is_month_valid(month) {
-		return false;
-	}
-
-	true
+
+    let str_date  = str::from_utf8(date_vec).unwrap();
+   // check date length is correct YYYY-MM-DD
+   
+    if str_date.len() != 10 {return false}
+    if date_vec.to_owned()[4] != DASH_AS_BYTE ||
+        date_vec.to_owned()[7] != DASH_AS_BYTE  {return false}
+    
+    let year = &str_date[0..=3];
+    let month = &str_date[5..=6];
+    let day = &str_date[8..=9];
+    if !is_year_valid(year) || !is_day_valid(day) || !is_month_valid(month) {
+        return false
+    }
+    
+    true
 }
 
-fn is_year_valid(year: &str) -> bool {
-	let year_u16_res = year.parse();
-
-	if year_u16_res.is_err() {
-		return false;
-	}
-	let year_u16: u16 = year_u16_res.unwrap();
-
-	if !(1900..=2100).contains(&year_u16) {
-		return false;
-	}
-	true
+fn is_year_valid(year: &str) -> bool{
+
+    let year_u16_res = year.parse();
+
+    if year_u16_res.is_err(){
+        return false
+    }
+    let year_u16: u16 = year_u16_res.unwrap();
+
+    if !(1900..=2100).contains(&year_u16) {
+        return false
+    }
+    true
 }
 
 fn is_day_valid(day: &str) -> bool {
-	let day_u8_res = day.parse();
-	if day_u8_res.is_err() {
-		return false;
-	}
-	let day_u8: u8 = day_u8_res.unwrap();
-
-	if !(1..=31).contains(&day_u8) {
-		return false;
-	}
-	true
+
+    let day_u8_res = day.parse();
+    if day_u8_res.is_err() {
+        return false
+    }
+    let day_u8: u8 = day_u8_res.unwrap();
+    
+    if !(1..=31).contains(&day_u8) {
+        return false
+    }
+    true
 }
 
 fn is_month_valid(month: &str) -> bool {
-	let month_u8_res = month.parse();
-	if month_u8_res.is_err() {
-		return false;
-	}
-	let month_u8: u8 = month_u8_res.unwrap();
-
-	if !(1..=12).contains(&month_u8) {
-		return false;
-	}
-	true
+
+    let month_u8_res = month.parse();
+    if month_u8_res.is_err(){
+        return false
+    }
+    let month_u8: u8 = month_u8_res.unwrap();
+    
+    if !(1..=12).contains(&month_u8) {
+        return false
+    }
+    true
 }