#![cfg_attr(not(feature = "std"), no_std)]

/// Module to manage the Bonds on BitGreen Blockchain

use frame_support::{decl_module, decl_storage, decl_event, decl_error, dispatch, ensure, traits::Currency,codec::Decode};
use frame_system::{ensure_root,ensure_signed};
use sp_std::prelude::*;
use core::str;
use core::str::FromStr;
#[cfg(test)]
mod mock;

#[cfg(test)]
mod tests;

/// Module configuration
pub trait Config: frame_system::Config {
//pub trait Config: frame_system::Config + Sized {
	type Event: From<Event<Self>> + Into<<Self as frame_system::Config>::Event>;
	type Currency: Currency<Self::AccountId>;
}
pub type Balance = u128;

// The runtime storage items
decl_storage! {
	trait Store for Module<T: Config> as bonds {
		// we use a safe crypto hashing with blake2_128
		// Settings configuration, we store json structure with different keys (see the function for details)
		Settings get(fn get_settings): map hasher(blake2_128_concat) Vec<u8> => Option<Vec<u8>>;
        // Know Your client Data
        Kyc get(fn get_kyc): map hasher(blake2_128_concat) T::AccountId => Option<Vec<u8>>;
        KycSignatures get(fn get_kycsignatures): double_map hasher(blake2_128_concat) T::AccountId,hasher(blake2_128_concat) T::AccountId => Option<u32>;
        KycApproved get(fn get_kycapproved): map hasher(blake2_128_concat) T::AccountId => Option<u32>;
        // Bonds data
        Bonds get(fn get_bond): map hasher(blake2_128_concat) u32 => Option<Vec<u8>>;
        BondsSignatures get(fn get_bondssignatures): double_map hasher(blake2_128_concat) u32,hasher(blake2_128_concat) T::AccountId => Option<u32>;
        BondsApproved get(fn get_bondapproved): map hasher(blake2_128_concat) u32 => Option<u32>;
        // Credit Rating
        CreditRatingAgencies get(fn get_creditrating_agency): map hasher(blake2_128_concat) T::AccountId => Option<Vec<u8>>;
        CreditRatings get(fn get_creditrating): map hasher(blake2_128_concat) u32 => Option<Vec<u8>>;
        // Collaterals
        Collaterals get(fn get_collateral): double_map hasher(blake2_128_concat) u32, hasher(blake2_128_concat) u32 => Option<Vec<u8>>;
        CollateralsApproval get(fn get_collateral_approval): double_map hasher(blake2_128_concat) u32, hasher(blake2_128_concat) u32 => Option<Vec<u8>>;
        // Standard Iso country code and official name
        IsoCountries get(fn get_iso_country): map hasher(blake2_128_concat) Vec<u8> => Option<Vec<u8>>;
        // Currencies data
        Currencies get(fn get_currency): map hasher(blake2_128_concat) Vec<u8> => Option<Vec<u8>>;
        // Underwriters data
        Underwriters get(fn get_underwriter): map hasher(blake2_128_concat) T::AccountId => Option<Vec<u8>>;
	}
}

// We generate events to inform the users of succesfully actions.
decl_event!(
	pub enum Event<T> where AccountId = <T as frame_system::Config>::AccountId {
	    SettingsCreated(Vec<u8>,Vec<u8>),               // New settings configuration has been created
        SettingsDestroyed(Vec<u8>),                     // A settings has been removed
        KycStored(AccountId,Vec<u8>),                   // Kyc data stored on chain
        KycSignedforApproval(AccountId,AccountId),      // Kyc has been signed for approval
        KycApproved(AccountId,AccountId),               // Kyc approved with all the required signatures
        IsoCountryCreated(Vec<u8>,Vec<u8>),             // Iso country created
        IsoCountryDestroyed(Vec<u8>),                   // Iso country destroyed
        CurrencyCodeCreated(Vec<u8>,Vec<u8>),           // a currency code has been created
        CurrencyDestroyed(Vec<u8>),                     // Currency code has been destroyed
        BondCreated(u32,Vec<u8>),                       // New bond has been created
        BondApproved(u32,AccountId),                    // A bond has been approved
        BondSignedforApproval(u32,AccountId),           // A bond has been assigned for approval
        CreditRatingAgencyStored(AccountId,Vec<u8>),    // Credit rating agency has been stored/updated
        CreditRatingStored(u32,Vec<u8>),                // New credit rating has been created
<<<<<<< HEAD
        UnderwriterCreated(AccountId),                // An underwriter has been created
        UnderwriterDestroyed(AccountId),              // An underwriter has been destroyed
    }
=======
        CollateralsStored(u32,u32,Vec<u8>),             // A collaterals has been stored
        CollateralsApproved(u32,u32,Vec<u8>),           // A collaterals has been approved
	}
>>>>>>> 4f77b6bc
);

// Errors to inform users that something went wrong.
decl_error! {
	pub enum Error for Module<T: Config> {
		/// Settings key is not valid
		SettingsKeyNotValid,
        /// Settings Key has not been found on the blockchain
        SettingsKeyNotFound,
        /// Settings data is too short to be valid
        SettingsJsonTooShort,
        /// Settings data is too long to be valid
        SettingsJsonTooLong,
        /// Settings key is wrong
        SettingsKeyIsWrong,
        /// Invalid Json structure
        InvalidJson,
        /// Manager account in KYC settings is wrong
        KycManagerAccountIsWrong,
        /// Supervisor account in KYC settings is wrong
        KycSupervisorAccountIsWrong,
        /// Operators account for KYC have not been configured, minimum one account
        KycOperatorsNotConfigured,
        /// Manager account for bond approval is wrong
        BondApprovalManagerAccountIsWrong,
        /// Bond approval commitee is wrong
        BondApprovalCommitteeIsWrong,
        /// Mandatory underwriting can be Y or N only.
        BondApprovalMandatoryUnderwritingIsWrong,
        /// Mandatory credit rating can be Y or N only.
        BondApprovalMandatoryCreditRatingIsWrong,
        /// Mandatory legal opinion can be Y or N only.
        BondApprovalMandatoryLegalOpinionIsWrong,
        /// Manager account for underwriters submission is wrong
        UnderWritersSubmissionManagerAccountIsWrong,
        /// Committe for underwriters submission is wrong
        UnderwritersSubmissionCommitteeIsWrong,
        /// Manager account for lawyers submission is wrong
        LawyersSubmissionManagerAccountIsWrong,
        /// Committe for lawyers submission is wrong
        LawyersSubmissionCommitteeIsWrong,
        /// Manager account for collateral verification is wrong    
        CollateralVerificationManagerAccountIsWrong,
        /// Committe for collateral verification is wrong
        CollateralVerificationCommitteeIsWrong,
        ///  Account for Hedge fund approval is wrong    
        HedgeFundApprovalManagerAccountIsWrong,
        /// Committe for Hedge fund approval  is wrong
        HedgeFundApprovalCommitteeIsWrong,
        /// Info Documents is empty
        InfoDocumentsIsWrong,
        /// Kyc Id is wrong, it cannot be zero
        KycIdIsWrongCannotBeZero,
        /// Kyc info cannot be longer of 8192 bytes
        KycInfoIsTooLong,
        /// Kyc cannot be shorter of 10 bytes
        KycNameTooShort,
        /// Kyc cannot be longer of 64 bytes
        KycNameTooLong,
        /// Kyc address cannot be shorter of 10 bytes
        KycAddressTooShort,
        /// Kyc address cannot be longer of 64 bytes
        KycAddressTooLong,
        /// Kyc zip code cannot be shorter of 3 bytes
        KycZipCodeTooShort,
        /// Kyc zip code cannot be longer of 6 bytes
        KycZipCodeTooLong,
        /// Kyc city cannot be shorter of 3 bytes
        KycCityTooShort,
        /// Kyc state cannot be longer of 64 bytes
        KycCityTooLong,
        /// Kyc state cannot be shorter of 3 bytes
        KycStateTooShort,
        /// Kyc state cannot be longer of 64 bytes
        KycStateTooLong,
        /// Kyc country cannot be shorter of 3 bytes
        KycCountryTooShort,
        /// Kyc country cannot be longer of 64 bytes
        KycCountryTooLong,
        /// Kyc website is too short
        KycWebSiteTooShort,
        /// Kyc website is too long
        KycWebSiteTooLong,
        /// Kyc website is wrong
        KycWebSiteIsWrong,
        /// Kyc phone is too short
        KycPhoneTooShort,
        /// Kyc phone is too long
        KycPhoneTooLong,
        /// Kyc phone is wrong, not international prefix is matching
        KycPhoneIsWrong,
        /// Document description is too short
        KycDocumentDescriptionTooShort,
        /// Document Ipfs address is too short
        KycDocumentIpfsAddressTooShort,
        /// Missing documents
        KycMissingDocuments,
        /// Kyc Id has not been found
        KycIdNotFound,
        /// The signer has already signed the same kyc
        KycSignatureAlreadyPresentrSameSigner,
        /// The signer is not authorized to approve a KYC
        SignerIsNotAuthorizedForKycApproval,
        /// Bond id cannot be zero
        BondIdIsWrongCannotBeZero,
        /// Bond id has been already used
        BondIdAlreadyUsed,
        /// Wrong account id
        WrongAccountId,
        /// Missing kyc for the signer
        MissingKycForSigner,
        /// Missing Kyc Approval
        MissingKycApproval,
        /// Bond total amount cannot be zero
        BondTotalAmountCannotBeZero,
        /// Country code lenght is wrong
        WrongLengthCountryCode,
        /// Country name is too short
        CountryNameTooShort,
        /// Country code is already present
        CountryCodeAlreadyPresent,
        /// Country code not found
        CountryCodeNotFound,
        /// Wrong lenght of the currency code
        WrongLengthCurrencyCode,
        /// info field is too long
        SizeInfoTooLong,
        /// Currency name is too short
        CurrencyNameTooShort,
        /// Currency name is too long
        CurrencyNameTooLong,
        /// Currency category is wrong, it can be 'c' for crypto currency or 'f' for fiat currency
        CurrencyCategoryIswrong,
        /// Currency code has not been found
        CurrencyCodeNotFound,
        /// block chain name is too short
        BlockchainNameTooShort,
        /// block chain name is too long
        BlockchainNameTooLong,
        /// Currency code is already present
        CurrencyCodeAlreadyPresent,
        /// Bond interest rate cannot be zero
        BondInterestRateCannotBeZero,
        /// Bond interest type is wrong, it can be X,F,Z,I only.
        BondInterestTypeIsWrong,
        /// Bond maturity cannot be zero
        BondMaturityCannotBeZero,
        /// Bond maturity cannot be longer than 600 months (50 years)
        BondMaturityTooLong,
        /// Bond Instalments cannot be more than 600
        BondTooManyInstalments,
        /// Bond instalmnents cannot exceed Maturity
        BondInstalmentsCannotExceedMaturity,
        /// Grace period cannot exceed the maturity
        BondGracePeriodCannotExceedMaturity,
        /// Bond accepted currencies cannot be empty
        BondAcceptedCurrenciesCannotBeEmpty,
        /// Bond subordinated is wrong, it can be Y/N
        BondSubordinatedIsWrong,
        /// Bond put option is wrong, it can be Y/N
        BondPutOptionIsWrong,
        /// Bond put vesting period cannot be zero
        BondPutVestingPeriodCannotBeZero,
        /// Bond call option is wrong, it can be Y/N
        BondCallOptionIsWrong,
        /// Bond put vesting period cannot be zero
        BondCallVestingPeriodCannotBeZero,
        /// Bond put convertible option is wrong, it can be Y/N
        BondPutConvertibleOptionIsWrong,
        /// Bond call convertible option is wrong, it can be Y/N
        BondCallConvertibleOptionIsWrong,
        // The bond document description cannot be shorter of 5 bytes
        BondDocumentDescriptionTooShort,
        /// The ipfs address of the bond document is too short to be real
        BondDocumentIpfsAddressTooShort,
        /// Bond documents are missing
        BondMissingDocuments,
        /// Kyc of the signer is not present or not approved yet
        KycSignerIsNotApproved,
        /// Kyc is under process it cannot be changed
        KycUnderProcessItCannotBeChanged,
        /// Bonds Id has not been found on chain
        BondsIdNotFound,
        /// The signature for the bond approval is alredy present for the same signer
        BondsSignatureAlreadyPresentrSameSigner,
        /// Signer is not authorized for Bond approval
        SignerIsNotAuthorizedForBondApproval,
        /// The manager enabled to submit a credit rating agency is wrong
        CreditRatingAgenciesSubmissionManagerAccountIsWrong,
        /// The committee enabled to submit a credit rating agency is wrong
        CreditRatingAgenciesSubmissionCommitteeIsWrong,
        /// The signed is not authorized to submit a credit rating agency
        SignerIsNotAuthorizedForCreditRatingAgencySubmission,
        /// the json structure for credit rating agency is too long
        CreditRatingAgencyInfoIsTooLong,
        /// The name of the credit rating agency is too short
        CreditRatingAgencyNameTooShort,
        /// The name of the credit rating agency is too long
        CreditRatingAgencyNameTooLong,
        /// The account id of the credit rating agency is wrong, it shoulf be 48 bytes
        CreditRatingAgencyAccountIdIsWrong,
        /// The website of the Credit Rating Agency is wrong
        CreditRatingAgencyWebSiteIsWrong,
        /// Description of the document for the credit agency is too short
        CreditRatingAgencyDocumentDescriptionTooShort,
        /// IPFS address of the document for a credit agency is too short
        CreditRatingAgencyDocumentIpfsAddressTooShort,
        /// Documents for the credit rating agency are missing, at the least one is required
        CreditRatingAgencyMissingDocuments,
        /// The signer is not a credit rating agency
        SignerIsNotAuthorizedAsCreditRatingAgency,
        /// The credit rating info is too long, maximum 8192
        CreditRatingInfoIsTooLong,
        /// The credit rating description is too short
        CreditRatingDescriptionTooShort,
        /// The credit rating description is too long
        CreditRatingDescriptionTooLong,
        /// the credit rating document description is too long
        CreditRatingDocumentDescriptionTooShort,
        /// IPFS address of the document of credit rating is too short
        CreditRatingDocumentIpfsAddressTooShort,
        /// Documents for the credit rating  are missing, at the least one is required
        CreditRatingMissingDocuments,
<<<<<<< HEAD
        UnderwriterAccountNotFound,
        /// Underwriter account already stored on chain
        UnderwriterAlreadyPresent,
=======
        /// The collaterals info are too long, maximum 8192 bytes
        CollateralsInfoIsTooLong,
        /// Collateral document description is too short
        CollateralDocumentDescriptionTooShort,
        /// Collateral document ipfs address is too short
        CollateralDocumentIpfsAddressTooShort,
        /// Collateral requires at least one document
        CollateralMissingDocuments,
        /// The collateral id is already present per this bond id
        CollateralIdAlreadyPresent,
        /// The signer cannot approve a collateral
        SignerIsNotAuthorizedForCollateralsApproval,
>>>>>>> 4f77b6bc
	}
}

// Dispatchable functions allows users to interact with the pallet BOND and invoke state changes.
decl_module! {
	pub struct Module<T: Config> for enum Call where origin: T::Origin {
		// Errors must be initialized
		type Error = Error<T>;
		// Events must be initialized
		fn deposit_event() = default;
		/// Create/change a  settings configuration. Reserved to super user
        /// We have multiple of configuration:
        /// key=="kyc" {"manager":"xxxaccountidxxx","supervisor":"xxxxaccountidxxxx","operators":["xxxxaccountidxxxx","xxxxaccountidxxxx",...]}
        /// for example: {"manager":"5GrwvaEF5zXb26Fz9rcQpDWS57CtERHpNehXCPcNoHGKutQY","supervisor":"5GrwvaEF5zXb26Fz9rcQpDWS57CtERHpNehXCPcNoHGKutQY","operators":["5GrwvaEF5zXb26Fz9rcQpDWS57CtERHpNehXCPcNoHGKutQY"]}
        /// key=="bondapproval" {"manager":"xxxaccountidxxx","committee":["xxxxaccountidxxxx","xxxxaccountidxxxx",...],"mandatoryunderwriting":"Y/N","mandatorycreditrating":"Y/N","mandatorylegalopinion":"Y/N"}
        /// for example: {"manager":"5GrwvaEF5zXb26Fz9rcQpDWS57CtERHpNehXCPcNoHGKutQY","committee":["5FLSigC9HGRKVhB9FiEo4Y3koPsNmBmLJbpXg2mp1hXcS59Y","5HpG9w8EBLe5XCrbczpwq5TSXvedjrBGCwqxK1iQ7qUsSWFc"],"mandatoryunderwriting":"Y","mandatorycreditrating":"Y","mandatorylegalopinion":"Y"}
        /// key=="underwriterssubmission" {"manager":"xxxaccountidxxx","committee":["xxxxaccountidxxxx","xxxxaccountidxxxx",...]}
        /// for example: {"manager":"5GrwvaEF5zXb26Fz9rcQpDWS57CtERHpNehXCPcNoHGKutQY","committee":["5FLSigC9HGRKVhB9FiEo4Y3koPsNmBmLJbpXg2mp1hXcS59Y","5HpG9w8EBLe5XCrbczpwq5TSXvedjrBGCwqxK1iQ7qUsSWFc"]}
        /// key=="infodocuments" [{"document":"xxxxdescription"},{"document":"xxxxdescription"}]
        /// for example: [{"document":"Profit&Loss Previous year"},{"document":"Board Members/Director List"}]
        #[weight = 1000]
		pub fn create_change_settings(origin, key: Vec<u8>, configuration: Vec<u8>) -> dispatch::DispatchResult {
			// check the request is signed from Super User
			let _sender = ensure_root(origin)?;
			//check configuration length
			ensure!(configuration.len() > 12, Error::<T>::SettingsJsonTooShort); 
            ensure!(configuration.len() < 8192, Error::<T>::SettingsJsonTooLong); 
            // check json validity
			let js=configuration.clone();
			ensure!(json_check_validity(js),Error::<T>::InvalidJson);
            // check for key validity
            ensure!(key=="kyc".as_bytes().to_vec() 
                || key=="bondapproval".as_bytes().to_vec() 
                || key=="underwriterssubmission".as_bytes().to_vec()
                || key=="creditratingagencies".as_bytes().to_vec()
                || key=="collateralsverification".as_bytes().to_vec()
                || key=="hedgefundapproval".as_bytes().to_vec()
                || key=="infodocuments".as_bytes().to_vec(),
                Error::<T>::SettingsKeyIsWrong);
            // check validity for kyc settings
            if key=="kyc".as_bytes().to_vec() {
                let manager=json_get_value(configuration.clone(),"manager".as_bytes().to_vec());
                ensure!(manager.len()==48 || manager.len()==0, Error::<T>::KycManagerAccountIsWrong);
                let supervisor=json_get_value(configuration.clone(),"supervisor".as_bytes().to_vec());
                ensure!(supervisor.len()==48 || supervisor.len()==0, Error::<T>::KycSupervisorAccountIsWrong);
                let operators=json_get_complexarray(configuration.clone(),"operators".as_bytes().to_vec());
                if operators.len()>2 {
                    let mut x=0;
                    loop {  
                        let w=json_get_recordvalue(operators.clone(),x);
                        if w.len()==0 {
                            break;
                        }
                        x=x+1;
                    }
                    ensure!(x>0,Error::<T>::KycOperatorsNotConfigured);
                }
            }
            // check validity for bond approval settings
            if key=="bondapproval".as_bytes().to_vec() {
                let manager=json_get_value(configuration.clone(),"manager".as_bytes().to_vec());
                ensure!(manager.len()==48 || manager.len()==0, Error::<T>::BondApprovalManagerAccountIsWrong);
                let committee=json_get_complexarray(configuration.clone(),"committee".as_bytes().to_vec());
                let mut x=0;
                if committee.len()>2 {
                    loop {  
                        let w=json_get_recordvalue(committee.clone(),x);
                        if w.len()==0 {
                            break;
                        }
                        x=x+1;
                    }
                }
                ensure!(x>0,Error::<T>::BondApprovalCommitteeIsWrong);
                let mandatoryunderwriting=json_get_value(configuration.clone(),"mandatoryunderwriting".as_bytes().to_vec());
                ensure!(mandatoryunderwriting=="Y".as_bytes().to_vec() || mandatoryunderwriting=="N".as_bytes().to_vec(), Error::<T>::BondApprovalMandatoryUnderwritingIsWrong);
                let mandatorycreditrating=json_get_value(configuration.clone(),"mandatorycreditrating".as_bytes().to_vec());
                ensure!(mandatorycreditrating=="Y".as_bytes().to_vec() || mandatorycreditrating=="N".as_bytes().to_vec(), Error::<T>::BondApprovalMandatoryCreditRatingIsWrong);
                let mandatorylegalopinion=json_get_value(configuration.clone(),"mandatorylegalopinion".as_bytes().to_vec());
                ensure!(mandatorylegalopinion=="Y".as_bytes().to_vec() || mandatorylegalopinion=="N".as_bytes().to_vec(), Error::<T>::BondApprovalMandatoryLegalOpinionIsWrong);
            }
            // check validity for under writers submission settings
            if key=="underwriterssubmission".as_bytes().to_vec() {
                let manager=json_get_value(configuration.clone(),"manager".as_bytes().to_vec());
                ensure!(manager.len()==48 || manager.len()==0, Error::<T>::UnderWritersSubmissionManagerAccountIsWrong);
                let committee=json_get_complexarray(configuration.clone(),"committee".as_bytes().to_vec());
                let mut x=0;
                if committee.len()>2 {
                    loop {  
                        let w=json_get_recordvalue(committee.clone(),x);
                        if w.len()==0 {
                            break;
                        }
                        x=x+1;
                    }
                }
                ensure!(x>0,Error::<T>::UnderwritersSubmissionCommitteeIsWrong);
            }
            // check validity for credit rating submission settings
            if key=="creditratingagencies".as_bytes().to_vec() {
                let manager=json_get_value(configuration.clone(),"manager".as_bytes().to_vec());
                ensure!(manager.len()==48 || manager.len()==0, Error::<T>::CreditRatingAgenciesSubmissionManagerAccountIsWrong);
                let committee=json_get_complexarray(configuration.clone(),"committee".as_bytes().to_vec());
                let mut x=0;
                if committee.len()>2 {
                    loop {  
                        let w=json_get_recordvalue(committee.clone(),x);
                        if w.len()==0 {
                            break;
                        }
                        x=x+1;
                    }
                }
                ensure!(x>0,Error::<T>::CreditRatingAgenciesSubmissionCommitteeIsWrong);
            }
            // check validity for lawyers submission settings
            if key=="lawyerssubmission".as_bytes().to_vec() {
                let manager=json_get_value(configuration.clone(),"manager".as_bytes().to_vec());
                ensure!(manager.len()==48 || manager.len()==0, Error::<T>::LawyersSubmissionManagerAccountIsWrong);
                let committee=json_get_complexarray(configuration.clone(),"committee".as_bytes().to_vec());
                let mut x=0;
                if committee.len()>2 {
                    loop {  
                        let w=json_get_recordvalue(committee.clone(),x);
                        if w.len()==0 {
                            break;
                        }
                        x=x+1;
                    }
                }
                ensure!(x>0,Error::<T>::LawyersSubmissionCommitteeIsWrong);
            }
            // check validity for collateral verification settings
            if key=="collateralsverification".as_bytes().to_vec() {
                let manager=json_get_value(configuration.clone(),"manager".as_bytes().to_vec());
                ensure!(manager.len()==48 || manager.len()==0, Error::<T>::CollateralVerificationManagerAccountIsWrong);
                let committee=json_get_complexarray(configuration.clone(),"committee".as_bytes().to_vec());
                let mut x=0;
                if committee.len()>2 {
                    loop {  
                        let w=json_get_recordvalue(committee.clone(),x);
                        if w.len()==0 {
                            break;
                        }
                        x=x+1;
                    }
                }
                ensure!(x>0,Error::<T>::CollateralVerificationCommitteeIsWrong);
            }
            // check validity for hedge fund approval settings
            if key=="hedgefundapproval".as_bytes().to_vec() {
                let manager=json_get_value(configuration.clone(),"manager".as_bytes().to_vec());
                ensure!(manager.len()==48 || manager.len()==0, Error::<T>::HedgeFundApprovalManagerAccountIsWrong);
                let committee=json_get_complexarray(configuration.clone(),"committee".as_bytes().to_vec());
                let mut x=0;
                if committee.len()>2 {
                    loop {  
                        let w=json_get_recordvalue(committee.clone(),x);
                        if w.len()==0 {
                            break;
                        }
                        x=x+1;
                    }
                }
                ensure!(x>0,Error::<T>::HedgeFundApprovalCommitteeIsWrong);
            }
            // check validity for info documents
            if key=="infodocuments".as_bytes().to_vec() {
                let documents=json_get_complexarray(configuration.clone(),"documents".as_bytes().to_vec());
                let mut x=0;
                if documents.len()>2 {
                    loop {  
                        let w=json_get_recordvalue(documents.clone(),x);
                        if w.len()==0 {
                            break;
                        }
                        x=x+1;
                    }
                }
                ensure!(x>0,Error::<T>::InfoDocumentsIsWrong);
            }
            //store settings on chain
            if Settings::contains_key(&key)==false {
                // Insert settings
                Settings::insert(key.clone(),configuration.clone());
            } else {
                // Replace Settings Data 
                Settings::take(key.clone());
                Settings::insert(key.clone(),configuration.clone());
            }
            // Generate event
			Self::deposit_event(RawEvent::SettingsCreated(key,configuration));
			// Return a successful DispatchResult
			Ok(())
		}
	
        // this function has the purpose to the insert or update data for KYC
        #[weight = 1000]
        pub fn create_change_kyc(origin, accountid: T::AccountId, info: Vec<u8>) -> dispatch::DispatchResult {
            let signer = ensure_signed(origin)?;
            // check the signer is one of the operators for kyc
            let json:Vec<u8>=Settings::get("kyc".as_bytes().to_vec()).unwrap();
            let mut flag=0;
            let mut signingtype=0;
            let manager=json_get_value(json.clone(),"manager".as_bytes().to_vec());
            if manager.len()>0 {
                let managervec=bs58::decode(manager).into_vec().unwrap();
                let accountidmanager=T::AccountId::decode(&mut &managervec[1..33]).unwrap_or_default();
                if signer==accountidmanager {
                    flag=1;       
                    signingtype=1;             
                }
            }
            let supervisor=json_get_value(json.clone(),"supervisor".as_bytes().to_vec());
            if supervisor.len()>0 {
                let supervisorvec=bs58::decode(supervisor).into_vec().unwrap();
                let accountidsupervisor=T::AccountId::decode(&mut &supervisorvec[1..33]).unwrap_or_default();
                if signer==accountidsupervisor {
                    flag=1;
                    if signingtype==0 {
                        signingtype=2;             
                    }
                }
            }
            let operators=json_get_complexarray(json.clone(),"operators".as_bytes().to_vec());
            let mut x=0;
            loop {  
                let operator=json_get_arrayvalue(operators.clone(),x);
                if operator.len()==0 {
                    break;
                }
                let operatorvec=bs58::decode(operator).into_vec().unwrap();
                let accountidoperator=T::AccountId::decode(&mut &operatorvec[1..33]).unwrap_or_default();
                if accountidoperator==signer {
                    flag=1;
                    if signingtype==0 {
                        signingtype=3;             
                    }
                }
                x=x+1;
            }
            ensure!(flag==1,Error::<T>::SignerIsNotAuthorizedForKycApproval);
            //check info length
            ensure!(info.len() < 8192, Error::<T>::KycInfoIsTooLong); 
            // check json validity
            let js=info.clone();
            ensure!(json_check_validity(js),Error::<T>::InvalidJson);
            // check name
            let name=json_get_value(info.clone(),"name".as_bytes().to_vec());
            ensure!(name.len()>=10,Error::<T>::KycNameTooShort);
            ensure!(name.len()<=64,Error::<T>::KycNameTooLong);
            // check Address
            let address=json_get_value(info.clone(),"address".as_bytes().to_vec());
            ensure!(address.len()>=10,Error::<T>::KycAddressTooShort);
            ensure!(address.len()<=64,Error::<T>::KycAddressTooLong);
            // check Zip code
            let zip=json_get_value(info.clone(),"zip".as_bytes().to_vec());
            ensure!(zip.len()>3,Error::<T>::KycZipCodeTooShort);
            ensure!(zip.len()<=6,Error::<T>::KycZipCodeTooLong);
            // check City
            let city=json_get_value(info.clone(),"city".as_bytes().to_vec());
            ensure!(city.len()>3,Error::<T>::KycCityTooShort);
            ensure!(city.len()<=64,Error::<T>::KycCityTooLong);
            // check State
            let state=json_get_value(info.clone(),"state".as_bytes().to_vec());
            ensure!(state.len()>3,Error::<T>::KycStateTooShort);
            ensure!(state.len()<=64,Error::<T>::KycStateTooLong);
            // check Country
            let country=json_get_value(info.clone(),"country".as_bytes().to_vec());
            ensure!(country.len()>3,Error::<T>::KycCountryTooShort);
            ensure!(country.len()<64,Error::<T>::KycCountryTooLong);
            // check Website
            let website=json_get_value(info.clone(),"website".as_bytes().to_vec());
            ensure!(website.len()>=10,Error::<T>::KycWebSiteTooShort);
            ensure!(website.len()<=64,Error::<T>::KycWebSiteTooLong);
            ensure!(validate_weburl(website),Error::<T>::KycWebSiteIsWrong);
            // check Phone 
            let phone=json_get_value(info.clone(),"phone".as_bytes().to_vec());
            ensure!(phone.len()>=10,Error::<T>::KycPhoneTooShort);
            ensure!(phone.len()<=21,Error::<T>::KycPhoneTooLong);
            ensure!(validate_phonenumber(phone),Error::<T>::KycPhoneIsWrong);
            let ipfsdocs=json_get_complexarray(info.clone(),"ipfsdocs".as_bytes().to_vec());
            if ipfsdocs.len()>2 {
                let mut x=0;
                loop {  
                    let w=json_get_recordvalue(ipfsdocs.clone(),x);
                    if w.len()==0 {
                        break;
                    }
                    let description=json_get_value(w.clone(),"description".as_bytes().to_vec());
                    ensure!(description.len()>5,Error::<T>::KycDocumentDescriptionTooShort);
                    let ipfsaddress=json_get_value(w.clone(),"ipfsaddress".as_bytes().to_vec());
                    ensure!(ipfsaddress.len()>20,Error::<T>::KycDocumentIpfsAddressTooShort);

                    x=x+1;
                }
                ensure!(x>0,Error::<T>::KycMissingDocuments);
            }
            //store Kyc on chain
            if Kyc::<T>::contains_key(&accountid)==false {
                // Insert kyc
                Kyc::<T>::insert(accountid.clone(),info.clone());
            } else {
                // check that is not already approved from anybody
                let itr=KycSignatures::<T>::iter_prefix(accountid.clone());
                ensure!(itr.count()==0,Error::<T>::KycUnderProcessItCannotBeChanged);
                // Replace Kyc Data 
                Kyc::<T>::take(accountid.clone());
                Kyc::<T>::insert(accountid.clone(),info.clone());
            }
            // Generate event
            Self::deposit_event(RawEvent::KycStored(accountid,info));
            // Return a successful DispatchResult
            Ok(())
        }
        #[weight = 1000]
        pub fn kyc_approve(origin, accountid: T::AccountId) -> dispatch::DispatchResult {
            let signer = ensure_signed(origin)?;
            let mut signingtype=0;
            //check id >0
            ensure!(Kyc::<T>::contains_key(&accountid),Error::<T>::KycIdNotFound);
            ensure!(!KycSignatures::<T>::contains_key(&accountid,&signer),Error::<T>::KycSignatureAlreadyPresentrSameSigner);
            // check the signer is one of the operators for kyc
            let json:Vec<u8>=Settings::get("kyc".as_bytes().to_vec()).unwrap();
            let mut flag=0;
            let manager=json_get_value(json.clone(),"manager".as_bytes().to_vec());
            if manager.len()>0 {
                let managervec=bs58::decode(manager).into_vec().unwrap();
                let accountidmanager=T::AccountId::decode(&mut &managervec[1..33]).unwrap_or_default();
                if signer==accountidmanager {
                    flag=1;       
                    signingtype=1;             
                }
            }
            let supervisor=json_get_value(json.clone(),"supervisor".as_bytes().to_vec());
            if supervisor.len()>0 {
                let supervisorvec=bs58::decode(supervisor).into_vec().unwrap();
                let accountidsupervisor=T::AccountId::decode(&mut &supervisorvec[1..33]).unwrap_or_default();
                if signer==accountidsupervisor {
                    flag=1;
                    if signingtype==0 {
                        signingtype=2;             
                    }
                }
            }
            let operators=json_get_complexarray(json.clone(),"operators".as_bytes().to_vec());
            let mut x=0;
            loop {  
                let operator=json_get_arrayvalue(operators.clone(),x);
                if operator.len()==0 {
                    break;
                }
                let operatorvec=bs58::decode(operator).into_vec().unwrap();
                let accountidoperator=T::AccountId::decode(&mut &operatorvec[1..33]).unwrap_or_default();
                if accountidoperator==signer {
                    flag=1;
                    if signingtype==0 {
                        signingtype=3;             
                    }
                }
                x=x+1;
            }
            ensure!(flag==1,Error::<T>::SignerIsNotAuthorizedForKycApproval);
            // write/update signature
            KycSignatures::<T>::insert(accountid.clone(),signer.clone(),signingtype);
            // check for all the approval
            let mut sigmanager=0;
            let mut sigsupervisor=0;
            let mut sigoperator=0;
            let mut itr=KycSignatures::<T>::iter_prefix(accountid.clone());
            let mut result;
            loop {
                result=itr.next();
                match result {
                    Some(x) => {
                        if x.1==1 {
                            sigmanager=1;
                        }
                        if x.1==2 {
                            sigsupervisor=1;
                        }
                        if x.1==3 {
                            sigoperator=1;
                        }
                    },
                    None => break,
                }
            }
            // store approved flag if all signatures have been received
            if sigmanager==1 && sigsupervisor==1 && sigoperator==1 {
                KycApproved::<T>::insert(accountid.clone(),1);
                // generate event for approved
                Self::deposit_event(RawEvent::KycApproved(accountid.clone(),signer.clone()));
            }
            // generate event for the approval
            Self::deposit_event(RawEvent::KycSignedforApproval(accountid,signer));
            // Return a successful DispatchResult
            Ok(())
        }  
        // Function to create a new bond subject to approval. The info field is a json structure with the following fields:
        // totalamount: total amount considering 0 decimals
        // currency: is the currency code as from the blockchain storage "Currencies"
        // country: is the the iso conty code as from blockchain storage "IsoCountries"
        // interestrate: is the interest rate expressed in an integer assumin 2 decimals, for example 200 is equivalent to 2.00 %
        // interest type: X=Fixed Rate / F=Floating Rate /Z= Zero Interest/ I= Inflation Linked
        // TODO - Oracle to get Inflation rate
        // for example: 
        // {"totalamount":100000000,
        #[weight = 1000]
        pub fn bond_create(origin, id: u32,info: Vec<u8>) -> dispatch::DispatchResult {
            let signer = ensure_signed(origin)?;
            //check id >0
            ensure!(id>0, Error::<T>::BondIdIsWrongCannotBeZero); 
            ensure!(!Bonds::contains_key(&id),Error::<T>::BondIdAlreadyUsed);
            // check the signer has been subject to KYC approval
            ensure!(Kyc::<T>::contains_key(&signer),Error::<T>::MissingKycForSigner);
            // check the Kyc has been approved
            ensure!(KycApproved::<T>::contains_key(&signer),Error::<T>::KycSignerIsNotApproved);
            // check total amount
            let totalamount=json_get_value(info.clone(),"totalamount".as_bytes().to_vec());
            let totalamountv=vecu8_to_u32(totalamount);
            ensure!(totalamountv>0,Error::<T>::BondTotalAmountCannotBeZero);
            // check currency
            let currency=json_get_value(info.clone(),"currency".as_bytes().to_vec());
            ensure!(Currencies::contains_key(&currency), Error::<T>::CurrencyCodeNotFound);
            // check country
            let country=json_get_value(info.clone(),"country".as_bytes().to_vec());
            ensure!(IsoCountries::contains_key(&country), Error::<T>::CountryCodeNotFound);
            let country=json_get_value(info.clone(),"country".as_bytes().to_vec());
            ensure!(IsoCountries::contains_key(&country), Error::<T>::CountryCodeNotFound);
            // check interest rate
            let interestrate=json_get_value(info.clone(),"interestrate".as_bytes().to_vec());
            let interestratev=vecu8_to_u32(interestrate);
            ensure!(interestratev>0,Error::<T>::BondInterestRateCannotBeZero);
            // check interest type
            let interestype=json_get_value(info.clone(),"interestype".as_bytes().to_vec());
            ensure!(interestype[0]==b'X' 
                || interestype[0]==b'F'  
                || interestype[0]==b'Z' 
                || interestype[0]==b'I' 
                ,Error::<T>::BondInterestTypeIsWrong);
            // check maturity
            let maturity=json_get_value(info.clone(),"maturity".as_bytes().to_vec());
            let maturityv=vecu8_to_u32(maturity);
            ensure!(maturityv>0,Error::<T>::BondMaturityCannotBeZero);
            ensure!(maturityv<=600,Error::<T>::BondMaturityTooLong);  // 50 years maximum
            // check Instalments 
            let instalments=json_get_value(info.clone(),"instalments".as_bytes().to_vec());
            let instalmentsv=vecu8_to_u32(instalments);
            ensure!(instalmentsv<=600,Error::<T>::BondTooManyInstalments);  
            ensure!(instalmentsv<=maturityv,Error::<T>::BondInstalmentsCannotExceedMaturity); 
            // check Grace Period 
            let graceperiod=json_get_value(info.clone(),"graceperiod".as_bytes().to_vec());
            let graceperiodv=vecu8_to_u32(graceperiod);
            ensure!(graceperiodv<maturityv,Error::<T>::BondGracePeriodCannotExceedMaturity); 
            // check accepted currencies
            let acceptedcurrencies=json_get_value(info.clone(),"acceptedcurrencies".as_bytes().to_vec());
            if acceptedcurrencies.len()>2 {
                let mut x=0;
                loop {  
                    let ac=json_get_arrayvalue(acceptedcurrencies.clone(),x);
                    if ac.len()==0 {
                        break;
                    }
                    // check crypto currency on blockchain
                    ensure!(Currencies::contains_key(&ac), Error::<T>::CurrencyCodeNotFound);
                    x=x+1;
                }
                ensure!(x>0, Error::<T>::BondAcceptedCurrenciesCannotBeEmpty);
            }
            // check subordinated field
            let subordinated=json_get_value(info.clone(),"subordinated".as_bytes().to_vec());
            ensure!(subordinated[0]==b'Y'  || subordinated[0]==b'Y',Error::<T>::BondSubordinatedIsWrong);
            // check put option field
            let putoption=json_get_value(info.clone(),"putoption".as_bytes().to_vec());
            ensure!(putoption[0]==b'Y'  || putoption[0]==b'Y',Error::<T>::BondPutOptionIsWrong);
            // check vesting period for put option
            if putoption[0]==b'Y' {
                let putvestingperiod=json_get_value(info.clone(),"putvestingperiod".as_bytes().to_vec());
                let putvestingperiodv=vecu8_to_u32(putvestingperiod);
                ensure!(putvestingperiodv>0,Error::<T>::BondPutVestingPeriodCannotBeZero);
            }
            // check call option field
            let calloption=json_get_value(info.clone(),"calloption".as_bytes().to_vec());
            ensure!(calloption[0]==b'Y'  || calloption[0]==b'Y',Error::<T>::BondCallOptionIsWrong);
            // check vesting period for call option
            if calloption[0]==b'Y' {
                let callvestingperiod=json_get_value(info.clone(),"callvestingperiod".as_bytes().to_vec());
                let callvestingperiodv=vecu8_to_u32(callvestingperiod);
                ensure!(callvestingperiodv>0,Error::<T>::BondCallVestingPeriodCannotBeZero);
            }
            // check put convertible option field
            let putconvertibleoption=json_get_value(info.clone(),"putconvertibleoption".as_bytes().to_vec());
            ensure!(putconvertibleoption[0]==b'Y'  || putconvertibleoption[0]==b'Y',Error::<T>::BondPutConvertibleOptionIsWrong);
             // check call convertible option field
             let callconvertibleoption=json_get_value(info.clone(),"callconvertibleoption".as_bytes().to_vec());
             ensure!(callconvertibleoption[0]==b'Y'  || callconvertibleoption[0]==b'Y',Error::<T>::BondCallConvertibleOptionIsWrong);
            // check the info documents
            // get required documents          
            let mut settingdocs="".as_bytes().to_vec();
            let mut settingconf=0;
            let mut ndocuments=0;
            if Settings::contains_key("infodocuments".as_bytes().to_vec()){
                settingdocs=Settings::get("infodocuments".as_bytes().to_vec()).unwrap();
                settingconf=1;
                let documents=json_get_complexarray(settingdocs.clone(),"documents".as_bytes().to_vec());
                if documents.len()>2 {
                    loop {  
                        let w=json_get_recordvalue(documents.clone(),ndocuments);
                        if w.len()==0 {
                            break;
                        }
                        ndocuments=ndocuments+1;
                    }
                }
            }
            let ipfsdocs=json_get_complexarray(info.clone(),"ipfsdocs".as_bytes().to_vec());
            if ipfsdocs.len()>2 {
                let mut x=0;
                loop {  
                    let w=json_get_recordvalue(ipfsdocs.clone(),x);
                    if w.len()==0 {
                        break;
                    }
                    let description=json_get_value(w.clone(),"description".as_bytes().to_vec());
                    ensure!(description.len()>5,Error::<T>::BondDocumentDescriptionTooShort);
                    let ipfsaddress=json_get_value(w.clone(),"ipfsaddress".as_bytes().to_vec());
                    ensure!(ipfsaddress.len()>20,Error::<T>::BondDocumentIpfsAddressTooShort);
                    //check if one of the mandatory documents
                    if settingconf==1 {
                        let documents=json_get_complexarray(settingdocs.clone(),"documents".as_bytes().to_vec());
                        if documents.len()>2 {
                            loop {  
                                let ww=json_get_recordvalue(documents.clone(),ndocuments);
                                if ww.len()==0 {
                                    break;
                                }
                                let wdescription=json_get_value(ww.clone(),"description".as_bytes().to_vec());

                                if wdescription==description {
                                    ndocuments=ndocuments-1;
                                }
                            }
                        }
                    }
                    x=x+1;
                }
                ensure!(x>0 && ndocuments==0,Error::<T>::BondMissingDocuments);
            }
            //store bond
            Bonds::insert(id,info.clone());
            // Generate event
            Self::deposit_event(RawEvent::BondCreated(id,info));
            // Return a successful DispatchResult
            Ok(())
        }  
        #[weight = 1000]
        pub fn bond_approve(origin, bondid: u32) -> dispatch::DispatchResult {
            let signer = ensure_signed(origin)?;
            let mut signingtype=0;
            //check id >0
            ensure!(Bonds::contains_key(&bondid),Error::<T>::BondsIdNotFound);
            ensure!(!BondsSignatures::<T>::contains_key(&bondid,&signer),Error::<T>::BondsSignatureAlreadyPresentrSameSigner);
            // check the signer is one of the operators for Bonds approval
            let json:Vec<u8>=Settings::get("bondapproval".as_bytes().to_vec()).unwrap();
            let mut flag=0;
            let manager=json_get_value(json.clone(),"manager".as_bytes().to_vec());
            if manager.len()>0 {
                let managervec=bs58::decode(manager).into_vec().unwrap();
                let accountidmanager=T::AccountId::decode(&mut &managervec[1..33]).unwrap_or_default();
                if signer==accountidmanager {
                    flag=1;       
                    signingtype=1;             
                }
            }
            let committee=json_get_complexarray(json.clone(),"committee".as_bytes().to_vec());
            let mut x=0;
            loop {  
                let committeem=json_get_arrayvalue(committee.clone(),x);
                if committeem.len()==0 {
                    break;
                }
                let committeemvec=bs58::decode(committeem).into_vec().unwrap();
                let accountidoperator=T::AccountId::decode(&mut &committeemvec[1..33]).unwrap_or_default();
                if accountidoperator==signer {
                    flag=1;
                    if signingtype==0 {
                        signingtype=2;             
                    }
                }
                x=x+1;
            }
            ensure!(flag==1,Error::<T>::SignerIsNotAuthorizedForBondApproval);
            // write/update signature
            BondsSignatures::<T>::insert(bondid.clone(),signer.clone(),signingtype);
            // check for all the approval
            // TODO? actually one committe member is enough to reach the "approved" status. It may be necessary to let sign a minimum quorum
            let mut sigmanager=0;
            let mut sigcommitee=0;
            let mut itr=BondsSignatures::<T>::iter_prefix(bondid.clone());
            let mut result;
            loop {
                result=itr.next();
                match result {
                    Some(x) => {
                        if x.1==1 {
                            sigmanager=1;
                        }
                        if x.1==2 {
                            sigcommitee=1;
                        }
                    },
                    None => break,
                }
            }
            // store approved flag if all signatures have been received
            if sigmanager==1 && sigcommitee==1 {
                BondsApproved::insert(bondid.clone(),1);
                // generate event for approved
                Self::deposit_event(RawEvent::BondApproved(bondid.clone(),signer.clone()));
            }
            // generate event for the approval
            Self::deposit_event(RawEvent::BondSignedforApproval(bondid,signer));
            // Return a successful DispatchResult
            Ok(())
        }  
        // this function has the purpose to the insert or update data for Credit Rating (reserved to Credit Rating Agencies)
        #[weight = 1000]
        pub fn create_change_credit_rating_agency(origin, accountid: T::AccountId, info: Vec<u8>) -> dispatch::DispatchResult {
             let signer = ensure_signed(origin)?;
             // check the signer is one of the manager or a member of the committee
             let json:Vec<u8>=Settings::get("creditratingagencies".as_bytes().to_vec()).unwrap();
             let mut flag=0;
             let mut signingtype=0;
             let manager=json_get_value(json.clone(),"manager".as_bytes().to_vec());
             if manager.len()>0 {
                 let managervec=bs58::decode(manager).into_vec().unwrap();
                 let accountidmanager=T::AccountId::decode(&mut &managervec[1..33]).unwrap_or_default();
                 if signer==accountidmanager {
                     flag=1;       
                     signingtype=1;             
                 }
             }
             let operators=json_get_complexarray(json.clone(),"committee".as_bytes().to_vec());
             let mut x=0;
             loop {  
                 let operator=json_get_arrayvalue(operators.clone(),x);
                 if operator.len()==0 {
                     break;
                 }
                 let operatorvec=bs58::decode(operator).into_vec().unwrap();
                 let accountidoperator=T::AccountId::decode(&mut &operatorvec[1..33]).unwrap_or_default();
                 if accountidoperator==signer {
                     flag=1;
                     if signingtype==0 {
                         signingtype=3;             
                     }
                 }
                 x=x+1;
             }
             ensure!(flag==1,Error::<T>::SignerIsNotAuthorizedForCreditRatingAgencySubmission);
             //check info length
             ensure!(info.len() < 8192, Error::<T>::CreditRatingAgencyInfoIsTooLong); 
             // check json validity
             let js=info.clone();
             ensure!(json_check_validity(js),Error::<T>::InvalidJson);
             // check name
             let name=json_get_value(info.clone(),"name".as_bytes().to_vec());
             ensure!(name.len()>=10,Error::<T>::CreditRatingAgencyNameTooShort);
             ensure!(name.len()<=64,Error::<T>::CreditRatingAgencyNameTooLong);
             // check Website
             let website=json_get_value(info.clone(),"website".as_bytes().to_vec());
             ensure!(validate_weburl(website),Error::<T>::CreditRatingAgencyWebSiteIsWrong);
             let ipfsdocs=json_get_complexarray(info.clone(),"ipfsdocs".as_bytes().to_vec());
             if ipfsdocs.len()>2 {
                 let mut x=0;
                 loop {  
                     let w=json_get_recordvalue(ipfsdocs.clone(),x);
                     if w.len()==0 {
                         break;
                     }
                     let description=json_get_value(w.clone(),"description".as_bytes().to_vec());
                     ensure!(description.len()>5,Error::<T>::CreditRatingAgencyDocumentDescriptionTooShort);
                     let ipfsaddress=json_get_value(w.clone(),"ipfsaddress".as_bytes().to_vec());
                     ensure!(ipfsaddress.len()>20,Error::<T>::CreditRatingAgencyDocumentIpfsAddressTooShort);
                     x=x+1;
                 }
                 ensure!(x>0,Error::<T>::CreditRatingAgencyMissingDocuments);
             }
             if CreditRatingAgencies::<T>::contains_key(&accountid)==false {
                 // Insert Credit Rating Agency
                 CreditRatingAgencies::<T>::insert(accountid.clone(),info.clone());
             } else {
                 // Replace Credit Rating Agency Data 
                 CreditRatingAgencies::<T>::take(accountid.clone());
                 CreditRatingAgencies::<T>::insert(accountid.clone(),info.clone());
             }
             // Generate event
             Self::deposit_event(RawEvent::CreditRatingAgencyStored(accountid,info));
             // Return a successful DispatchResult
             Ok(())
        }
        // this function has the purpose to the insert or update data for Credit Rating Agency
        #[weight = 1000]
        pub fn create_credit_rating(origin, bondid: u32, info: Vec<u8>) -> dispatch::DispatchResult {
             let signer = ensure_signed(origin)?;
             // check the signer is a credit rating agency
             ensure!(CreditRatingAgencies::<T>::contains_key(&signer),Error::<T>::SignerIsNotAuthorizedAsCreditRatingAgency);
             //check info length
             ensure!(info.len() < 8192, Error::<T>::CreditRatingInfoIsTooLong); 
             // check json validity
             let js=info.clone();
             ensure!(json_check_validity(js),Error::<T>::InvalidJson);
             // check name
             let description=json_get_value(info.clone(),"description".as_bytes().to_vec());
             ensure!(description.len()>=10,Error::<T>::CreditRatingDescriptionTooShort);
             ensure!(description.len()<=64,Error::<T>::CreditRatingDescriptionTooLong);
             let ipfsdocs=json_get_complexarray(info.clone(),"ipfsdocs".as_bytes().to_vec());
             if ipfsdocs.len()>2 {
                 let mut x=0;
                 loop {  
                     let w=json_get_recordvalue(ipfsdocs.clone(),x);
                     if w.len()==0 {
                         break;
                     }
                     let description=json_get_value(w.clone(),"description".as_bytes().to_vec());
                     ensure!(description.len()>5,Error::<T>::CreditRatingDocumentDescriptionTooShort);
                     let ipfsaddress=json_get_value(w.clone(),"ipfsaddress".as_bytes().to_vec());
                     ensure!(ipfsaddress.len()>20,Error::<T>::CreditRatingDocumentIpfsAddressTooShort);
                     x=x+1;
                 }
                 ensure!(x>0,Error::<T>::CreditRatingMissingDocuments);
             }
             // Insert Credit Rating 
             CreditRatings::insert(bondid.clone(),info.clone());
             // Generate event
             Self::deposit_event(RawEvent::CreditRatingStored(bondid,info));
             // Return a successful DispatchResult
             Ok(())
        }
        // this function has the purpose to the insert collaterals document for a bond
        #[weight = 1000]
        pub fn create_collaterals(origin, bondid: u32, collateralid: u32, info: Vec<u8>) -> dispatch::DispatchResult {
             let _signer = ensure_signed(origin)?;
             // check for bond id
             ensure!(Bonds::contains_key(&bondid),Error::<T>::BondsIdNotFound);
             // check for collateral id  not already present
             ensure!(!Collaterals::contains_key(&bondid,&collateralid),Error::<T>::CollateralIdAlreadyPresent);
             //check info length
             ensure!(info.len() < 8192, Error::<T>::CollateralsInfoIsTooLong); 
             // check json validity
             let js=info.clone();
             ensure!(json_check_validity(js),Error::<T>::InvalidJson);
             // check documents
             let ipfsdocs=json_get_complexarray(info.clone(),"ipfsdocs".as_bytes().to_vec());
             if ipfsdocs.len()>2 {
                 let mut x=0;
                 loop {  
                     let w=json_get_recordvalue(ipfsdocs.clone(),x);
                     if w.len()==0 {
                         break;
                     }
                     let description=json_get_value(w.clone(),"description".as_bytes().to_vec());
                     ensure!(description.len()>5,Error::<T>::CollateralDocumentDescriptionTooShort);
                     let ipfsaddress=json_get_value(w.clone(),"ipfsaddress".as_bytes().to_vec());
                     ensure!(ipfsaddress.len()>20,Error::<T>::CollateralDocumentIpfsAddressTooShort);
                     x=x+1;
                 }
                 ensure!(x>0,Error::<T>::CollateralMissingDocuments);
             }
             // Insert Collateral
             Collaterals::insert(bondid.clone(),collateralid.clone(),info.clone());
             // Generate event
             Self::deposit_event(RawEvent::CollateralsStored(bondid,collateralid,info));
             // Return a successful DispatchResult
             Ok(())
        }
        // this function has the purpose to the insert collaterals document for a bond
        #[weight = 1000]
        pub fn confirm_collaterals(origin, bondid: u32, collateralid: u32, info: Vec<u8>) -> dispatch::DispatchResult {
             let signer = ensure_signed(origin)?;
             // check the signer is one of the manager or a member of the committee
             let json:Vec<u8>=Settings::get("collateralsverification".as_bytes().to_vec()).unwrap();
             let mut flag=0;
             let mut signingtype=0;
             let manager=json_get_value(json.clone(),"manager".as_bytes().to_vec());
             if manager.len()>0 {
                 let managervec=bs58::decode(manager).into_vec().unwrap();
                 let accountidmanager=T::AccountId::decode(&mut &managervec[1..33]).unwrap_or_default();
                 if signer==accountidmanager {
                     flag=1;       
                     signingtype=1;             
                 }
             }
             let operators=json_get_complexarray(json.clone(),"committee".as_bytes().to_vec());
             let mut x=0;
             loop {  
                 let operator=json_get_arrayvalue(operators.clone(),x);
                 if operator.len()==0 {
                     break;
                 }
                 let operatorvec=bs58::decode(operator).into_vec().unwrap();
                 let accountidoperator=T::AccountId::decode(&mut &operatorvec[1..33]).unwrap_or_default();
                 if accountidoperator==signer {
                     flag=1;
                     if signingtype==0 {
                         signingtype=3;             
                     }
                 }
                 x=x+1;
             }
             ensure!(flag==1,Error::<T>::SignerIsNotAuthorizedForCollateralsApproval);
             // check for bond id
             ensure!(Bonds::contains_key(&bondid),Error::<T>::BondsIdNotFound);
             // check for collateral id  not already present
             ensure!(!CollateralsApproval::contains_key(&bondid,&collateralid),Error::<T>::CollateralIdAlreadyPresent);
             //check info length
             ensure!(info.len() < 8192, Error::<T>::CollateralsInfoIsTooLong); 
             // check json validity
             let js=info.clone();
             ensure!(json_check_validity(js),Error::<T>::InvalidJson);
             // check documents
             let ipfsdocs=json_get_complexarray(info.clone(),"ipfsdocs".as_bytes().to_vec());
             if ipfsdocs.len()>2 {
                 let mut x=0;
                 loop {  
                     let w=json_get_recordvalue(ipfsdocs.clone(),x);
                     if w.len()==0 {
                         break;
                     }
                     let description=json_get_value(w.clone(),"description".as_bytes().to_vec());
                     ensure!(description.len()>5,Error::<T>::CollateralDocumentDescriptionTooShort);
                     let ipfsaddress=json_get_value(w.clone(),"ipfsaddress".as_bytes().to_vec());
                     ensure!(ipfsaddress.len()>20,Error::<T>::CollateralDocumentIpfsAddressTooShort);
                     x=x+1;
                 }
                 ensure!(x>0,Error::<T>::CollateralMissingDocuments);
             }
             // Insert Collateral
             CollateralsApproval::insert(bondid.clone(),collateralid.clone(),info.clone());
             // Generate event
             Self::deposit_event(RawEvent::CollateralsApproved(bondid,collateralid,info));
             // Return a successful DispatchResult
             Ok(())
        }
        /// Create a new Iso country code and name
        #[weight = 1000]
        pub fn iso_country_create(origin, countrycode: Vec<u8>, countryname: Vec<u8>) -> dispatch::DispatchResult {
            // check the request is signed from the Super User
            let _sender = ensure_root(origin)?;
            // check country code length == 2
            ensure!(countrycode.len()==2, Error::<T>::WrongLengthCountryCode);
            // check country name length  >= 3
            ensure!(countryname.len()>=3, Error::<T>::CountryNameTooShort);
            // check the country is not alreay present on chain
            ensure!(IsoCountries::contains_key(&countrycode)==false, Error::<T>::CountryCodeAlreadyPresent);
            // store the Iso Country Code and Name
            IsoCountries::insert(countrycode.clone(),countryname.clone());
            // Generate event
            Self::deposit_event(RawEvent::IsoCountryCreated(countrycode,countryname));
            // Return a successful DispatchResult
            Ok(())
        }
        /// Destroy an Iso country code and name
        #[weight = 1000]
        pub fn iso_country_destroy(origin, countrycode: Vec<u8>,) -> dispatch::DispatchResult {
            // check the request is signed from the Super User
            let _sender = ensure_root(origin)?;
            // verify the country code exists
            ensure!(IsoCountries::contains_key(&countrycode)==true, Error::<T>::CountryCodeNotFound);
            // Remove country code
            IsoCountries::take(countrycode.clone());
            // Generate event
            //it can leave orphans, anyway it's a decision of the super user
            Self::deposit_event(RawEvent::IsoCountryDestroyed(countrycode));
            // Return a successful DispatchResult
            Ok(())
        }
        /// Create a new Currency code with name and other info in a json structure
         /// {"name":"Bitcoin","category":"c(rypto)/f(iat)","country":"countryisocode","blockchain":"Ethereum(...)","address":"xxxfor_crypto_currencyxxx"}
         /// for example: {"name":"Bitcoin","category":"c","country":"AE","blockchain":"Bitcoin","address":"not applicable"}
         /// {"name":"American Dollars","category":"f","country":"US","blockchain":"not applicable","address":"not applicable"}
         #[weight = 1000]
         pub fn currency_create(origin, currencycode: Vec<u8>, info: Vec<u8>) -> dispatch::DispatchResult {
             // check the request is signed from the Super User
             let _sender = ensure_root(origin)?;
             // check currency code length is between 3 and 5 bytes
             ensure!((currencycode.len()>=3 && currencycode.len()<=5), Error::<T>::WrongLengthCurrencyCode);
             // check the info field is not longer 1024 bytes
             ensure!((info.len()<=1024), Error::<T>::SizeInfoTooLong);
             // check for a valid json structure
             ensure!(json_check_validity(info.clone()),Error::<T>::InvalidJson);
             // check for name
             let name=json_get_value(info.clone(),"name".as_bytes().to_vec());
             ensure!(name.len()>=3, Error::<T>::CurrencyNameTooShort);
             ensure!(name.len()<=32, Error::<T>::CurrencyNameTooLong);
             // check for type of currency (fiat/crypto)
             let category=json_get_value(info.clone(),"category".as_bytes().to_vec());
             let mut c: Vec<u8>= Vec::new();
             c.push(b'c');
             let mut f: Vec<u8>= Vec::new();
             f.push(b'f');
             ensure!((category==c || category==f),Error::<T>::CurrencyCategoryIswrong);
             // check for the country code in case of Fiat currency
             if category==f {
                 let countrycode=json_get_value(info.clone(),"country".as_bytes().to_vec());
                 ensure!(IsoCountries::contains_key(&countrycode), Error::<T>::CountryCodeNotFound);
             }
             // check for the blockchain in case of Crypto currency
             if category==c {
                 let blockchain=json_get_value(info.clone(),"blockchain".as_bytes().to_vec());
                 ensure!(blockchain.len()>=3, Error::<T>::BlockchainNameTooShort);
                 ensure!(blockchain.len()<=32, Error::<T>::BlockchainNameTooLong);
             }
             // check the currency is not alreay present on chain
             ensure!(!Currencies::contains_key(&currencycode), Error::<T>::CurrencyCodeAlreadyPresent);
             // store the Currency Code and info
             Currencies::insert(currencycode.clone(),info.clone());
             // Generate event
             Self::deposit_event(RawEvent::CurrencyCodeCreated(currencycode,info));
             // Return a successful DispatchResult
             Ok(())
         }
         /// Destroy a currency
         #[weight = 1000]
         pub fn currency_destroy(origin, currencycode: Vec<u8>,) -> dispatch::DispatchResult {
             // check the request is signed from the Super User
             let _sender = ensure_root(origin)?;
             // verify the currency code exists
             ensure!(Currencies::contains_key(&currencycode), Error::<T>::CurrencyCodeNotFound);
             // Remove currency code
             Currencies::take(currencycode.clone());
             // Generate event
             //it can leave orphans, anyway it's a decision of the super user
             Self::deposit_event(RawEvent::CurrencyDestroyed(currencycode));
             // Return a successful DispatchResult
             Ok(())
         }
    
        /// Create an Underwriter
        #[weight = 1000]
        pub fn undwerwriter_create(origin, underwriter_account: T::AccountId, info: Vec<u8>) -> dispatch::DispatchResult {

            ensure_signed(origin)?;

            // check for a valid json structure
            ensure!(json_check_validity(info.clone()),Error::<T>::InvalidJson);

            ensure!(!Underwriters::<T>::contains_key(&underwriter_account), Error::<T>::UnderwriterAlreadyPresent);

            Underwriters::<T>::insert(underwriter_account.clone(),info.clone());

            // Generate event
            Self::deposit_event(RawEvent::UnderwriterCreated(underwriter_account));
            // Return a successful DispatchResult
            Ok(())
        }

        /// Destroy an Underwriter
        #[weight = 1000]
        pub fn undwerwriter_destroy(origin, underwriter_account: T::AccountId) -> dispatch::DispatchResult {
            ensure_signed(origin)?;
            // verify the underwriter  exists
            ensure!(Underwriters::<T>::contains_key(&underwriter_account), Error::<T>::UnderwriterAccountNotFound);
            // Remove the underwriter
            Underwriters::<T>::take(underwriter_account.clone());
            // Generate event
            Self::deposit_event(RawEvent::UnderwriterDestroyed(underwriter_account));
            // Return a successful DispatchResult
            Ok(())
        }
    }
}
// function to validate a json string for no/std. It does not allocate of memory
fn json_check_validity(j:Vec<u8>) -> bool{	
    // minimum lenght of 2
    if j.len()<2 {
        return false;
    }
    // checks star/end with {}
    if *j.get(0).unwrap()==b'{' && *j.get(j.len()-1).unwrap()!=b'}' {
        return false;
    }
    // checks start/end with []
    if *j.get(0).unwrap()==b'[' && *j.get(j.len()-1).unwrap()!=b']' {
        return false;
    }
    // check that the start is { or [
    if *j.get(0).unwrap()!=b'{' && *j.get(0).unwrap()!=b'[' {
            return false;
    }
    //checks that end is } or ]
    if *j.get(j.len()-1).unwrap()!=b'}' && *j.get(j.len()-1).unwrap()!=b']' {
        return false;
    }
    //checks " opening/closing and : as separator between name and values
    let mut s:bool=true;
    let mut d:bool=true;
    let mut pg:bool=true;
    let mut ps:bool=true;
    let mut bp = b' ';
    for b in j {
        if b==b'[' && s {
            ps=false;
        }
        if b==b']' && s && ps==false {
            ps=true;
        }
        else if b==b']' && s && ps==true {
            ps=false;
        }
        if b==b'{' && s {
            pg=false;
        }
        if b==b'}' && s && pg==false {
            pg=true;
        }
        else if b==b'}' && s && pg==true {
            pg=false;
        }
        if b == b'"' && s && bp != b'\\' {
            s=false;
            bp=b;
            d=false;
            continue;
        }
        if b == b':' && s {
            d=true;
            bp=b;
            continue;
        }
        if b == b'"' && !s && bp != b'\\' {
            s=true;
            bp=b;
            d=true;
            continue;
        }
        bp=b;
    }
    //fields are not closed properly
    if !s {
        return false;
    }
    //fields are not closed properly
    if !d {
        return false;
    }
    //fields are not closed properly
    if !ps {
        return false;
    }
    // every ok returns true
    return true;
}
// function to get record {} from multirecord json structure [{..},{.. }], it returns an empty Vec when the records is not present
fn json_get_recordvalue(ar:Vec<u8>,p:i32) -> Vec<u8> {
    let mut result=Vec::new();
    let mut op=true;
    let mut cn=0;
    let mut lb=b' ';
    for b in ar {
        if b==b',' && op==true {
            cn=cn+1;
            continue;
        }
        if b==b'[' && op==true && lb!=b'\\' {
            continue;
        }
        if b==b']' && op==true && lb!=b'\\' {
            continue;
        }
        if b==b'{' && op==true && lb!=b'\\' { 
            op=false;
        }
        if b==b'}' && op==false && lb!=b'\\' {
            op=true;
        }
        // field found
        if cn==p {
            result.push(b);
        }
        lb=b.clone();
    }
    return result;
}
// function to get a field value from array field [1,2,3,4,100], it returns an empty Vec when the records is not present
fn json_get_arrayvalue(ar:Vec<u8>,p:i32) -> Vec<u8> {
    let mut result=Vec::new();
    let mut op=true;
    let mut cn=0;
    let mut lb=b' ';
    for b in ar {
        if b==b',' && op==true {
            cn=cn+1;
            continue;
        }
        if b==b'[' && op==true && lb!=b'\\' {
            continue;
        }
        if b==b']' && op==true && lb!=b'\\' {
            continue;
        }
        if b==b'"' && op==true && lb!=b'\\' {
            continue;
        }
        if b==b'"' && op==true && lb!=b'\\' { 
            op=false;
        }
        if b==b'"' && op==false && lb!=b'\\' {
            op=true;
        }
        // field found
        if cn==p {
            result.push(b);
        }
        lb=b.clone();
    }
    return result;
}

// function to get value of a field for Substrate runtime (no std library and no variable allocation)
fn json_get_value(j:Vec<u8>,key:Vec<u8>) -> Vec<u8> {
    let mut result=Vec::new();
    let mut k=Vec::new();
    let keyl = key.len();
    let jl = j.len();
    k.push(b'"');
    for xk in 0..keyl{
        k.push(*key.get(xk).unwrap());
    }
    k.push(b'"');
    k.push(b':');
    let kl = k.len();
    for x in  0..jl {
        let mut m=0;
        let mut xx=0;
        if x+kl>jl {
            break;
        }
        for i in x..x+kl {
            if *j.get(i).unwrap()== *k.get(xx).unwrap() {
                m=m+1;
            }
            xx=xx+1;
        }
        if m==kl{
            let mut lb=b' ';
            let mut op=true;
            let mut os=true;
            for i in x+kl..jl-1 {
                if *j.get(i).unwrap()==b'[' && op==true && os==true{
                    os=false;
                }
                if *j.get(i).unwrap()==b'}' && op==true && os==false{
                    os=true;
                }
                if *j.get(i).unwrap()==b':' && op==true{
                    continue;
                }
                if *j.get(i).unwrap()==b'"' && op==true && lb!=b'\\' {
                    op=false;
                    continue
                }
                if *j.get(i).unwrap()==b'"' && op==false && lb!=b'\\' {
                    break;
                }
                if *j.get(i).unwrap()==b'}' && op==true{
                    break;
                }
                if *j.get(i).unwrap()==b']' && op==true{
                    break;
                }
                if *j.get(i).unwrap()==b',' && op==true && os==true{
                    break;
                }
                result.push(j.get(i).unwrap().clone());
                lb=j.get(i).unwrap().clone();
            }   
            break;
        }
    }
    return result;
}
// function to get value of a field with a complex array like [{....},{.....}] for Substrate runtime (no std library and no variable allocation)
fn json_get_complexarray(j:Vec<u8>,key:Vec<u8>) -> Vec<u8> {
    let mut result=Vec::new();
    let mut k=Vec::new();
    let keyl = key.len();
    let jl = j.len();
    k.push(b'"');
    for xk in 0..keyl{
        k.push(*key.get(xk).unwrap());
    }
    k.push(b'"');
    k.push(b':');
    let kl = k.len();
    for x in  0..jl {
        let mut m=0;
        let mut xx=0;
        if x+kl>jl {
            break;
        }
        for i in x..x+kl {
            if *j.get(i).unwrap()== *k.get(xx).unwrap() {
                m=m+1;
            }
            xx=xx+1;
        }
        if m==kl{
            let mut os=true;
            for i in x+kl..jl-1 {
                if *j.get(i).unwrap()==b'[' && os==true{
                    os=false;
                }
                result.push(j.get(i).unwrap().clone());
                if *j.get(i).unwrap()==b']' && os==false {
                    break;
                }
            }   
            break;
        }
    }
    return result;
}
// function to convert vec<u8> to u32
fn vecu8_to_u32(v: Vec<u8>) -> u32 {
    let vslice = v.as_slice();
    let vstr = str::from_utf8(&vslice).unwrap_or("0");
    let vvalue: u32 = u32::from_str(vstr).unwrap_or(0);
    vvalue
}
// function to validate a phone number
fn validate_phonenumber(phonenumber:Vec<u8>) -> bool {
    // check maximum lenght
    if phonenumber.len()>23{
        return false;
    }
    // check admitted bytes
    let mut x=0;
    for v in phonenumber.clone() {
        if (v>=48 && v<=57) || (v==43 && x==0){
            x=x+1;
        }else {
            return false;
        }
    }
    // load international prefixes table
    let mut p: Vec<Vec<u8>> = Vec::new();
    p.push("972".into());
    p.push("93".into());
    p.push("355".into());
    p.push("213".into());
    p.push("376".into());
    p.push("244".into());
    p.push("54".into());
    p.push("374".into());
    p.push("297".into());
    p.push("61".into());
    p.push("43".into());
    p.push("994".into());
    p.push("973".into());
    p.push("880".into());
    p.push("375".into());
    p.push("32".into());
    p.push("501".into());
    p.push("229".into());
    p.push("975".into());
    p.push("387".into());
    p.push("267".into());
    p.push("55".into());
    p.push("246".into());
    p.push("359".into());
    p.push("226".into());
    p.push("257".into());
    p.push("855".into());
    p.push("237".into());
    p.push("1".into());
    p.push("238".into());
    p.push("345".into());
    p.push("236".into());
    p.push("235".into());
    p.push("56".into());
    p.push("86".into());
    p.push("61".into());
    p.push("57".into());
    p.push("269".into());
    p.push("242".into());
    p.push("682".into());
    p.push("506".into());
    p.push("385".into());
    p.push("53".into());
    p.push("537".into());
    p.push("420".into());
    p.push("45".into());
    p.push("253".into());
    p.push("593".into());
    p.push("20".into());
    p.push("503".into());
    p.push("240".into());
    p.push("291".into());
    p.push("372".into());
    p.push("251".into());
    p.push("298".into());
    p.push("679".into());
    p.push("358".into());
    p.push("33".into());
    p.push("594".into());
    p.push("689".into());
    p.push("241".into());
    p.push("220".into());
    p.push("995".into());
    p.push("49".into());
    p.push("233".into());
    p.push("350".into());
    p.push("30".into());
    p.push("299".into());
    p.push("590".into());
    p.push("502".into());
    p.push("224".into());
    p.push("245".into());
    p.push("595".into());
    p.push("509".into());
    p.push("504".into());
    p.push("36".into());
    p.push("354".into());
    p.push("91".into());
    p.push("62".into());
    p.push("964".into());
    p.push("353".into());
    p.push("972".into());
    p.push("39".into());
    p.push("81".into());
    p.push("962".into());
    p.push("254".into());
    p.push("686".into());
    p.push("965".into());
    p.push("996".into());
    p.push("371".into());
    p.push("961".into());
    p.push("266".into());
    p.push("231".into());
    p.push("423".into());
    p.push("370".into());
    p.push("352".into());
    p.push("261".into());
    p.push("265".into());
    p.push("60".into());
    p.push("960".into());
    p.push("223".into());
    p.push("356".into());
    p.push("692".into());
    p.push("596".into());
    p.push("222".into());
    p.push("230".into());
    p.push("262".into());
    p.push("52".into());
    p.push("377".into());
    p.push("976".into());
    p.push("382".into());
    p.push("1664".into());
    p.push("212".into());
    p.push("95".into());
    p.push("264".into());
    p.push("674".into());
    p.push("977".into());
    p.push("31".into());
    p.push("599".into());
    p.push("687".into());
    p.push("64".into());
    p.push("505".into());
    p.push("227".into());
    p.push("234".into());
    p.push("683".into());
    p.push("672".into());
    p.push("47".into());
    p.push("968".into());
    p.push("92".into());
    p.push("680".into());
    p.push("507".into());
    p.push("675".into());
    p.push("595".into());
    p.push("51".into());
    p.push("63".into());
    p.push("48".into());
    p.push("351".into());
    p.push("974".into());
    p.push("40".into());
    p.push("250".into());
    p.push("685".into());
    p.push("378".into());
    p.push("966".into());
    p.push("221".into());
    p.push("381".into());
    p.push("248".into());
    p.push("232".into());
    p.push("65".into());
    p.push("421".into());
    p.push("386".into());
    p.push("677".into());
    p.push("27".into());
    p.push("500".into());
    p.push("34".into());
    p.push("94".into());
    p.push("249".into());
    p.push("597".into());
    p.push("268".into());
    p.push("46".into());
    p.push("41".into());
    p.push("992".into());
    p.push("66".into());
    p.push("228".into());
    p.push("690".into());
    p.push("676".into());
    p.push("216".into());
    p.push("90".into());
    p.push("993".into());
    p.push("688".into());
    p.push("256".into());
    p.push("380".into());
    p.push("971".into());
    p.push("44".into());
    p.push("1".into());
    p.push("598".into());
    p.push("998".into());
    p.push("678".into());
    p.push("681".into());
    p.push("967".into());
    p.push("260".into());
    p.push("263".into());
    p.push("591".into());
    p.push("673".into());
    p.push("61".into());
    p.push("243".into());
    p.push("225".into());
    p.push("500".into());
    p.push("44".into());
    p.push("379".into());
    p.push("852".into());
    p.push("98".into());
    p.push("44".into());
    p.push("44".into());
    p.push("850".into());
    p.push("82".into());
    p.push("856".into());
    p.push("218".into());
    p.push("853".into());
    p.push("389".into());
    p.push("691".into());
    p.push("373".into());
    p.push("258".into());
    p.push("970".into());
    p.push("872".into());
    p.push("262".into());
    p.push("7".into());
    p.push("590".into());
    p.push("290".into());
    p.push("590".into());
    p.push("508".into());
    p.push("239".into());
    p.push("252".into());
    p.push("47".into());
    p.push("963".into());
    p.push("886".into());
    p.push("255".into());
    p.push("670".into());
    p.push("58".into());
    p.push("84".into());
    // normalis number
    let mut startpoint=0;
    if phonenumber[0]==b'0' && phonenumber[1]==b'0' {
        startpoint=2;
    }
    if phonenumber[0]==b'+' {
        startpoint=1;
    }
    // create vec for comparison
    let mut pc3:Vec<u8>= Vec::new();
    pc3.push(phonenumber[startpoint]);
    pc3.push(phonenumber[startpoint+1]);
    pc3.push(phonenumber[startpoint+2]);
    let mut pc2:Vec<u8>= Vec::new();
    pc2.push(phonenumber[startpoint]);
    pc2.push(phonenumber[startpoint+1]);
    let mut pc1:Vec<u8>= Vec::new();
    pc1.push(phonenumber[startpoint]);
    let mut valid=false;
    for xp in p {
        if xp==pc3 || xp==pc2 || xp==pc1 {
            valid =true;
        }
    }
    valid
}
// function to validate an web url return true/false
fn validate_weburl(weburl:Vec<u8>) -> bool {
    let mut valid=false;
    let mut x=0;
    let mut httpsflag=false;
    let mut httpflag=false;
    let mut startpoint=0;
    let mut https: Vec<u8>= Vec::new();
    https.push(b'h');
    https.push(b't');
    https.push(b't');
    https.push(b'p');
    https.push(b's');
    https.push(b':');
    https.push(b'/');
    https.push(b'/');
    let mut http: Vec<u8>= Vec::new();
    http.push(b'h');
    http.push(b't');
    http.push(b't');
    http.push(b'p');
    http.push(b':');
    http.push(b'/');
    http.push(b'/');
    let mut httpscomp: Vec<u8> =Vec::new();
    httpscomp.push(weburl[0]);
    httpscomp.push(weburl[1]);
    httpscomp.push(weburl[2]);
    httpscomp.push(weburl[3]);
    httpscomp.push(weburl[4]);
    httpscomp.push(weburl[5]);
    httpscomp.push(weburl[6]);
    httpscomp.push(weburl[7]);
    let mut httpcomp: Vec<u8> =Vec::new();
    httpcomp.push(weburl[0]);
    httpcomp.push(weburl[1]);
    httpcomp.push(weburl[2]);
    httpcomp.push(weburl[3]);
    httpcomp.push(weburl[4]);
    httpcomp.push(weburl[5]);
    httpcomp.push(weburl[6]);
    if https==httpscomp {
        httpsflag=true;
    }
    if http==httpcomp {
        httpflag=true;
    }
    if httpflag==false && httpsflag==false {
        return false;
    }
    if httpsflag==true{
        startpoint=8;
    }
    if httpflag==true{
        startpoint=7;
    }
    for c in weburl {    
        if x<startpoint {
            x=x+1;
            continue;
        }
        // check for allowed chars    
        if  (c>=32 && c<=95) ||
            (c>=97 && c<=126) {
            valid=true;
        }else{
            valid=false;
            break;
        }
    }
    return valid;
}

<|MERGE_RESOLUTION|>--- conflicted
+++ resolved
@@ -67,15 +67,12 @@
         BondSignedforApproval(u32,AccountId),           // A bond has been assigned for approval
         CreditRatingAgencyStored(AccountId,Vec<u8>),    // Credit rating agency has been stored/updated
         CreditRatingStored(u32,Vec<u8>),                // New credit rating has been created
-<<<<<<< HEAD
         UnderwriterCreated(AccountId),                // An underwriter has been created
         UnderwriterDestroyed(AccountId),              // An underwriter has been destroyed
-    }
-=======
         CollateralsStored(u32,u32,Vec<u8>),             // A collaterals has been stored
         CollateralsApproved(u32,u32,Vec<u8>),           // A collaterals has been approved
 	}
->>>>>>> 4f77b6bc
+
 );
 
 // Errors to inform users that something went wrong.
@@ -299,11 +296,9 @@
         CreditRatingDocumentIpfsAddressTooShort,
         /// Documents for the credit rating  are missing, at the least one is required
         CreditRatingMissingDocuments,
-<<<<<<< HEAD
         UnderwriterAccountNotFound,
         /// Underwriter account already stored on chain
         UnderwriterAlreadyPresent,
-=======
         /// The collaterals info are too long, maximum 8192 bytes
         CollateralsInfoIsTooLong,
         /// Collateral document description is too short
@@ -316,7 +311,6 @@
         CollateralIdAlreadyPresent,
         /// The signer cannot approve a collateral
         SignerIsNotAuthorizedForCollateralsApproval,
->>>>>>> 4f77b6bc
 	}
 }
 
