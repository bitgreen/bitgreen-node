--- conflicted
+++ resolved
@@ -1,11 +1,7 @@
 #![cfg_attr(not(feature = "std"), no_std)]
-<<<<<<< HEAD
 
 #![recursion_limit="256"]
 
-=======
-#![recursion_limit="256"]
->>>>>>> 82d99420
 /// Module to manage the Bonds on BitGreen Blockchain
 
 use frame_support::{decl_module, decl_storage, decl_event, decl_error, dispatch, ensure, traits::Currency,codec::Decode};
@@ -324,7 +320,6 @@
         CollateralIdAlreadyPresent,
         /// The signer cannot approve a collateral
         SignerIsNotAuthorizedForCollateralsApproval,
-<<<<<<< HEAD
         /// Underwriter InfoDocuments Missing
         MissingUnderwriterInfoDocuments,
         /// Underwriter name is too short
@@ -343,7 +338,6 @@
         UnderwritersSubmissionCommitteeIsWrong,
         /// The signed is not authorized to submit or remove an underwriter
         SignerIsNotAuthorizedForUnderwriterSubmissionOrRemoval,
-=======
         /// Signer is not authorized for fund creation/update
         SignerIsNotAuthorizedForFundCreation,
         /// Fund info is long, maximum 8192 bytes
@@ -410,7 +404,7 @@
         FundsSignatureAlreadyPresentrSameSigner,
         /// Signer is not authorized for fund approval
         SignerIsNotAuthorizedForFundApproval,
->>>>>>> 82d99420
+
 	}
 }
 
