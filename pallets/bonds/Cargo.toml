--- conflicted
+++ resolved
@@ -30,11 +30,6 @@
 rand =  { default-features = false, version = '0.7.3'}
 hex = { default-features = false, version = '0.4'}
 bs58 = { default-features = false, version = '0.4.0',features=['alloc']}
-<<<<<<< HEAD
-=======
-regex = { default-features = false, version = '1.5.4'} 
-
->>>>>>> f939442d
 
 [dev-dependencies]
 serde = { version = "1.0.119" }
