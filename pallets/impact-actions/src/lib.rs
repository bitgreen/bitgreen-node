--- conflicted
+++ resolved
@@ -255,14 +255,9 @@
                 Error::<T>::DuplicatedImpactAction
             );
             // check json validity
-<<<<<<< HEAD
-            let js = configuration.clone();
-            ensure!(json_check_validity(js), Error::<T>::InvalidJson);
-=======
 			let js=configuration.clone();
 			ensure!(json_check_validity(js),Error::<T>::InvalidJson);
 
->>>>>>> 28b506d5
             // check description
             let jsd = configuration.clone();
             let description = json_get_value(jsd, "description".as_bytes().to_vec());
