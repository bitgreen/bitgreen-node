--- conflicted
+++ resolved
@@ -134,10 +134,6 @@
 		// create a project and mint tokens
 		let project_id = 10_000_u32.into();
 		let creation_params = get_default_creation_params::<T>();
-<<<<<<< HEAD
-
-=======
->>>>>>> eb868f2c
 		let caller_lookup = <T::Lookup as sp_runtime::traits::StaticLookup>::unlookup(caller.clone());
 		pallet_membership::Pallet::<T>::add_member(RawOrigin::Root.into(), caller_lookup)?;
 
