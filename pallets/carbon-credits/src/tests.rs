--- conflicted
+++ resolved
@@ -394,11 +394,7 @@
 			CarbonCredits::create(
 				RawOrigin::Signed(originator_account).into(),
 				project_id,
-<<<<<<< HEAD
-				creation_params.clone()
-=======
 				creation_params
->>>>>>> eb868f2c
 			),
 			Error::<Test>::CannotCreateProjectWithoutCredits
 		);
@@ -507,11 +503,7 @@
 		assert_ok!(CarbonCredits::create(
 			RawOrigin::Signed(originator_account).into(),
 			project_id,
-<<<<<<< HEAD
-			creation_params.clone()
-=======
 			creation_params
->>>>>>> eb868f2c
 		));
 
 		// reject the project
