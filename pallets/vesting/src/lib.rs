--- conflicted
+++ resolved
@@ -16,17 +16,6 @@
 
 #![cfg_attr(not(feature = "std"), no_std)]
 
-<<<<<<< HEAD
-pub use pallet::*;
-
-// #[cfg(test)]
-// mod mock;
-//
-// #[cfg(test)]
-// mod tests;
-
-use codec::alloc::string::ToString;
-=======
 // SBP M1 review: missing documentation, tests & benchmarks.
 // Note: you could also look at the vesting pallet in Substrate FRAME,
 // to see if it matches your specific vesting requirements.
@@ -41,7 +30,15 @@
 };
 use primitives::Balance;
 use codec::Encode;
->>>>>>> 28b506d5
+pub use pallet::*;
+
+// #[cfg(test)]
+// mod mock;
+//
+// #[cfg(test)]
+// mod tests;
+
+use codec::alloc::string::ToString;
 use codec::Decode;
 use codec::Encode;
 use core::str;
@@ -124,7 +121,6 @@
     #[pallet::hooks]
     impl<T: Config> Hooks<BlockNumberFor<T>> for Pallet<T> {}
 
-<<<<<<< HEAD
     #[pallet::call]
     impl<T: Config> Pallet<T> {
         // function to create a vesting account
@@ -180,10 +176,9 @@
             ]);
             // store the vesting account
             VestingAccount::<T>::insert(vesting_creator.clone(), &uid, json);
-=======
 		// SBP M1 review: dispatchable calls should be benchmarked.
 		// function to create a vesting account
-        #[weight = 10_000]
+        #[pallet::weight(10_000 + T::DbWeight::get().reads_writes(1,1))]
 		pub fn create_vesting_account(
 			origin,
 			recipient_account:T::AccountId,
@@ -219,12 +214,10 @@
 			]);
 			// store the vesting account
 			VestingAccount::<T>::insert(vesting_creator.clone(), &uid, json);
->>>>>>> 28b506d5
             // Generate event
             Self::deposit_event(Event::VestingAccountCreated(vesting_creator));
             // Return a successful DispatchResult
             Ok(())
-<<<<<<< HEAD
         }
         // function to remove a vesting account
         #[pallet::weight(10_000 + T::DbWeight::get().reads_writes(1,1))]
@@ -260,10 +253,9 @@
             ensure!(expire_time > current_time, Error::<T>::InvalidEpochTime);
             // delete the vestin account
             VestingAccount::<T>::remove(vesting_creator.clone(), &uid);
-=======
 		}
 		// function to remove a vesting account
-        #[weight = 10_000]
+        #[pallet::weight(10_000 + T::DbWeight::get().reads_writes(1,1))]
         pub fn destroy_vesting_account(origin, uid: u32) -> DispatchResult {
 			// check for Super User access
 			let vesting_creator = ensure_signed(origin)?;
@@ -285,7 +277,6 @@
 			ensure!(expire_time > current_time, Error::<T>::InvalidEpochTime);
 			// delete the vestin account
 			VestingAccount::<T>::remove(vesting_creator.clone(), &uid);
->>>>>>> 28b506d5
             // Generate event
             Self::deposit_event(Event::VestingAccountDestroyed(vesting_creator));
             // Return a successful DispatchResult
@@ -300,7 +291,6 @@
         ) -> DispatchResultWithPostInfo {
             let recipient = ensure_signed(origin)?;
 
-<<<<<<< HEAD
             ensure!(
                 VestingAccount::<T>::contains_key(&vesting_creator, &uid),
                 Error::<T>::VestingAccountDoesNotExist
@@ -321,7 +311,6 @@
                 str::parse::<T::BlockNumber>(sp_std::str::from_utf8(&expire_time).unwrap())
                     .ok()
                     .unwrap();
-=======
 			ensure!(VestingAccount::<T>::contains_key(&vesting_creator, &uid), Error::<T>::VestingAccountDoesNotExist);
 
 			// SBP M1 review: same remark as above regarding the use of json format internally.
@@ -334,7 +323,6 @@
 			let current_deposit = str::parse::<Balance>(sp_std::str::from_utf8(&current_deposit).unwrap()).unwrap();
 			let expire_time = Self::json_get_value(content.clone(),"expire_time".as_bytes().to_vec());
 			let expire_time = str::parse::<T::BlockNumber>(sp_std::str::from_utf8(&expire_time).unwrap()).ok().unwrap();
->>>>>>> 28b506d5
 
             let recipient_account =
                 Self::json_get_value(content.clone(), "recipient_account".as_bytes().to_vec());
@@ -351,7 +339,6 @@
             );
             ensure!(expire_time > current_time, Error::<T>::InvalidEpochTime);
 
-<<<<<<< HEAD
             pallet_assets::Pallet::<T>::transfer(
                 RawOrigin::Signed(vesting_creator.clone()).into(),
                 T::NativeTokenId::get(),
@@ -360,7 +347,6 @@
             )?;
             // Generate event
             Self::deposit_event(Event::WithdrewVestingAccount(vesting_creator));
-=======
 			// SBP M1 review: this introduces coupling between your vesting pallet and the assets pallet.
 			// A more decoupled approach would be to inject an implementation of one of the Currency traits via
 			// the pallet's Config trait. As an example: https://github.com/paritytech/substrate/blob/59a21506a26229a52ffcc2d11d878c49ceedb992/frame/assets/src/lib.rs#L204
@@ -370,7 +356,6 @@
 			pallet_assets::Module::<T>::transfer(RawOrigin::Signed(vesting_creator.clone()).into(), T::NativeTokenId::get(), T::Lookup::unlookup(recipient.clone()), staking)?;
 			// Generate event
             Self::deposit_event(RawEvent::WithdrewVestingAccount(vesting_creator));
->>>>>>> 28b506d5
             // Return a successful DispatchResult
             Ok(().into())
         }
