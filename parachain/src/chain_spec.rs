use bitg_parachain_runtime::{AccountId, AuraId, Signature, EXISTENTIAL_DEPOSIT};
use cumulus_primitives_core::ParaId;
use sc_chain_spec::{ChainSpecExtension, ChainSpecGroup};
use sc_service::ChainType;
use serde::{Deserialize, Serialize};
use sp_core::{sr25519, Pair, Public};
use sp_runtime::traits::{IdentifyAccount, Verify};

/// Specialized `ChainSpec` for the normal parachain runtime.
pub type ChainSpec =
	sc_service::GenericChainSpec<bitg_parachain_runtime::GenesisConfig, Extensions>;

/// The default XCM version to set in genesis config.
const SAFE_XCM_VERSION: u32 = xcm::prelude::XCM_VERSION;

pub const ROCOCO_PARA_ID: u32 = 3000;

/// Helper function to generate a crypto pair from seed
pub fn get_public_from_seed<TPublic: Public>(seed: &str) -> <TPublic::Pair as Pair>::Public {
	TPublic::Pair::from_string(&format!("//{}", seed), None)
		.expect("static values are valid; qed")
		.public()
}

/// The extensions for the [`ChainSpec`].
#[derive(Debug, Clone, PartialEq, Serialize, Deserialize, ChainSpecGroup, ChainSpecExtension)]
#[serde(deny_unknown_fields)]
pub struct Extensions {
	/// The relay chain of the Parachain.
	pub relay_chain: String,
	/// The id of the Parachain.
	pub para_id: u32,
}

impl Extensions {
	/// Try to get the extension from the given `ChainSpec`.
	pub fn try_get(chain_spec: &dyn sc_service::ChainSpec) -> Option<&Self> {
		sc_chain_spec::get_extension(chain_spec.extensions())
	}
}

type AccountPublic = <Signature as Verify>::Signer;

/// Generate collator keys from seed.
///
/// This function's return type must always match the session keys of the chain in tuple format.
pub fn get_collator_keys_from_seed(seed: &str) -> AuraId { get_public_from_seed::<AuraId>(seed) }

/// Helper function to generate an account ID from seed
pub fn get_account_id_from_seed<TPublic: Public>(seed: &str) -> AccountId
where
	AccountPublic: From<<TPublic::Pair as Pair>::Public>,
{
	AccountPublic::from(get_public_from_seed::<TPublic>(seed)).into_account()
}

/// Generate the session keys from individual elements.
///
/// The input must be a tuple of individual keys (a single arg for now since we have just one key).
pub fn template_session_keys(keys: AuraId) -> bitg_parachain_runtime::SessionKeys {
	bitg_parachain_runtime::SessionKeys { aura: keys }
}

pub fn development_config() -> ChainSpec {
<<<<<<< HEAD
    // Give your base currency a unit name and decimal places
    let mut properties = sc_chain_spec::Properties::new();
    properties.insert("tokenSymbol".into(), "BBB".into());
    properties.insert("tokenDecimals".into(), 18.into());
    properties.insert("ss58Format".into(), 2106.into());
=======
	// Give your base currency a unit name and decimal places
	let mut properties = sc_chain_spec::Properties::new();
	properties.insert("tokenSymbol".into(), "BBB".into());
	properties.insert("tokenDecimals".into(), 18.into());
	properties.insert("ss58Format".into(), 42.into());
>>>>>>> 70ae061a

	ChainSpec::from_genesis(
		// Name
		"Development",
		// ID
		"dev",
		ChainType::Development,
		move || {
			testnet_genesis(
				// initial collators.
				vec![
					(
						get_account_id_from_seed::<sr25519::Public>("Alice"),
						get_collator_keys_from_seed("Alice"),
					),
					(
						get_account_id_from_seed::<sr25519::Public>("Bob"),
						get_collator_keys_from_seed("Bob"),
					),
				],
				vec![
					get_account_id_from_seed::<sr25519::Public>("Alice"),
					get_account_id_from_seed::<sr25519::Public>("Bob"),
					get_account_id_from_seed::<sr25519::Public>("Charlie"),
					get_account_id_from_seed::<sr25519::Public>("Dave"),
					get_account_id_from_seed::<sr25519::Public>("Eve"),
					get_account_id_from_seed::<sr25519::Public>("Ferdie"),
					get_account_id_from_seed::<sr25519::Public>("Alice//stash"),
					get_account_id_from_seed::<sr25519::Public>("Bob//stash"),
					get_account_id_from_seed::<sr25519::Public>("Charlie//stash"),
					get_account_id_from_seed::<sr25519::Public>("Dave//stash"),
					get_account_id_from_seed::<sr25519::Public>("Eve//stash"),
					get_account_id_from_seed::<sr25519::Public>("Ferdie//stash"),
				],
				2000.into(),
			)
		},
		Vec::new(),
		None,
		None,
		None,
		Some(properties),
		Extensions {
			relay_chain: "rococo-local".into(), // You MUST set this to the correct network!
			para_id: 2000,
		},
	)
}

pub fn local_testnet_config() -> ChainSpec {
<<<<<<< HEAD
    // Give your base currency a unit name and decimal places
    let mut properties = sc_chain_spec::Properties::new();
    properties.insert("tokenSymbol".into(), "BBB".into());
    properties.insert("tokenDecimals".into(), 18.into());
    properties.insert("ss58Format".into(), 2106.into());
=======
	// Give your base currency a unit name and decimal places
	let mut properties = sc_chain_spec::Properties::new();
	properties.insert("tokenSymbol".into(), "BBB".into());
	properties.insert("tokenDecimals".into(), 18.into());
	properties.insert("ss58Format".into(), 42.into());
>>>>>>> 70ae061a

	ChainSpec::from_genesis(
		// Name
		"Local Testnet",
		// ID
		"local_testnet",
		ChainType::Local,
		move || {
			testnet_genesis(
				// initial collators.
				vec![
					(
						get_account_id_from_seed::<sr25519::Public>("Alice"),
						get_collator_keys_from_seed("Alice"),
					),
					(
						get_account_id_from_seed::<sr25519::Public>("Bob"),
						get_collator_keys_from_seed("Bob"),
					),
				],
				vec![
					get_account_id_from_seed::<sr25519::Public>("Alice"),
					get_account_id_from_seed::<sr25519::Public>("Bob"),
					get_account_id_from_seed::<sr25519::Public>("Charlie"),
					get_account_id_from_seed::<sr25519::Public>("Dave"),
					get_account_id_from_seed::<sr25519::Public>("Eve"),
					get_account_id_from_seed::<sr25519::Public>("Ferdie"),
					get_account_id_from_seed::<sr25519::Public>("Alice//stash"),
					get_account_id_from_seed::<sr25519::Public>("Bob//stash"),
					get_account_id_from_seed::<sr25519::Public>("Charlie//stash"),
					get_account_id_from_seed::<sr25519::Public>("Dave//stash"),
					get_account_id_from_seed::<sr25519::Public>("Eve//stash"),
					get_account_id_from_seed::<sr25519::Public>("Ferdie//stash"),
				],
				2000.into(),
			)
		},
		// Bootnodes
		Vec::new(),
		// Telemetry
		None,
		// Protocol ID
		Some("template-local"),
		// Fork ID
		None,
		// Properties
		Some(properties),
		// Extensions
		Extensions {
			relay_chain: "rococo-local".into(), // You MUST set this to the correct network!
			para_id: 2000,
		},
	)
}

pub fn rococo_config() -> ChainSpec {
<<<<<<< HEAD
    // Give your base currency a unit name and decimal places
    let mut properties = sc_chain_spec::Properties::new();
    properties.insert("tokenSymbol".into(), "BBB".into());
    properties.insert("tokenDecimals".into(), 18.into());
    properties.insert("ss58Format".into(), 2106.into());
=======
	// Give your base currency a unit name and decimal places
	let mut properties = sc_chain_spec::Properties::new();
	properties.insert("tokenSymbol".into(), "BBB".into());
	properties.insert("tokenDecimals".into(), 18.into());
	properties.insert("ss58Format".into(), 42.into());
>>>>>>> 70ae061a

	ChainSpec::from_genesis(
		// Name
		"BitgreenRococo",
		// ID
		"bitgreen_rococo",
		ChainType::Live,
		move || {
			testnet_genesis(
				// initial collators.
				vec![
					(
						get_account_id_from_seed::<sr25519::Public>("Alice"),
						get_collator_keys_from_seed("Alice"),
					),
					(
						get_account_id_from_seed::<sr25519::Public>("Bob"),
						get_collator_keys_from_seed("Bob"),
					),
				],
				vec![
					get_account_id_from_seed::<sr25519::Public>("Alice"),
					get_account_id_from_seed::<sr25519::Public>("Bob"),
					get_account_id_from_seed::<sr25519::Public>("Charlie"),
					get_account_id_from_seed::<sr25519::Public>("Dave"),
					get_account_id_from_seed::<sr25519::Public>("Eve"),
					get_account_id_from_seed::<sr25519::Public>("Ferdie"),
					get_account_id_from_seed::<sr25519::Public>("Alice//stash"),
					get_account_id_from_seed::<sr25519::Public>("Bob//stash"),
					get_account_id_from_seed::<sr25519::Public>("Charlie//stash"),
					get_account_id_from_seed::<sr25519::Public>("Dave//stash"),
					get_account_id_from_seed::<sr25519::Public>("Eve//stash"),
					get_account_id_from_seed::<sr25519::Public>("Ferdie//stash"),
				],
				ROCOCO_PARA_ID.into(),
			)
		},
		// Bootnodes
		Vec::new(),
		// Telemetry
		None,
		// Protocol ID
		Some("template-local"),
		// Fork ID
		None,
		// Properties
		Some(properties),
		// Extensions
		Extensions {
			relay_chain: "rococo".into(),
			para_id: ROCOCO_PARA_ID,
		},
	)
}

fn testnet_genesis(
	invulnerables: Vec<(AccountId, AuraId)>,
	endowed_accounts: Vec<AccountId>,
	id: ParaId,
) -> bitg_parachain_runtime::GenesisConfig {
	bitg_parachain_runtime::GenesisConfig {
		system: bitg_parachain_runtime::SystemConfig {
			code: bitg_parachain_runtime::WASM_BINARY
				.expect("WASM binary was not build, please build it!")
				.to_vec(),
		},
		balances: bitg_parachain_runtime::BalancesConfig {
			balances: endowed_accounts
				.iter()
				.cloned()
				.map(|k| (k, 1 << 80))
				.collect(),
		},
		parachain_info: bitg_parachain_runtime::ParachainInfoConfig { parachain_id: id },
		collator_selection: bitg_parachain_runtime::CollatorSelectionConfig {
			invulnerables: invulnerables.iter().cloned().map(|(acc, _)| acc).collect(),
			candidacy_bond: EXISTENTIAL_DEPOSIT * 16,
			..Default::default()
		},
		session: bitg_parachain_runtime::SessionConfig {
			keys: invulnerables
				.into_iter()
				.map(|(acc, aura)| {
					(
						acc.clone(),                 // account id
						acc,                         // validator id
						template_session_keys(aura), // session keys
					)
				})
				.collect(),
		},
		// no need to pass anything to aura, in fact it will panic if we do. Session will take care
		// of this.
		aura: Default::default(),
		aura_ext: Default::default(),
		parachain_system: Default::default(),
		polkadot_xcm: bitg_parachain_runtime::PolkadotXcmConfig {
			safe_xcm_version: Some(SAFE_XCM_VERSION),
		},
		kyc_membership: bitg_parachain_runtime::KYCMembershipConfig {
			members: [].to_vec().try_into().unwrap(),
			phantom: Default::default(),
		},
		tokens: bitg_parachain_runtime::TokensConfig {
			balances: [].to_vec(),
		},
		sudo: bitg_parachain_runtime::SudoConfig {
			key: Some(get_account_id_from_seed::<sr25519::Public>("Alice")),
		},
		nft: bitg_parachain_runtime::NftConfig { tokens: vec![] },
	}
}<|MERGE_RESOLUTION|>--- conflicted
+++ resolved
@@ -62,20 +62,11 @@
 }
 
 pub fn development_config() -> ChainSpec {
-<<<<<<< HEAD
     // Give your base currency a unit name and decimal places
     let mut properties = sc_chain_spec::Properties::new();
     properties.insert("tokenSymbol".into(), "BBB".into());
     properties.insert("tokenDecimals".into(), 18.into());
     properties.insert("ss58Format".into(), 2106.into());
-=======
-	// Give your base currency a unit name and decimal places
-	let mut properties = sc_chain_spec::Properties::new();
-	properties.insert("tokenSymbol".into(), "BBB".into());
-	properties.insert("tokenDecimals".into(), 18.into());
-	properties.insert("ss58Format".into(), 42.into());
->>>>>>> 70ae061a
-
 	ChainSpec::from_genesis(
 		// Name
 		"Development",
@@ -125,19 +116,12 @@
 }
 
 pub fn local_testnet_config() -> ChainSpec {
-<<<<<<< HEAD
+
     // Give your base currency a unit name and decimal places
     let mut properties = sc_chain_spec::Properties::new();
     properties.insert("tokenSymbol".into(), "BBB".into());
     properties.insert("tokenDecimals".into(), 18.into());
     properties.insert("ss58Format".into(), 2106.into());
-=======
-	// Give your base currency a unit name and decimal places
-	let mut properties = sc_chain_spec::Properties::new();
-	properties.insert("tokenSymbol".into(), "BBB".into());
-	properties.insert("tokenDecimals".into(), 18.into());
-	properties.insert("ss58Format".into(), 42.into());
->>>>>>> 70ae061a
 
 	ChainSpec::from_genesis(
 		// Name
@@ -194,19 +178,11 @@
 }
 
 pub fn rococo_config() -> ChainSpec {
-<<<<<<< HEAD
     // Give your base currency a unit name and decimal places
     let mut properties = sc_chain_spec::Properties::new();
     properties.insert("tokenSymbol".into(), "BBB".into());
     properties.insert("tokenDecimals".into(), 18.into());
     properties.insert("ss58Format".into(), 2106.into());
-=======
-	// Give your base currency a unit name and decimal places
-	let mut properties = sc_chain_spec::Properties::new();
-	properties.insert("tokenSymbol".into(), "BBB".into());
-	properties.insert("tokenDecimals".into(), 18.into());
-	properties.insert("ss58Format".into(), 42.into());
->>>>>>> 70ae061a
 
 	ChainSpec::from_genesis(
 		// Name
