//! Service and ServiceFactory implementation. Specialized wrapper over substrate service.
#![allow(clippy::all)]
// std
use std::{sync::Arc, time::Duration};

// Local Runtime Types
use bitg_parachain_runtime::{opaque::Block, AccountId, Balance, Hash, Index as Nonce, RuntimeApi};
use cumulus_client_cli::CollatorOptions;
// Cumulus Imports
use cumulus_client_consensus_aura::{AuraConsensus, BuildAuraConsensusParams, SlotProportion};
use cumulus_client_consensus_common::ParachainConsensus;
use cumulus_client_network::BlockAnnounceValidator;
use cumulus_client_service::{
	prepare_node_config, start_collator, start_full_node, StartCollatorParams, StartFullNodeParams,
};
use cumulus_primitives_core::ParaId;
use cumulus_relay_chain_inprocess_interface::build_inprocess_relay_chain;
use cumulus_relay_chain_interface::{RelayChainError, RelayChainInterface, RelayChainResult};
<<<<<<< HEAD
use cumulus_relay_chain_rpc_interface::RelayChainRPCInterface;
// rpc
use jsonrpsee::RpcModule;
use polkadot_service::CollatorPair;
=======
use cumulus_relay_chain_rpc_interface::{create_client_and_start_worker, RelayChainRpcInterface};

>>>>>>> 771c3651
// Substrate Imports
use sc_client_api::ExecutorProvider;
use sc_executor::NativeElseWasmExecutor;
use sc_network::NetworkBlock;
use sc_network::NetworkService;
use sc_service::{Configuration, PartialComponents, TFullBackend, TFullClient, TaskManager};
use sc_telemetry::{Telemetry, TelemetryHandle, TelemetryWorker, TelemetryWorkerHandle};
use sp_api::ConstructRuntimeApi;
use sp_keystore::SyncCryptoStorePtr;
use sp_runtime::traits::BlakeTwo256;
use substrate_prometheus_endpoint::Registry;

/// Native executor instance.
pub struct TemplateRuntimeExecutor;

impl sc_executor::NativeExecutionDispatch for TemplateRuntimeExecutor {
	type ExtendHostFunctions = frame_benchmarking::benchmarking::HostFunctions;

	fn dispatch(method: &str, data: &[u8]) -> Option<Vec<u8>> {
		bitg_parachain_runtime::api::dispatch(method, data)
	}

	fn native_version() -> sc_executor::NativeVersion { bitg_parachain_runtime::native_version() }
}

/// Starts a `ServiceBuilder` for a full service.
///
/// Use this macro if you don't actually need the full service, but just the builder in order to
/// be able to perform chain operations.
#[allow(clippy::type_complexity)]
pub fn new_partial<RuntimeApi, Executor, BIQ>(
	config: &Configuration,
	build_import_queue: BIQ,
) -> Result<
	PartialComponents<
		TFullClient<Block, RuntimeApi, NativeElseWasmExecutor<Executor>>,
		TFullBackend<Block>,
		(),
		sc_consensus::DefaultImportQueue<
			Block,
			TFullClient<Block, RuntimeApi, NativeElseWasmExecutor<Executor>>,
		>,
		sc_transaction_pool::FullPool<
			Block,
			TFullClient<Block, RuntimeApi, NativeElseWasmExecutor<Executor>>,
		>,
		(Option<Telemetry>, Option<TelemetryWorkerHandle>),
	>,
	sc_service::Error,
>
where
	RuntimeApi: ConstructRuntimeApi<Block, TFullClient<Block, RuntimeApi, NativeElseWasmExecutor<Executor>>>
		+ Send
		+ Sync
		+ 'static,
	RuntimeApi::RuntimeApi: sp_transaction_pool::runtime_api::TaggedTransactionQueue<Block>
		+ sp_api::Metadata<Block>
		+ sp_session::SessionKeys<Block>
		+ sp_api::ApiExt<
			Block,
			StateBackend = sc_client_api::StateBackendFor<TFullBackend<Block>, Block>,
		> + sp_offchain::OffchainWorkerApi<Block>
		+ sp_block_builder::BlockBuilder<Block>,
	sc_client_api::StateBackendFor<TFullBackend<Block>, Block>: sp_api::StateBackend<BlakeTwo256>,
	Executor: sc_executor::NativeExecutionDispatch + 'static,
	BIQ: FnOnce(
		Arc<TFullClient<Block, RuntimeApi, NativeElseWasmExecutor<Executor>>>,
		&Configuration,
		Option<TelemetryHandle>,
		&TaskManager,
	) -> Result<
		sc_consensus::DefaultImportQueue<
			Block,
			TFullClient<Block, RuntimeApi, NativeElseWasmExecutor<Executor>>,
		>,
		sc_service::Error,
	>,
{
	let telemetry = config
		.telemetry_endpoints
		.clone()
		.filter(|x| !x.is_empty())
		.map(|endpoints| -> Result<_, sc_telemetry::Error> {
			let worker = TelemetryWorker::new(16)?;
			let telemetry = worker.handle().new_telemetry(endpoints);
			Ok((worker, telemetry))
		})
		.transpose()?;

	let executor = sc_executor::NativeElseWasmExecutor::<Executor>::new(
		config.wasm_method,
		config.default_heap_pages,
		config.max_runtime_instances,
		config.runtime_cache_size,
	);

	let (client, backend, keystore_container, task_manager) =
		sc_service::new_full_parts::<Block, RuntimeApi, _>(
			config,
			telemetry.as_ref().map(|(_, telemetry)| telemetry.handle()),
			executor,
		)?;
	let client = Arc::new(client);

	let telemetry_worker_handle = telemetry.as_ref().map(|(worker, _)| worker.handle());

	let telemetry = telemetry.map(|(worker, telemetry)| {
		task_manager
			.spawn_handle()
			.spawn("telemetry", None, worker.run());
		telemetry
	});

	let transaction_pool = sc_transaction_pool::BasicPool::new_full(
		config.transaction_pool.clone(),
		config.role.is_authority().into(),
		config.prometheus_registry(),
		task_manager.spawn_essential_handle(),
		client.clone(),
	);

	let import_queue = build_import_queue(
		client.clone(),
		config,
		telemetry.as_ref().map(|telemetry| telemetry.handle()),
		&task_manager,
	)?;

	let params = PartialComponents {
		backend,
		client,
		import_queue,
		keystore_container,
		task_manager,
		transaction_pool,
		select_chain: (),
		other: (telemetry, telemetry_worker_handle),
	};

	Ok(params)
}

async fn build_relay_chain_interface(
	polkadot_config: Configuration,
	parachain_config: &Configuration,
	telemetry_worker_handle: Option<TelemetryWorkerHandle>,
	task_manager: &mut TaskManager,
	collator_options: CollatorOptions,
	hwbench: Option<sc_sysinfo::HwBench>,
) -> RelayChainResult<(
	Arc<(dyn RelayChainInterface + 'static)>,
	Option<CollatorPair>,
)> {
<<<<<<< HEAD
	match collator_options.relay_chain_rpc_url {
		Some(relay_chain_url) => Ok((
			Arc::new(RelayChainRPCInterface::new(relay_chain_url).await?) as Arc<_>,
			None,
		)),
		None => build_inprocess_relay_chain(
			polkadot_config,
			parachain_config,
			telemetry_worker_handle,
			task_manager,
			hwbench,
		),
	}
=======
    match collator_options.relay_chain_rpc_url {
        Some(relay_chain_url) => {
            let client = create_client_and_start_worker(relay_chain_url, task_manager).await?;
            Ok((
                Arc::new(RelayChainRpcInterface::new(client)) as Arc<_>,
                None,
            ))
        }
        None => build_inprocess_relay_chain(
            polkadot_config,
            parachain_config,
            telemetry_worker_handle,
            task_manager,
            hwbench,
        ),
    }
>>>>>>> 771c3651
}

/// Start a node with the given parachain `Configuration` and relay chain `Configuration`.
///
/// This is the actual implementation that is abstract over the executor and the runtime api.
#[sc_tracing::logging::prefix_logs_with("Parachain")]
async fn start_node_impl<RuntimeApi, Executor, RB, BIQ, BIC>(
	parachain_config: Configuration,
	polkadot_config: Configuration,
	collator_options: CollatorOptions,
	id: ParaId,
	_rpc_ext_builder: RB,
	build_import_queue: BIQ,
	build_consensus: BIC,
	hwbench: Option<sc_sysinfo::HwBench>,
) -> sc_service::error::Result<(
	TaskManager,
	Arc<TFullClient<Block, RuntimeApi, NativeElseWasmExecutor<Executor>>>,
)>
where
	RuntimeApi: ConstructRuntimeApi<Block, TFullClient<Block, RuntimeApi, NativeElseWasmExecutor<Executor>>>
		+ Send
		+ Sync
		+ 'static,
	RuntimeApi::RuntimeApi: sp_transaction_pool::runtime_api::TaggedTransactionQueue<Block>
		+ sp_api::Metadata<Block>
		+ sp_session::SessionKeys<Block>
		+ sp_api::ApiExt<
			Block,
			StateBackend = sc_client_api::StateBackendFor<TFullBackend<Block>, Block>,
		> + sp_offchain::OffchainWorkerApi<Block>
		+ sp_block_builder::BlockBuilder<Block>
		+ cumulus_primitives_core::CollectCollationInfo<Block>
		+ pallet_transaction_payment_rpc::TransactionPaymentRuntimeApi<Block, Balance>
		+ substrate_frame_rpc_system::AccountNonceApi<Block, AccountId, Nonce>,
	sc_client_api::StateBackendFor<TFullBackend<Block>, Block>: sp_api::StateBackend<BlakeTwo256>,
	Executor: sc_executor::NativeExecutionDispatch + 'static,
	RB: Fn(
			Arc<TFullClient<Block, RuntimeApi, Executor>>,
		) -> Result<RpcModule<()>, sc_service::Error>
		+ Send
		+ 'static,
	BIQ: FnOnce(
			Arc<TFullClient<Block, RuntimeApi, NativeElseWasmExecutor<Executor>>>,
			&Configuration,
			Option<TelemetryHandle>,
			&TaskManager,
		) -> Result<
			sc_consensus::DefaultImportQueue<
				Block,
				TFullClient<Block, RuntimeApi, NativeElseWasmExecutor<Executor>>,
			>,
			sc_service::Error,
		> + 'static,
	BIC: FnOnce(
		Arc<TFullClient<Block, RuntimeApi, NativeElseWasmExecutor<Executor>>>,
		Option<&Registry>,
		Option<TelemetryHandle>,
		&TaskManager,
		Arc<dyn RelayChainInterface>,
		Arc<
			sc_transaction_pool::FullPool<
				Block,
				TFullClient<Block, RuntimeApi, NativeElseWasmExecutor<Executor>>,
			>,
		>,
		Arc<NetworkService<Block, Hash>>,
		SyncCryptoStorePtr,
		bool,
	) -> Result<Box<dyn ParachainConsensus<Block>>, sc_service::Error>,
{
	let parachain_config = prepare_node_config(parachain_config);

	let params = new_partial::<RuntimeApi, Executor, BIQ>(&parachain_config, build_import_queue)?;
	let (mut telemetry, telemetry_worker_handle) = params.other;

	let client = params.client.clone();
	let backend = params.backend.clone();
	let mut task_manager = params.task_manager;

	let (relay_chain_interface, collator_key) = build_relay_chain_interface(
		polkadot_config,
		&parachain_config,
		telemetry_worker_handle,
		&mut task_manager,
		collator_options.clone(),
		hwbench.clone(),
	)
	.await
	.map_err(|e| match e {
		RelayChainError::ServiceError(polkadot_service::Error::Sub(x)) => x,
		s => s.to_string().into(),
	})?;

	let block_announce_validator = BlockAnnounceValidator::new(relay_chain_interface.clone(), id);

	let force_authoring = parachain_config.force_authoring;
	let validator = parachain_config.role.is_authority();
	let prometheus_registry = parachain_config.prometheus_registry().cloned();
	let transaction_pool = params.transaction_pool.clone();
	let import_queue = cumulus_client_service::SharedImportQueue::new(params.import_queue);
	let (network, system_rpc_tx, start_network) =
		sc_service::build_network(sc_service::BuildNetworkParams {
			config: &parachain_config,
			client: client.clone(),
			transaction_pool: transaction_pool.clone(),
			spawn_handle: task_manager.spawn_handle(),
			import_queue: import_queue.clone(),
			block_announce_validator_builder: Some(Box::new(|_| {
				Box::new(block_announce_validator)
			})),
			warp_sync: None,
		})?;

	let rpc_builder = {
		let client = client.clone();
		let transaction_pool = transaction_pool.clone();

		Box::new(move |deny_unsafe, _| {
			let deps = crate::rpc::FullDeps {
				client: client.clone(),
				pool: transaction_pool.clone(),
				deny_unsafe,
			};

			crate::rpc::create_full(deps).map_err(Into::into)
		})
	};

	sc_service::spawn_tasks(sc_service::SpawnTasksParams {
		rpc_builder,
		client: client.clone(),
		transaction_pool: transaction_pool.clone(),
		task_manager: &mut task_manager,
		config: parachain_config,
		keystore: params.keystore_container.sync_keystore(),
		backend: backend.clone(),
		network: network.clone(),
		system_rpc_tx,
		telemetry: telemetry.as_mut(),
	})?;

	if let Some(hwbench) = hwbench {
		sc_sysinfo::print_hwbench(&hwbench);

		if let Some(ref mut telemetry) = telemetry {
			let telemetry_handle = telemetry.handle();
			task_manager.spawn_handle().spawn(
				"telemetry_hwbench",
				None,
				sc_sysinfo::initialize_hwbench_telemetry(telemetry_handle, hwbench),
			);
		}
	}

	let announce_block = {
		let network = network.clone();
		Arc::new(move |hash, data| network.announce_block(hash, data))
	};

	let relay_chain_slot_duration = Duration::from_secs(6);

	if validator {
		let parachain_consensus = build_consensus(
			client.clone(),
			prometheus_registry.as_ref(),
			telemetry.as_ref().map(|t| t.handle()),
			&task_manager,
			relay_chain_interface.clone(),
			transaction_pool,
			network,
			params.keystore_container.sync_keystore(),
			force_authoring,
		)?;

		let spawner = task_manager.spawn_handle();

		let params = StartCollatorParams {
			para_id: id,
			block_status: client.clone(),
			announce_block,
			client: client.clone(),
			task_manager: &mut task_manager,
			relay_chain_interface,
			spawner,
			parachain_consensus,
			import_queue,
			collator_key: collator_key.expect("Command line arguments do not allow this. qed"),
			relay_chain_slot_duration,
		};

		start_collator(params).await?;
	} else {
		let params = StartFullNodeParams {
			client: client.clone(),
			announce_block,
			task_manager: &mut task_manager,
			para_id: id,
			relay_chain_interface,
			relay_chain_slot_duration,
			import_queue,
			collator_options,
		};

		start_full_node(params)?;
	}

	start_network.start_network();

	Ok((task_manager, client))
}

/// Build the import queue for the parachain runtime.
#[allow(clippy::type_complexity)]
pub fn parachain_build_import_queue(
	client: Arc<TFullClient<Block, RuntimeApi, NativeElseWasmExecutor<TemplateRuntimeExecutor>>>,
	config: &Configuration,
	telemetry: Option<TelemetryHandle>,
	task_manager: &TaskManager,
) -> Result<
	sc_consensus::DefaultImportQueue<
		Block,
		TFullClient<Block, RuntimeApi, NativeElseWasmExecutor<TemplateRuntimeExecutor>>,
	>,
	sc_service::Error,
> {
	let slot_duration = cumulus_client_consensus_aura::slot_duration(&*client)?;

	cumulus_client_consensus_aura::import_queue::<
		sp_consensus_aura::sr25519::AuthorityPair,
		_,
		_,
		_,
		_,
		_,
		_,
	>(cumulus_client_consensus_aura::ImportQueueParams {
		block_import: client.clone(),
		client: client.clone(),
		create_inherent_data_providers: move |_, _| async move {
			let time = sp_timestamp::InherentDataProvider::from_system_time();

			let slot =
				sp_consensus_aura::inherents::InherentDataProvider::from_timestamp_and_slot_duration(
					*time,
					slot_duration,
				);

			Ok((time, slot))
		},
		registry: config.prometheus_registry(),
		can_author_with: sp_consensus::CanAuthorWithNativeVersion::new(client.executor().clone()),
		spawner: &task_manager.spawn_essential_handle(),
		telemetry,
	})
	.map_err(Into::into)
}

/// Start a parachain node.
pub async fn start_parachain_node(
	parachain_config: Configuration,
	polkadot_config: Configuration,
	collator_options: CollatorOptions,
	id: ParaId,
	hwbench: Option<sc_sysinfo::HwBench>,
) -> sc_service::error::Result<(
	TaskManager,
	Arc<TFullClient<Block, RuntimeApi, NativeElseWasmExecutor<TemplateRuntimeExecutor>>>,
)> {
	start_node_impl::<RuntimeApi, TemplateRuntimeExecutor, _, _, _>(
		parachain_config,
		polkadot_config,
		collator_options,
		id,
		|_| Ok(RpcModule::new(())),
		parachain_build_import_queue,
		|client,
		 prometheus_registry,
		 telemetry,
		 task_manager,
		 relay_chain_interface,
		 transaction_pool,
		 sync_oracle,
		 keystore,
		 force_authoring| {
			let slot_duration = cumulus_client_consensus_aura::slot_duration(&*client)?;

			let proposer_factory = sc_basic_authorship::ProposerFactory::with_proof_recording(
				task_manager.spawn_handle(),
				client.clone(),
				transaction_pool,
				prometheus_registry,
				telemetry.clone(),
			);

			Ok(AuraConsensus::build::<
				sp_consensus_aura::sr25519::AuthorityPair,
				_,
				_,
				_,
				_,
				_,
				_,
			>(BuildAuraConsensusParams {
				proposer_factory,
				create_inherent_data_providers: move |_, (relay_parent, validation_data)| {
					let relay_chain_interface = relay_chain_interface.clone();
					async move {
						let parachain_inherent =
							cumulus_primitives_parachain_inherent::ParachainInherentData::create_at(
								relay_parent,
								&relay_chain_interface,
								&validation_data,
								id,
							).await;
						let time = sp_timestamp::InherentDataProvider::from_system_time();

						let slot =
						sp_consensus_aura::inherents::InherentDataProvider::from_timestamp_and_slot_duration(
							*time,
							slot_duration,
						);

						let parachain_inherent = parachain_inherent.ok_or_else(|| {
							Box::<dyn std::error::Error + Send + Sync>::from(
								"Failed to create parachain inherent",
							)
						})?;
						Ok((time, slot, parachain_inherent))
					}
				},
				block_import: client.clone(),
				para_client: client,
				backoff_authoring_blocks: Option::<()>::None,
				sync_oracle,
				keystore,
				force_authoring,
				slot_duration,
				// We got around 500ms for proposing
				block_proposal_slot_portion: SlotProportion::new(1f32 / 24f32),
				// And a maximum of 750ms if slots are skipped
				max_block_proposal_slot_portion: Some(SlotProportion::new(1f32 / 16f32)),
				telemetry,
			}))
		},
		hwbench,
	)
	.await
}<|MERGE_RESOLUTION|>--- conflicted
+++ resolved
@@ -16,15 +16,8 @@
 use cumulus_primitives_core::ParaId;
 use cumulus_relay_chain_inprocess_interface::build_inprocess_relay_chain;
 use cumulus_relay_chain_interface::{RelayChainError, RelayChainInterface, RelayChainResult};
-<<<<<<< HEAD
-use cumulus_relay_chain_rpc_interface::RelayChainRPCInterface;
-// rpc
-use jsonrpsee::RpcModule;
-use polkadot_service::CollatorPair;
-=======
 use cumulus_relay_chain_rpc_interface::{create_client_and_start_worker, RelayChainRpcInterface};
 
->>>>>>> 771c3651
 // Substrate Imports
 use sc_client_api::ExecutorProvider;
 use sc_executor::NativeElseWasmExecutor;
@@ -178,21 +171,6 @@
 	Arc<(dyn RelayChainInterface + 'static)>,
 	Option<CollatorPair>,
 )> {
-<<<<<<< HEAD
-	match collator_options.relay_chain_rpc_url {
-		Some(relay_chain_url) => Ok((
-			Arc::new(RelayChainRPCInterface::new(relay_chain_url).await?) as Arc<_>,
-			None,
-		)),
-		None => build_inprocess_relay_chain(
-			polkadot_config,
-			parachain_config,
-			telemetry_worker_handle,
-			task_manager,
-			hwbench,
-		),
-	}
-=======
     match collator_options.relay_chain_rpc_url {
         Some(relay_chain_url) => {
             let client = create_client_and_start_worker(relay_chain_url, task_manager).await?;
@@ -209,7 +187,6 @@
             hwbench,
         ),
     }
->>>>>>> 771c3651
 }
 
 /// Start a node with the given parachain `Configuration` and relay chain `Configuration`.
