--- conflicted
+++ resolved
@@ -15,7 +15,6 @@
 If you require any assistance using these features, or this repo, please contact us at [contact], we are happy to assist.
 
 Additional, detailed technical information regarding the use and response of the caching engine can be found below.
-<<<<<<< HEAD
 
 ### Getting Started
 
@@ -24,8 +23,6 @@
 ```bash
 docker compose up
 ```
-=======
->>>>>>> 771c3651
 
 ### Installation
 ```
